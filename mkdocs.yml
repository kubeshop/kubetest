--- conflicted
+++ resolved
@@ -63,11 +63,7 @@
       - Watch Command: cli/kubectl-testkube_watch.md
   - Integrating with CI/CD: testkube-automation.md
   - Scheduling: scheduling.md
-<<<<<<< HEAD
-=======
   - OAuth for UI: oauth.md
-  - Dashboard: dashboard.md
->>>>>>> ab25a5da
   - Metrics: metrics.md
   - Architecture: architecture.md
   - Contributing: contributing.md
