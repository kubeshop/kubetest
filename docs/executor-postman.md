--- conflicted
+++ resolved
@@ -1,31 +1,17 @@
 # Postman Collections
 
-<<<<<<< HEAD
-Watch this simple TestKube intro video for Postman collections with Testkube:
-=======
-You can watch simple Testkube intro to get into Postman collections with Testkube
->>>>>>> a9ab6abc
+Watch this simple Testkube intro video for Postman collections with Testkube:
 
 <iframe width="560" height="315" src="https://www.youtube.com/embed/rWqlbVvd8Dc" title="YouTube video player" frameborder="0" allow="accelerometer; autoplay; clipboard-write; encrypted-media; gyroscope; picture-in-picture" allowfullscreen>
 </iframe>
 
-<<<<<<< HEAD
 Testkube is able to run Postman collections inside your Kubernetes cluster so it can be used to test internal or external services.
-=======
-Testkube is able to run Postman collections inside your Kubernetes cluster, you can use it to test internal or external services.
->>>>>>> a9ab6abc
 
 
-<<<<<<< HEAD
 ## **Test Environment**
-=======
-Let's assume that our SUT (Service Under Test) is internal Kubernetes service which has
-ClusterIP `Service` created and is exposed on `8088` port. Service has name `testkube-api-server`
-and is exposing `/health` endpoint which we want to test.
->>>>>>> a9ab6abc
 
-Let's assume that our SUT (Service Under Test) is an internal Kubernetes service which has a 
-NodePort `Service` created and is exposed on port `8088`. The service name is `testkube-api-server`
+Let's assume that our SUT (Service Under Test) is an internal Kubernetes service which has
+ClusterIP `Service` created and is exposed on port `8088`. The service name is `testkube-api-server`
 and is exposing the `/health` endpoint that we want to test.
 
 To call the SUT inside a cluster:
@@ -51,11 +37,7 @@
 
 Now we can create a new TestKube based on the saved Postman Collection.
 
-<<<<<<< HEAD
 ## **Create a New Testkube Test Script**
-=======
-## Create new Testkube test
->>>>>>> a9ab6abc
 
 ```sh
 kubectl testkube tests create --name api-incluster-test --file ~/Downloads/API-Health.postman_collection.json --type postman/collection
@@ -75,11 +57,7 @@
 Test created  🥇
 ```
 
-<<<<<<< HEAD
-Script created!
-=======
-Test created! Now we can run as many times as we want
->>>>>>> a9ab6abc
+Test created!
 
 ## **Running a Test**
 
@@ -99,20 +77,8 @@
 Execution ID  : 615d6398b046f8fbd3d955d4
 Execution name: openly-full-bream
 
-<<<<<<< HEAD
-Script queued for execution
-Use the following command to get script execution details:
-$ kubectl testkube scripts execution 615d6398b046f8fbd3d955d4
-
-Or watch script execution until complete:
-$ kubectl testkube scripts watch 615d6398b046f8fbd3d955d4
-
-```
-
-You can name your test runs. If no name is passed, TestKube will autogenerate a name.
-=======
 Test queued for execution
-Use following command to get test execution details:
+Use the following command to get test execution details:
 $ kubectl testkube tests execution 615d6398b046f8fbd3d955d4
 
 or watch test execution until complete:
@@ -120,8 +86,7 @@
 
 ```
 
-(keep in mind that you can also name your runs, if no name is passed Testkube will autogenerate name)
->>>>>>> a9ab6abc
+Test runs can be named. If no name is passed, Testkube will autogenerate a name.
 
 ## **Getting Test Results**
 
@@ -176,8 +141,4 @@
 
 ## **Summary**
 
-<<<<<<< HEAD
-Testkube simplifies running tests inside a cluster and stores our tests and tests results for later use.
-=======
-As we can see Testkube can help us to run tests inside our cluster, it can also store our tests and tests results.
->>>>>>> a9ab6abc
+Testkube simplifies running tests inside a cluster and stores tests and tests results for later use.