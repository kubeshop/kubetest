# Testkube Gitlab CI

The Testkube GitLab CI/CD integration facilitates the installation of Testkube and allows the execution of any [Testkube CLI](https://docs.testkube.io/cli/testkube) command within a GitLab CI/CD pipeline. This integration can be seamlessly incorporated into your GitLab repositories to enhance your CI/CD workflows.
The integration offers a versatile approach to align with your pipeline requirements and is compatible with Testkube Pro, Testkube Enterprise, and the open-source Testkube platform. It enables GitLab users to leverage the powerful features of Testkube directly within their CI/CD pipelines, ensuring efficient and flexible test execution.

## Testkube Pro

### How to configure Testkube CLI action for Testkube Pro and run a test

To use this Gitlab CI for [Testkube Pro](https://app.testkube.io/), you need to create an [API token](https://docs.testkube.io/testkube-pro/articles/organization-management/#api-tokens).
Then, pass the **organization** and **environment** IDs, along with the **token** and other parameters specific for your use case.

If a test is already created, you can run it using the command `testkube run test test-name -f` . However, if you need to create a test in this workflow, please add a creation command, e.g.: `testkube create test --name test-name --file path_to_file.json`.

```yaml
stages:
  - setup

variables:
  TESTKUBE_API_KEY: tkcapi_0123456789abcdef0123456789abcd
  TESTKUBE_ORG_ID: tkcorg_0123456789abcdef
  TESTKUBE_ENV_ID: tkcenv_fedcba9876543210

setup-testkube:
  stage: setup
  image: 
    name: kubeshop/testkube-cli
    entrypoint: ["/bin/sh", "-c"]
  script:
    - kubectl-testkube set context --api-key $TESTKUBE_API_KEY --org $TESTKUBE_ORG_ID --env $TESTKUBE_ENV_ID
    - kubectl-testkube run test test-name -f
```

It is recommended that sensitive values should never be stored as plaintext in workflow files, but rather as [variables](https://docs.gitlab.com/ee/ci/variables/).  Secrets can be configured at the organization, repository, or environment level, and allow you to store sensitive information in Gitlab.

```yaml
stages:
  - setup

setup-testkube:
  stage: setup
  image: 
    name: kubeshop/testkube-cli
    entrypoint: ["/bin/sh", "-c"]
  script:
    - kubectl-testkube set context --api-key $TESTKUBE_API_KEY --org $TESTKUBE_ORG_ID --env $TESTKUBE_ENV_ID
    - kubectl-testkube run test test-name -f
 ```
## Testkube OSS

### How to configure Testkube CLI action for TK OSS and run a test

To connect to the self-hosted instance, you need to have **kubectl** configured for accessing your Kubernetes cluster, and pass an optional namespace, if Testkube is not deployed in the default **testkube** namespace. 

If a test is already created, you can run it using the command `testkube run test test-name -f` . However, if you need to create a test in this workflow, please add a creation command, e.g.: `testkube create test --name test-name --file path_to_file.json`.

In order to connecting to your own cluster, you can put the your kubeconfig file into gitlab variable named KUBECONFIGFILE

```yaml
stages:
  - setup

variables:
  NAMESPACE: custom-testkube

setup-testkube:
  stage: setup
  image: 
    name: kubeshop/testkube-cli
    entrypoint: ["/bin/sh", "-c"]
  script:
    - echo $KUBECONFIGFILE > /tmp/kubeconfig/config
    - export KUBECONFIG=/tmp/kubeconfig/config
<<<<<<< HEAD
    - kubectl-testkube set context --kubeconfig --namespace $NAMESPACE
    - kubectl-testkube run test test-name -f
=======
    - testkube set context --kubeconfig --namespace $NAMESPACE
    - testkube run test test-name -f
>>>>>>> 6b04f38f
```

The steps to connect to your Kubernetes cluster differ for each provider. You should check the docs of your Cloud provider for how to connect to the Kubernetes cluster from Gitlab CI.

### How to configure Testkube CLI action for TK OSS and run a test

This workflow establishes a connection to EKS cluster and creates and runs a test using TK CLI. In this example we also use gitlab variables not to reveal sensitive data. Please make sure that the following points are satisfied:
- The **_AwsAccessKeyId_**, **_AwsSecretAccessKeyId_** secrets should contain your AWS IAM keys with proper permissions to connect to EKS cluster.
- The **_AwsRegion_** secret should contain AWS region where EKS is
- Tke **EksClusterName** secret points to the name of EKS cluster you want to connect.

```yaml
stages:
  - setup
  - test

variables:
  NAMESPACE: custom-testkube

setup-aws:
  stage: setup
  image: 
    name: amazon/aws-cli
    entrypoint: ["/bin/sh", "-c"]
  script:
    - mkdir -p $CI_PROJECT_DIR/tmp/kubeconfig
    - aws configure set aws_access_key_id $AWS_ACCESS_KEY_ID
    - aws configure set aws_secret_access_key $AWS_SECRET_ACCESS_KEY
    - aws configure set region $AWS_REGION
    - aws eks update-kubeconfig --name $EKS_CLUSTER_NAME --region $AWS_REGION --kubeconfig $CI_PROJECT_DIR/tmp/kubeconfig/config
  artifacts:
    paths:
      - $CI_PROJECT_DIR/tmp/kubeconfig
    expire_in: 1 hour

run-testkube:
  stage: test
  image: 
    name: kubeshop/testkube-cli
    entrypoint: ["/bin/sh", "-c"]
  script:
    - export KUBECONFIG=$CI_PROJECT_DIR/tmp/kubeconfig/config
<<<<<<< HEAD
    - kubectl-testkube set context --kubeconfig --namespace $NAMESPACE
    - echo "Running Testkube test..."
    - kubectl-testkube run test test-name -f
=======
    - testkube set context --kubeconfig --namespace $NAMESPACE
    - echo "Running Testkube test..."
    - testkube run test test-name -f
>>>>>>> 6b04f38f
  dependencies:
    - setup-aws

```
### How to connect to GKE (Google Kubernetes Engine) cluster and run a test 

This example connects to a k8s cluster in Google Cloud, creates and runs a test using Testkube Gitlab CI. Please make sure that the following points are satisfied:
- The **_GKE Sevice Account_** should be created prior in Google Cloud and added to Gitlab CI variables along with **_GKE Project_** value;
- The **_GKE Cluster Name_** and **_GKE Zone_** can be added as [environmental variables](https://docs.gitlab.com/ee/ci/variables/) in the workflow.

```yaml
stages:
  - setup
  - test

variables:
  NAMESPACE: custom-testkube

setup-gcp:
  stage: setup
  image: google/cloud-sdk:latest
  script:
    - mkdir -p $CI_PROJECT_DIR/tmp/kubeconfig
    - export KUBECONFIG=$CI_PROJECT_DIR/tmp/kubeconfig/config
    - echo $GKE_SA_KEY | base64 -d > gke-sa-key.json
    - gcloud auth activate-service-account --key-file=gke-sa-key.json
    - gcloud config set project $GKE_PROJECT
    - gcloud --quiet auth configure-docker
    - gcloud container clusters get-credentials $GKE_CLUSTER_NAME --zone $GKE_ZONE
  artifacts:
    paths:
      - $CI_PROJECT_DIR/tmp/kubeconfig
    expire_in: 1 hour

run-testkube:
  stage: test
  image: 
    name: kubeshop/testkube-cli
    entrypoint: ["/bin/sh", "-c"]
  script:
    - export KUBECONFIG=$CI_PROJECT_DIR/tmp/kubeconfig/config
<<<<<<< HEAD
    - kubectl-testkube set context --kubeconfig --namespace $NAMESPACE
    - echo "Running Testkube test..."
    - kubectl-testkube run test test-name -f
=======
    - testkube set context --kubeconfig --namespace $NAMESPACE
    - echo "Running Testkube test..."
    - testkube run test test-name -f
>>>>>>> 6b04f38f
  dependencies:
    - setup-gcp
```<|MERGE_RESOLUTION|>--- conflicted
+++ resolved
@@ -71,13 +71,8 @@
   script:
     - echo $KUBECONFIGFILE > /tmp/kubeconfig/config
     - export KUBECONFIG=/tmp/kubeconfig/config
-<<<<<<< HEAD
-    - kubectl-testkube set context --kubeconfig --namespace $NAMESPACE
-    - kubectl-testkube run test test-name -f
-=======
     - testkube set context --kubeconfig --namespace $NAMESPACE
     - testkube run test test-name -f
->>>>>>> 6b04f38f
 ```
 
 The steps to connect to your Kubernetes cluster differ for each provider. You should check the docs of your Cloud provider for how to connect to the Kubernetes cluster from Gitlab CI.
@@ -120,15 +115,9 @@
     entrypoint: ["/bin/sh", "-c"]
   script:
     - export KUBECONFIG=$CI_PROJECT_DIR/tmp/kubeconfig/config
-<<<<<<< HEAD
-    - kubectl-testkube set context --kubeconfig --namespace $NAMESPACE
-    - echo "Running Testkube test..."
-    - kubectl-testkube run test test-name -f
-=======
     - testkube set context --kubeconfig --namespace $NAMESPACE
     - echo "Running Testkube test..."
     - testkube run test test-name -f
->>>>>>> 6b04f38f
   dependencies:
     - setup-aws
 
@@ -170,15 +159,9 @@
     entrypoint: ["/bin/sh", "-c"]
   script:
     - export KUBECONFIG=$CI_PROJECT_DIR/tmp/kubeconfig/config
-<<<<<<< HEAD
-    - kubectl-testkube set context --kubeconfig --namespace $NAMESPACE
-    - echo "Running Testkube test..."
-    - kubectl-testkube run test test-name -f
-=======
     - testkube set context --kubeconfig --namespace $NAMESPACE
     - echo "Running Testkube test..."
     - testkube run test test-name -f
->>>>>>> 6b04f38f
   dependencies:
     - setup-gcp
 ```