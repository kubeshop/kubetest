# Creating Test Workflows

## CLI
Testkube CLI allows managing Test Workflows in the similar way as Test and TestSuites.

### Create
`testkube create testworkflow -f EXAMPLE_FILE.yaml`

#### kubectl apply
Alternatively, the `kubectl apply` can be used:
`kubectl apply -f EXAMPLE_FILE.yaml`

### Get
The Test Workflow details can be displayed using `testkube get testworkflow` command using the Test Workflow name:
`testkube get testworkflow TEST_WORKFLOW_NAME`

#### Filtering by Labels
Test Workflows can also be filtered using labels with `--label`:
`testkube get testworkflow --label example=label`

### Run
The Test Workflow can be run using the `testkube run testworkflow` command using Test Workflow name:
`testkube run testworkflow TEST_WORKFLOW_NAME`

Optionally, the follow option can be used to watch execution and get the log summary directly:
`testkube run testworkflow TEST_WORKFLOW_NAME -f`

### Delete
The Test Workflow can be deleted using the `testkube delete testworkflow` command using the Test Workflow name:
`testkube delete testworkflow TEST_WORKFLOW_NAME`

### Alias
`tw` alias can be used instead of `testworkflow` - for example:
`testkube get tw`

## Testkube Pro UI (Dashboard)
If you prefer to use the Dashboard, go to Test Workflows:

![menu test workflow icon](../img/dashboard-menu-workflows.png)

and click the `Add a new test workflow` button.

### Creation Options
Currently, the Test Workflow can be created from scratch, with the help of the wizard, by using an example or by importing YML.

![create test workflow selection](../img/dashboard-create-workflow-selection.png)

#### Wizard
The wizard consists of three steps:

##### Name & Type
To define a test, specify its name and choose from the available templates. Each template may come with predefined configuration values, which can be modified as needed.

![create test workflow from wizard - name & type step](../img/dashboard-create-workflow-from-wizard-name-type-step.png)

##### Source
Specify the source from which to fetch the data. Choose between Git, File, or String sources.

![create test workflow from wizard - source step](../img/dashboard-create-workflow-from-wizard-source-step.png)

##### Summary

Preview the YAML content of the test workflow, make changes if necessary, and create it.

![create test workflow from wizard - summary step](../img/dashboard-create-workflow-from-wizard-summary-step.png)

#### Example
You can choose one of the predefined examples and adjust it.

![create test workflow from example](../img/dashboard-create-workflow-from-example.png)

#### YML
<<<<<<< HEAD
You can also paste the complete Test Workflow definition
=======
You can also paste the complete TestWorkflow definition.

>>>>>>> 87784929
![create test workflow from yaml](../img/dashboard-create-workflow-from-yaml.png)

# Additional Test Workflow Examples
Additional Test Workflow examples can be found in the Testkube repository.

- [Cypress](https://github.com/kubeshop/testkube/blob/develop/test/cypress/executor-tests/crd-workflow/smoke.yaml)

- [Gradle](https://github.com/kubeshop/testkube/blob/develop/test/gradle/executor-smoke/crd-workflow/smoke.yaml)

- [JMeter](https://github.com/kubeshop/testkube/blob/develop/test/jmeter/executor-tests/crd-workflow/smoke.yaml)

- [k6](https://github.com/kubeshop/testkube/blob/develop/test/k6/executor-tests/crd-workflow/smoke.yaml)

- [Maven](https://github.com/kubeshop/testkube/blob/develop/test/maven/executor-smoke/crd-workflow/smoke.yaml)

- [Playwright](https://github.com/kubeshop/testkube/blob/develop/test/playwright/executor-tests/crd-workflow/smoke.yaml)

- [Postman](https://github.com/kubeshop/testkube/blob/develop/test/postman/executor-tests/crd-workflow/smoke.yaml)

- [SoapUI](https://github.com/kubeshop/testkube/blob/develop/test/soapui/executor-smoke/crd-workflow/smoke.yaml)<|MERGE_RESOLUTION|>--- conflicted
+++ resolved
@@ -70,12 +70,8 @@
 ![create test workflow from example](../img/dashboard-create-workflow-from-example.png)
 
 #### YML
-<<<<<<< HEAD
 You can also paste the complete Test Workflow definition
-=======
-You can also paste the complete TestWorkflow definition.
 
->>>>>>> 87784929
 ![create test workflow from yaml](../img/dashboard-create-workflow-from-yaml.png)
 
 # Additional Test Workflow Examples
