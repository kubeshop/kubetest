--- conflicted
+++ resolved
@@ -4,16 +4,11 @@
 
 We have different tutorials for the options of being CI driven or using GitOps approaches. Check out the following tutorials: 
 
-<<<<<<< HEAD
-- [Github Actions - running Tests or TestSuites with testkube-run-action](./run-tests-with-github-actions.md).
-- [Github Actions - running Testkube CLI commands with testkube-docker-action](./github-actions.md).
-=======
 - [Github Actions - running Tests or TestSuites with testkube-run-action](./run-tests-with-github-actions.md)
 - [Github Actions - running Testkube CLI commands with setup-testkube-action](./github-actions.md)
 - [Testkube Docker CLI](./testkube-cli-docker.md)
 - [Gitlab CI](./gitlab.md)
 - [Jenkins CI/CD](./jenkins.md)
->>>>>>> 78190b0e
 - [GitOps Testing](./gitops-overview.md)
   - [Flux](./flux-integration.md)
   - [ArgoCD](./argocd-integration.md)