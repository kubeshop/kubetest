import Admonition from "@theme/Admonition";


# Playwright

<<<<<<< HEAD
[Playwright](https://playwright.dev/) is an end-to-end testing and automation framework developed by Microsoft. Starting from the Testkube Helm chart version 1.9.5, it is possible to use Testkube to manage your Playwright tests inside your Kubernetes cluster.
=======
Since the v1.9.5 Testkube Helm chart, it is now possible to use Testkube to manage your [Playwright](https://playwright.dev/) tests inside your Kubernetes cluster.

export const ExecutorInfo = () => {
  return (
    <div>
      <Admonition type="info" icon="🎓" title="What is Playwright Testing?">
        <ul>
          <li>Playwright is an end-to-end testing and automation framework developed by Microsoft.</li>
        </ul>
        <b>What can I do with Playwright?</b>
        <ul>
          <li>With Playwright, you can easily perform actions and assert the state against expectations.</li>
          <li>Playwright supports end-to-end testing with multiple browsers, operating systems, and programming languages.</li>
        </ul>
      </Admonition>
    </div>
  );
}

<ExecutorInfo />

**Check out our [blog post](https://testkube.io/blog/bring-playwright-tests-into-the-cloud-with-testkube) to learn how to harness the power of Playwright Testing in your cloud-native apps.**
>>>>>>> 2d32e2f5

## Running Playwright Tests

The Playwright Testkube runner pulls the test code from Git directories. When creating a new test, this needs to be configured via the `--git-*` flags.

### Create Test

```bash
$ testkube create test --git-branch lilla/feat/playwright-executor --git-uri https://github.com/vLia/testkube-tests.git --git-path "playwright" --name playwright-test-demo --type playwright/test

Test created testkube / playwright-test-demo 🥇
```

### Run Test

```bash
$ testkube run test playwright-test-demo
Type:              playwright/test
Name:              playwright-test-demo
Execution ID:      63eb5948d2588841ffa577a0
Execution name:    playwright-test-demo-1
Execution number:  1
Status:            running
Start time:        2023-02-14 09:50:00.924165379 +0000 UTC
End time:          0001-01-01 00:00:00 +0000 UTC
Duration:          



Test execution started
Watch test execution until complete:
$ kubectl testkube watch execution playwright-test-demo-1


Use following command to get test execution details:
$ kubectl testkube get execution playwright-test-demo-1

```

To follow up with the results of the execution, you can either `watch` the execution while it is running or `get` the results of it after it is done, as seen in the commands printed out by the cli.

### Check Artifacts

To get a list of the created artifacts, use the following command:

```bash
$ testkube get artifact playwright-test-demo-1
  EXECUTION | NAME                  | SIZE (KB)  
------------+-----------------------+------------
            | playwright-report.zip |    180527  
```

These files were created and uploaded to the previously configured object storage. To download them, use the `testkube download artifact` command.

```bash
$ testkube download artifact playwright-test-demo-1 playwright-report.zip data
File data/playwright-report.zip downloaded.
```

## Special Requirements

Running tests in a containerized environment is convenient: it's simple, portable and increases the speed of development. There is a need to be aware of the limitations of this environment.

### Reports

Similarly to many other testing tools, Playwright provides the option to open a browser window for reports. It is important to make sure reporters are not opening additional windows. 

The following environment variables are set on a Dockerfile-level, but it is still important to be mindful of these differences.

```bash
ENV CI=1
ENV PWTEST_SKIP_TEST_OUTPUT=1
```

### Using Different Playwright Versions

The Testkube Playwright executor supports only one version for now: 1.30.0. In case this does not suffice, the [container executor docs](https://kubeshop.github.io/testkube/test-types/container-executor/#creating-and-configuring-container-executor-playwright) contains instructions on how to set up your own executor with a different version of Playwright.<|MERGE_RESOLUTION|>--- conflicted
+++ resolved
@@ -3,32 +3,9 @@
 
 # Playwright
 
-<<<<<<< HEAD
 [Playwright](https://playwright.dev/) is an end-to-end testing and automation framework developed by Microsoft. Starting from the Testkube Helm chart version 1.9.5, it is possible to use Testkube to manage your Playwright tests inside your Kubernetes cluster.
-=======
-Since the v1.9.5 Testkube Helm chart, it is now possible to use Testkube to manage your [Playwright](https://playwright.dev/) tests inside your Kubernetes cluster.
-
-export const ExecutorInfo = () => {
-  return (
-    <div>
-      <Admonition type="info" icon="🎓" title="What is Playwright Testing?">
-        <ul>
-          <li>Playwright is an end-to-end testing and automation framework developed by Microsoft.</li>
-        </ul>
-        <b>What can I do with Playwright?</b>
-        <ul>
-          <li>With Playwright, you can easily perform actions and assert the state against expectations.</li>
-          <li>Playwright supports end-to-end testing with multiple browsers, operating systems, and programming languages.</li>
-        </ul>
-      </Admonition>
-    </div>
-  );
-}
-
-<ExecutorInfo />
 
 **Check out our [blog post](https://testkube.io/blog/bring-playwright-tests-into-the-cloud-with-testkube) to learn how to harness the power of Playwright Testing in your cloud-native apps.**
->>>>>>> 2d32e2f5
 
 ## Running Playwright Tests
 
