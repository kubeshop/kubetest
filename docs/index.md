--- conflicted
+++ resolved
@@ -2,17 +2,12 @@
 
 Welcome to Testkube - your somewhat opinionated and friendly Kubernetes testing framework!
 
-<<<<<<< HEAD
 Testkube decouples test artifacts and execution from CI/CD tooling. Tests are meant to be part of a cluster's state and can be executed as needed:
-=======
-Testkube decouples test artifacts and execution from CI/CD tooling; tests are meant to be part of your clusters state and can be executed as needed:
->>>>>>> a9ab6abc
 
 - Manually via kubectl CLI.
 - Externally triggered via API (CI, external tooling, etc).
 - Automatically on deployment of annotated/labeled services/pods/etc (WIP).
 
-<<<<<<< HEAD
 The main Testkube components are:
 
 - Kubectl plugin - simple - installed w/o 3rd party repositories (like Krew etc), communicates with API server.
@@ -29,38 +24,14 @@
   in your clusters, without having to wrap them in docker-images or provide network access.
 - Make it possible to decouple test execution from build processes, allowing engineers to run specific tests whenever needed.
 - Centralize all test results in a consistent format for actionable QA analytics.
-=======
-Main Testkube components are:
-
-- kubectl plugin - simple - installed w/o 3rd party repositories (like Krew etc), communicates with
-- API Server - work orchestrator, runs executors, gather execution results
-- CRDs Operator - watch Testkube CR, handles changes communicates with API Server
-- Executors - run tests defined for specific runner, currently available for [Postman](executor-postman.md), [Cypress](executor-cypress.md) and [Curl](executor-curl.md)
-- Results DB - for centralized test results mgmt
-- A simple browser-based [Dashboard](dashboard.md) for monitoring test results
-
-Testkube attempts to:
-
-- Avoid vendor lock-in for test orchestration and execution in CI/CD  pipelines
-- Make it easy to orchestrate and run any kinds of tests - functional, load/performance, security, compliance, etc. -
-  in your clusters, without having to wrap them in docker-images or providing network access
-- Make it possible to decouple test execution from build processes; engineers should be able to run specific tests whenever needed
-- Centralize all test results in a consistent format for "actionable QA analytics"
-- Provide a modular architecture for adding new types of tests and executors
->>>>>>> a9ab6abc
-
 - Provide a modular architecture for adding new types of test scripts and executors.
 
 ## **Getting Started**
 
-<<<<<<< HEAD
-Check out our **Intro video** below and the [Installation](installing.md) and the [Getting Started](getting-started.md) guides to set up Testkube and 
-=======
 Check out the [Installation](installing.md) and [Getting Started](getting-started.md) guides to set up Testkube and 
->>>>>>> a9ab6abc
 run your first tests!
 
-<iframe width="560" height="315" src="https://www.youtube.com/embed/rWqlbVvd8Dc" title="YouTube video player" frameborder="0" allow="accelerometer; autoplay; clipboard-write; encrypted-media; gyroscope; picture-in-picture" allowfullscreen></iframe>
+<!---<iframe width="560" height="315" src="https://www.youtube.com/embed/rWqlbVvd8Dc" title="YouTube video player" frameborder="0" allow="accelerometer; autoplay; clipboard-write; encrypted-media; gyroscope; picture-in-picture" allowfullscreen></iframe> --->
 
 ## **Questions or Comments?**
 
