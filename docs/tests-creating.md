--- conflicted
+++ resolved
@@ -1,47 +1,35 @@
-# Testkube tests
-
-<<<<<<< HEAD
-Let's assume a large IT department with a frontend team and a backend team, everything is 
-deployed on Kubernetes clusters, and each team is responsible for its own part of the work. The frontend engineers test their code with the use of the Cypress testing framework, but the backend engineers prefer simpler tools like Postman. They have a lot of Postman collections defined and want to run them against Kubernetes cluster, but, unfortunately, some of their services are not exposed externally.
-
-The Quality Assurance manager is responsible for release success and needs to be sure that all tests are successful before the release. To do this with the above multiple tool testing process, pipelines must be created to orchestrate each team's tests into some common platform. 
-
-Testkube simplifies this process. Each team can run their tests against clusters easily on their own, and the QA manager can create test resources and add test scripts written by all teams. 
-
-`Tests` stand for orchestration, orchestration of different test steps like script execution, delay, or other (future) steps. 
-
-## **Test Creation**
-
-Creating tests is really simple. Define the test in a JSON file and then pass it to the `testkube` `kubectl` plugin.
-
-An example test file might look like this:  
-=======
-Tests are single executor oriented objects. Test can have different types, which depends what executors are installed in your cluster.
-
-Testkubes includes `postman/collection`, `cypress/project` and `curl/test` test types which are auto registered during testkube install by default. // provide examples for cypress and curl
-
-As Testkube was designed with flexibility in mind - you can add your own executor which will handle additional test types.
-
-## Test source
+# Testkube Tests
+
+Tests are single executor oriented objects. Test can have different types, which depends on which executors are installed in your cluster.
+
+Testkube includes `postman/collection`, `cypress/project` and `curl/test` test types which are auto registered during the Testkube install by default.  // provide examples for Cypress and cURL
+
+As Testkube was designed with flexibility in mind, you can add your own executors to handle additional test types.
+
+## **Test Source**
 
 Tests can be currently created from two sources:
 
-- First one is simple `file` with test content e.g. for postman collections we're exporting collection as json file, or for curl executor we're passing json file with configured curl command.
-- Second source handled by Testkube is `git` - we can pass `repository`, `path` and `branch` where our tests are stored. This one is used in Cypress executor - as Cypress tests are more like npm-based projects which can have a lot of files. We're handling here sparse checkouts which are fast even in case of huge mono-repos
-
-## Create test
-
-### Create your first test from file (Postman Collection test)
-
-To create your first postman collection in Testkube you'll first need to export your collection into a file
-
-Right click on your collection name
+1. A simple `file` with the test content, For example, with Postman collections, we're exporting the collection as a JSON file. For cURL executors, we're passing a JSON file with the configured cURL command.
+2. Git - we can pass `repository`, `path` and `branch` where our tests are stored. This is used in Cypress executor as Cypress tests are more like npm-based projects which can have a lot of files. We are handling sparse checkouts which are fast even in the case of huge mono-repos.
+
+## **Create a Test**
+
+### **Create Your First Test from a File (Postman Collection Test)**
+
+To create your first Postman collection in Testkube, export your collection into a file.
+
+Right click on your collection name:
+
 ![create postman collection step 1](img/test-create-1.png)
-Click "Export" button
+
+Click the **Export** button:
+
 ![create postman collection step 2](img/test-create-1.png)
-Save in convinient location (We're using `~/Downloads/TODO.postman_collection.json` path)
+
+Save in a convenient location. In this example, we are using `~/Downloads/TODO.postman_collection.json` path.
+
 ![create postman collection step 3](img/test-create-1.png)
->>>>>>> a9ab6abc
 
 ```sh
 kubectl testkube tests create --file ~/Downloads/TODO.postman_collection.json --name test
@@ -62,19 +50,18 @@
 Test created test 🥇
 ```
 
-Test created! Now we can run as many times as we want.
-
-### Updating tests
-
-If you need to update your test after change in Postman just re-export it to file and run update command:
+Test created! Now we have a reusable test.
+
+### **Updating Tests**
+
+If you need to update your test after change in Postman, re-export it to a file and run the update command:
 
 ```sh
 kubectl testkube tests update --file ~/Downloads/TODO.postman_collection.json --name test
 ```
 
-<<<<<<< HEAD
 To check if the test was created correctly, look at the `Test Custom Resource` in your Kubernetes cluster: 
-=======
+
 Output:
 
 ```sh
@@ -90,12 +77,11 @@
 Test updated test 🥇
 ```
 
-Testkube will override all test settings and content with `update` method.
-
-### Checking tests content
+Testkube will override all test settings and content with the `update` method.
+
+### **Checking Test Content**
 
 Let's see what has been created:
->>>>>>> a9ab6abc
 
 ```sh
 kubectl get tests -ntestkube
@@ -108,14 +94,12 @@
 test   32s
 ```
 
-<<<<<<< HEAD
-and get the details of a test: 
+Get the details of a test: 
+
 ```sh 
 kubectl get tests -ntestkube test-example -oyaml
-=======
 ```sh
 $ kubectl testkube tests get test
->>>>>>> a9ab6abc
 
 ████████ ███████ ███████ ████████ ██   ██ ██    ██ ██████  ███████
    ██    ██      ██         ██    ██  ██  ██    ██ ██   ██ ██
@@ -304,23 +288,21 @@
 
 ```
 
-We can see that test resource was created with Postman collection JSON content.
-
-You can also check tests with standard `kubectl` command which will list Tests Custom Resource
+We can see that the test resource was created with Postman collection JSON content.
+
+You can also check tests with the standard `kubectl` command which will list the tests Custom Resource.
 
 ```sh
 kubectl get tests -n testkube test -oyaml
 ```
 
-### Create test from git
-
-Some executors can handle files and some could handle only git resources - You'll need to follow particular executor readme file to be aware what tests type does the executor handle.
-
-Let's assume that some Cypress project is created in some git repository - <https://github.com/kubeshop/testkube-executor-cypress/tree/main/examples/tree/main/examples>
-
-Where `examples` is test directory in `https://github.com/kubeshop/testkube-executor-cypress.git` repository.
-
-Now we can create our Cypress based test as shown below (in git based tests we need to pass test type).
+### **Create a Test from Git**
+
+Some executors can handle files and some can handle only git resources. You'll need to follow the particular executor **readme** file to be aware which test types the executor handles.
+
+Let's assume that a Cypress project is created in a git repository - <https://github.com/kubeshop/testkube-executor-cypress/tree/main/examples/tree/main/examples> - where **examples** is a test directory in the `https://github.com/kubeshop/testkube-executor-cypress.git` repository.
+
+Now we can create our Cypress-based test as shown below. In git based tests, we need to pass the test type.
 
 ```sh
 kubectl testkube tests create --uri https://github.com/kubeshop/testkube-executor-cypress.git --git-branch main --git-path examples --name kubeshop-cypress --type cypress/project
@@ -340,7 +322,7 @@
 Test created kubeshop-cypress 🥇
 ```
 
-Let's check how the test created by testkube is defined in the cluster:
+Let's check how the test created by Testkube is defined in the cluster:
 
 ```sh
 $ kubectl get tests -n testkube kubeshop-cypress -o yaml
@@ -362,12 +344,8 @@
   type: cypress/project
 ```
 
-<<<<<<< HEAD
-Your `Test` is now defined and you can start running testing workflows. 
-=======
-As we can see this test has `spec.repository` with git repository data. Those data can now be used by executor to download test data.
-
-## Summary
-
-Tests are main smallest abstractions over testsuites in Testkube, they can be created with different sources and used by executors to run on top of particular test framework.
->>>>>>> a9ab6abc
+As we can see, this test has `spec.repository` with git repository data. This data can now be used by the executor to download test data.
+
+## **Summary**
+
+Tests are the main smallest abstractions over test suites in Testkube, they can be created with different sources and used by executors to run on top of a particular test framework.