# Installation Steps

To get Testkube up and running you need to:

1. Install the Testkube CLI
2. Use HELM or the Testkube CLI to to install Testkube Server components in your cluster.
3. (optional) Configure Testkube's Dashboard UI Ingress for your ingress-controller, if needed.

Watch the full installation video from our product experts: [Testkube Installation Video](https://www.youtube.com/watch?v=bjQboi3Etys).

# **1. Testkube CLI**
Package dependencies:
- [Kubectl](https://kubernetes.io/docs/tasks/tools/)

## From Scripts
To install on Linux or MacOs, run
```sh
bash < <(curl -sSLf https://kubeshop.github.io/testkube/install.sh )
```
## Through Package Managers
### **Homebrew (MacOS)**

You can install Testkube from Homebrew:
```sh
brew install testkube
```
Or directly from our tap. The Homebrew mantainers take a few days/or week to approve each one of our releases so you can use our tap to make sure you always have the most recent release.
```sh
brew tap kubeshop/homebrew-testkube
brew install kubeshop/testkube/testkube
```


### **Chocolatey (Windows)**

You can use [Chocolatey](https://chocolatey.org/install) to install  version from our own chocolatey repository .

```sh
choco source add --name=testkube_repo --source=http://chocolatey.testkube.io/chocolatey
choco install testkube
```

#### **APT (Debian/Ubuntu)**

1. Download our public GPG key, and add them to the trusted keys:
```sh
wget -qO - https://repo.testkube.io/key.pub | sudo apt-key add -
```
2. Add our repository to your apt sources:
```sh
echo "deb https://repo.testkube.io/linux linux main" | sudo tee -a /etc/apt/sources.list
```
3. Make sure to get the updates:
```sh
sudo apt-get update
```

4. Install Testkube:
```sh
sudo apt-get install -y testkube
```

## **Manual Download**

If you don't want automatic scripts or package managers you can always do a manual install:

1. Download binary with the version of your choice and platform of your choice [here](https://github.com/kubeshop/testkube/releases)
2. Unpack it. For example, (tar -zxvf testkube_0.6.5_Linux_arm64.tar.gz) for Linux
3. Move it to a location in the PATH. For example, `mv  testkube_0.6.5_Linux_arm64/kubectl-testkube /usr/local/bin/kubectl-testkube`.

For Windows, you will need to unpack the binary and add it to `%PATH%` as well.

If you use a package manager that we don't support, please let us know here [#161](https://github.com/kubeshop/testkube/issues/161).


# **2. Testkube Server Componets**
To deploy Testkube to your K8s cluster you will need the following packages installed:
- [Kubectl docs](https://kubernetes.io/docs/tasks/tools/) 
- [Helm docs](https://helm.sh/docs/intro/install/#through-package-managers)

<<<<<<< HEAD
=======
The Testkube kubectl plugin provides an init command to install Testkube in your cluster. Note: you must have helm installed
>>>>>>> cd0fa47c

## Using Testkube's CLI to deploy the Server Components
The Testkube CLI provides an install command to install the Testkube server components in your cluster easly.
Run:
```shell
<<<<<<< HEAD
testkube init
=======
kubectl testkube init
>>>>>>> cd0fa47c
```
note: you must have your KUBECONFIG ponting to the desired location of the installation.

The above command will install the following components in your Kubernetes cluster:

1. Testkube API
2. `testkube` namespace
3. CRDs for Tests, TestSuites, Executors
4. MongoDB
5. Minio - default (can be disabled with `--no-minio` flag if you want to use S3 buckets)
6. Dashboard - default (can be disabled with `--no-dasboard` flag)


Confirm that Testkube is running:

```sh
kubectl get all -n testkube
```

Output:

```sh
NAME                                           READY   STATUS    RESTARTS   AGE
pod/cert-manager-847544bbd-fw2h8               1/1     Running   0          4m51s
pod/cert-manager-cainjector-5c747645bf-qgftx   1/1     Running   0          4m51s
pod/cert-manager-webhook-77b946cb6d-dl6gb      1/1     Running   0          4m51s
pod/testkube-dashboard-748cbcbb66-q8zzp        1/1     Running   0          4m51s
pod/testkube-api-server-546777c9f7-7g4kg       1/1     Running   0          4m51s
pod/testkube-mongodb-5d95f44fdd-cxqz6          1/1     Running   0          4m51s
pod/testkube-minio-testkube-64cd475b94-562hz   1/1     Running   0          4m51s

NAME                                      TYPE        CLUSTER-IP      EXTERNAL-IP   PORT(S)                                        AGE
service/cert-manager                      ClusterIP   10.106.81.214   <none>        9402/TCP                                       2d20h
service/cert-manager-webhook              ClusterIP   10.104.228.254  <none>        443/TCP                                        2d20h
service/testkube-minio-service-testkube   NodePort    10.43.121.107   <none>        9000:31222/TCP,9090:32002/TCP,9443:32586/TCP   4m51s
service/testkube-api-server               NodePort    10.43.66.13     <none>        8088:32203/TCP                                 4m51s
service/testkube-mongodb                  ClusterIP   10.43.126.230   <none>        27017/TCP                                      4m51s
service/testkube-dashboard                NodePort    10.43.136.34    <none>        80:31991/TCP                                   4m51s

NAME                                      READY   UP-TO-DATE   AVAILABLE   AGE
deployment.apps/cert-manager              1/1     1            1           4m51s
deployment.apps/cert-manager-cainjector   1/1     1            1           4m51s
deployment.apps/cert-manager-webhook      1/1     1            1           4m51s
deployment.apps/testkube-dashboard        1/1     1            1           4m51s
deployment.apps/testkube-api-server       1/1     1            1           4m51s
deployment.apps/testkube-mongodb          1/1     1            1           4m51s
deployment.apps/testkube-minio-testkube   1/1     1            1           4m51s

NAME                                                 DESIRED   CURRENT   READY   AGE
replicaset.apps/cert-manager-847544bbd               1         1         1       4m51s
replicaset.apps/cert-manager-cainjector-5c747645bf   1         1         1       4m51s
replicaset.apps/cert-manager-webhook-77b946cb6d      1         1         1       4m51s
replicaset.apps/testkube-dashboard-748cbcbb66        1         1         1       4m51s
replicaset.apps/testkube-api-server-546777c9f7       1         1         1       4m51s
replicaset.apps/testkube-mongodb-5d95f44fdd          1         1         1       4m51s
replicaset.apps/testkube-minio-testkube-64cd475b94   1         1         1       4m51s
```

By default Testkube is installed in the `testkube` namespace.

## **Using HELM to deploy the Server Components**
1. Add the Kubeshop Helm repository as follows:
```sh
helm repo add testkube https://kubeshop.github.io/helm-charts
```

If this repo already exists, run `helm repo update` to retrieve
the `latest` versions of the packages.  You can then run `helm search repo
testkube` to see the charts.

2. To install the `testkube` chart:

```sh
helm install --create-namespace my-testkube testkube/testkube
```

Please note that, by default, the namespace for the intstallation will be `testkube`. If the `testkube` namespace does not exist, it will be created for you.

If you wish to install into a different namespace, please use following command:

```sh
helm install --namespace namespace_name my-testkube testkube/testkube
```

To uninstall the `testkube` chart if it was installed into default namespace:

```sh
helm delete my-testkube testkube/testkube
```

And from a namespace other than `testkube`:

```sh
helm delete --namespace namespace_name my-testkube testkube/testkube
```

### **Helm Properties**

The following Helm defaults are used in the `testkube` chart:

| Parameter                            | Is optional | Default                              |
| ------------------------------------ | ----------- | ------------------------------------ |
| mongodb.auth.enabled                 | yes         | false                                |
| mongodb.service.port                 | yes         | "27017"                              |
| mongodb.service.portName             | yes         | "mongodb"                            |
| mongodb.service.nodePort             | yes         | true                                 |
| mongodb.service.clusterIP            | yes         | ""                                   |
| mongodb.nameOverride                 | yes         | "mongodb"                            |
| mongodb.fullnameOverride             | yes         | "testkube-mongodb"                   |
| testkube-api.image.repository        | yes         | "kubeshop/testkube-api-server"       |
| testkube-api.image.pullPolicy        | yes         | "Always"                             |
| testkube-api.image.tag               | yes         | "latest"                             |
| testkube-api.service.type            | yes         | "NodePort"                           |
| testkube-api.service.port            | yes         | 8088                                 |
| testkube-api.mongoDSN                | yes         | "mongodb://testkube-mongodb:27017"   |
| testkube-api.telemetryEnabled        | yes         | true                                 |
| testkube-api.storage.endpoint        | yes         | testkube-minio-service-testkube:9000 |
| testkube-api.storage.accessKeyId     | yes         | minio                                |
| testkube-api.storage.accessKey       | yes         | minio123                             |
| testkube-api.storage.scrapperEnabled | yes         | true                                 |
| testkube-api.slackToken              | yes         | ""                                   |
| testkube-api.slackChannelId          | yes         | ""                                   |

>For more configuration parameters of `MongoDB` chart please visit:
<https://github.com/bitnami/charts/tree/master/bitnami/mongodb#parameters>

## **Uninstall Testkube**

<<<<<<< HEAD
Uninstall Testkube Server components using the uninstall command.

```sh
testkube purge
=======
Uninstall Testkube using the purge command integrated into the Testkube plugin.

```sh
kubectl testkube purge
>>>>>>> cd0fa47c
```<|MERGE_RESOLUTION|>--- conflicted
+++ resolved
@@ -78,20 +78,12 @@
 - [Kubectl docs](https://kubernetes.io/docs/tasks/tools/) 
 - [Helm docs](https://helm.sh/docs/intro/install/#through-package-managers)
 
-<<<<<<< HEAD
-=======
-The Testkube kubectl plugin provides an init command to install Testkube in your cluster. Note: you must have helm installed
->>>>>>> cd0fa47c
 
 ## Using Testkube's CLI to deploy the Server Components
-The Testkube CLI provides an install command to install the Testkube server components in your cluster easly.
+The Testkube CLI provides an command to deploy the Testkube server components to your cluster easly.
 Run:
 ```shell
-<<<<<<< HEAD
 testkube init
-=======
-kubectl testkube init
->>>>>>> cd0fa47c
 ```
 note: you must have your KUBECONFIG ponting to the desired location of the installation.
 
@@ -219,16 +211,6 @@
 <https://github.com/bitnami/charts/tree/master/bitnami/mongodb#parameters>
 
 ## **Uninstall Testkube**
-
-<<<<<<< HEAD
-Uninstall Testkube Server components using the uninstall command.
-
-```sh
+Uninstall Testkube Server components using the purge command.
 testkube purge
-=======
-Uninstall Testkube using the purge command integrated into the Testkube plugin.
-
-```sh
-kubectl testkube purge
->>>>>>> cd0fa47c
-```+
