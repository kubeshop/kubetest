--- conflicted
+++ resolved
@@ -64,7 +64,6 @@
 6. Dashboard - default (can be disabled with `--no-dasboard` flag)
 
 You can confirm it by running:
-<<<<<<< HEAD
 ```
 ➜  kubectl get all -n testkube
 NAME                                           READY   STATUS    RESTARTS   AGE
@@ -90,26 +89,6 @@
 replicaset.apps/testkube-api-server-546777c9f7       1         1         1       4m51s
 replicaset.apps/testkube-mongodb-5d95f44fdd          1         1         1       4m51s
 replicaset.apps/testkube-minio-testkube-64cd475b94   1         1         1       4m51s
-=======
-
-```sh
-$ kubectl get all -n testkube
-NAME                                       READY   STATUS    RESTARTS   AGE
-pod/testkube-api-server-5478577b5b-jnnv6   1/1     Running   0          64s
-pod/testkube-mongodb-5d95f44fdd-8wkwh      1/1     Running   0          64s
-
-NAME                          TYPE        CLUSTER-IP     EXTERNAL-IP   PORT(S)          AGE
-service/testkube-mongodb      ClusterIP   10.43.192.11   <none>        27017/TCP        64s
-service/testkube-api-server   NodePort    10.43.32.229   <none>        8088:31868/TCP   64s
-
-NAME                                  READY   UP-TO-DATE   AVAILABLE   AGE
-deployment.apps/testkube-api-server   1/1     1            1           64s
-deployment.apps/testkube-mongodb      1/1     1            1           64s
-
-NAME                                             DESIRED   CURRENT   READY   AGE
-replicaset.apps/testkube-api-server-5478577b5b   1         1         1       64s
-replicaset.apps/testkube-mongodb-5d95f44fdd      1         1         1       64s
->>>>>>> 5933771c
 ```
 
 By default testkube is installed in the `testkube` namespace.
