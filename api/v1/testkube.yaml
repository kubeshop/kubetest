--- conflicted
+++ resolved
@@ -4952,6 +4952,9 @@
         executePostRunScriptBeforeScraping:
           type: boolean
           description: execute post run script before scraping (prebuilt executor only)
+        sourceScripts:
+          type: boolean
+          description: run scripts using source command
         runningContext:
           $ref: "#/components/schemas/RunningContext"
           description: running context for the test execution
@@ -5582,11 +5585,9 @@
         executePostRunScriptBeforeScraping:
           type: boolean
           description: execute post run script before scraping (prebuilt executor only)
-<<<<<<< HEAD
         sourceScripts:
           type: boolean
           description: run scripts using source command
-=======
         scraperTemplate:
           type: string
           description: scraper template extensions
@@ -5609,7 +5610,6 @@
           description: "secret references"
           items:
             $ref: "#/components/schemas/EnvReference"
->>>>>>> 2d122347
         runningContext:
           $ref: "#/components/schemas/RunningContext"
           description: running context for the test execution
@@ -6031,17 +6031,6 @@
           description: Execution result when job is finished
         time:
           type: string
-<<<<<<< HEAD
-          description: script to run after test execution
-          example: "sleep 30"
-        executePostRunScriptBeforeScraping:
-          type: boolean
-          description: execute post run script before scraping (prebuilt executor only)
-        sourceScripts:
-          type: boolean
-          description: run scripts using source command
-        scraperTemplate:
-=======
           format: date-time
           description: Timestamp of log
           example: "2018-03-20T09:12:28Z"
@@ -6054,7 +6043,6 @@
         - source
       properties:
         time:
->>>>>>> 2d122347
           type: string
           format: date-time
           description: Timestamp of log
@@ -6721,19 +6709,9 @@
       properties:
         name:
           type: string
-<<<<<<< HEAD
-          description: UUID of event
-        streamTopic:
-          type: string
-          description: stream topic
-        resource:
-          $ref: "#/components/schemas/EventResource"
-        resourceId:
-=======
           description: template name for reference
           example: "webhook-template"
         namespace:
->>>>>>> 2d122347
           type: string
           description: template namespace
           example: "testkube"
