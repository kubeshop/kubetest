openapi: 3.0.1

info:
  title: Testkube API
  description: "Testkube provides a Kubernetes-native framework for test definition, execution and results"
  contact:
    email: testkube@kubeshop.io
  license:
    name: MIT
    url: https://opensource.org/licenses/MIT
  version: 1.0.0

externalDocs:
  description: "Find out more about testkube"
  url: http://testkube.io

tags:
  - name: api
    description: "Testkube API operations"
  - name: tests
    description: "Tests operations"
  - name: executions
    description: "Test suites and tests execution operations"
  - name: test-suites
    description: "Test suites orchestration operations"
  - name: labels
    description: "Listing all available labels"

paths:
  /test-suites:
    post:
      tags:
        - test-suites
        - api
      summary: "Create new test suite"
      description: "Create new test suite action"
      operationId: createTestSuite
      requestBody:
        description: test details body
        required: true
        content:
          application/json:
            schema:
              $ref: "#/components/schemas/TestSuiteUpsertRequest"
      responses:
        200:
          description: successful operation
          content:
            application/json:
              schema:
                $ref: "#/components/schemas/TestSuite"
        500:
          description: "problem with creating test suite"
          content:
            application/problem+json:
              schema:
                type: array
                items:
                  $ref: "#/components/schemas/Problem"

    get:
      tags:
        - test-suites
        - api
      summary: "Get all test suites"
      description: "Returns array of test suites"
      operationId: listTestSuites
      parameters:
        - $ref: "#/components/parameters/Selector"
        - $ref: "#/components/parameters/TextSearch"
      responses:
        200:
          description: successful operation
          content:
            application/json:
              schema:
                type: array
                items:
                  $ref: "#/components/schemas/TestSuite"
        500:
          description: "problem with getting test suites from storage"
          content:
            application/problem+json:
              schema:
                type: array
                items:
                  $ref: "#/components/schemas/Problem"
    delete:
      tags:
        - test-suites
        - api
      summary: "delete test suites"
      description: "deletes all or labeled test suites"
      operationId: deleteTestSuites
      parameters:
        - $ref: "#/components/parameters/Selector"
      responses:
        204:
          description: "no content"
        502:
          description: "problem with read information from kubernetes cluster"
          content:
            application/problem+json:
              schema:
                type: array
                items:
                  $ref: "#/components/schemas/Problem"                 

  /test-suites/{id}:
    get:
      parameters:
        - in: path
          name: id
          schema:
            type: string
          required: true
          description: ID of the test suite
      tags:
        - test-suites
        - api
      summary: "Get test suite by ID"
      description: "Returns test suite with given name"
      operationId: getTestSuiteByID
      responses:
        200:
          description: successful operation
          content:
            application/json:
              schema:
                $ref: "#/components/schemas/TestSuite"
        500:
          description: "problem with getting test suite from storage"
          content:
            application/problem+json:
              schema:
                type: array
                items:
                  $ref: "#/components/schemas/Problem"

    patch:
      parameters:
        - in: path
          name: id
          schema:
            type: string
          required: true
          description: ID of the test suite
      tags:
        - test-suites
        - api
      summary: "update test suite"
      description: "update test based on test suite content or git based data"
      operationId: updateTestSuite
      requestBody:
        description: test suite details body
        required: true
        content:
          application/json:
            schema:
              $ref: "#/components/schemas/TestSuiteUpsertRequest"
      responses:
        200:
          description: "successful operation"
          content:
            application/json:
              schema:
                $ref: "#/components/schemas/TestSuite"
        400:
          description: "problem with test suite definition - probably some bad input occurs (invalid JSON body or similar)"
          content:
            application/problem+json:
              schema:
                type: array
                items:
                  $ref: "#/components/schemas/Problem"
        502:
          description: "problem with communicating with kubernetes cluster"
          content:
            application/problem+json:
              schema:
                type: array
                items:
                  $ref: "#/components/schemas/Problem"

    delete:
      tags:
        - test-suites
        - api
      parameters:
        - in: path
          name: id
          schema:
            type: string
          required: true
          description: ID of the test suite
      summary: "delete test suite"
      description: "deletes a test suite"
      operationId: deleteTestSuite
      responses:
        204:
          description: "no content"
        502:
          description: "problem with read information from kubernetes cluster"
          content:
            application/problem+json:
              schema:
                type: array
                items:
                  $ref: "#/components/schemas/Problem"

  /test-suite-with-executions:
    get:
      tags:
        - test-suites
        - api
      summary: "Get all test suite with executions"
      description: "Returns array of test suite with executions"
      operationId: listTestSuiteWithExecutions
      parameters:
        - $ref: "#/components/parameters/Selector"
        - $ref: "#/components/parameters/TextSearch"
        - $ref: "#/components/parameters/TestExecutionsStatusFilter"
      responses:
        200:
          description: successful operation
          content:
            application/json:
              schema:
                type: array
                items:
                  $ref: "#/components/schemas/TestSuiteWithExecution"
        500:
          description: "problem with getting test suite with executions from storage"
          content:
            application/problem+json:
              schema:
                type: array
                items:
                  $ref: "#/components/schemas/Problem"

  /test-suite-with-executions/{id}:
    get:
      parameters:
        - in: path
          name: id
          schema:
            type: string
          required: true
          description: ID of the test suite
      tags:
        - test-suites
        - api
      summary: "Get test suite by ID with execution"
      description: "Returns test suite with given name with execution"
      operationId: getTestSuiteByIDWithExecution
      responses:
        200:
          description: successful operation
          content:
            application/json:
              schema:
                $ref: "#/components/schemas/TestSuiteWithExecution"
        500:
          description: "problem with getting test suite with execution from storage"
          content:
            application/problem+json:
              schema:
                type: array
                items:
                  $ref: "#/components/schemas/Problem"

  /test-suites/{id}/executions:
    post:
      parameters:
        - in: path
          name: id
          schema:
            type: string
          required: true
          description: ID of the test suite
        - in: query
          name: namespace
          schema:
            type: string
          description: kubernetes namespace
          required: false
      tags:
        - api
        - test-suites
        - executions
      summary: "Starts new test suite execution"
      description: "New test suite execution returns new execution details on successful execution start"
      operationId: executeTestSuite
      requestBody:
        description: body passed to configure execution
        required: true
        content:
          application/json:
            schema:
              $ref: "#/components/schemas/TestSuiteExecutionRequest"
      responses:
        201:
          description: successful operation
          content:
            application/json:
              schema:
                $ref: "#/components/schemas/TestSuiteExecutionsResult"
        400:
          description: "problem with request body"
          content:
            application/problem+json:
              schema:
                type: array
                items:
                  $ref: "#/components/schemas/Problem"
        502:
          description: "problem with communicating with kubernetes cluster"
          content:
            application/problem+json:
              schema:
                type: array
                items:
                  $ref: "#/components/schemas/Problem"
        500:
          description: "problem with test suite execution"
          content:
            application/problem+json:
              schema:
                type: array
                items:
                  $ref: "#/components/schemas/Problem"

    get:
      parameters:
        - in: path
          name: id
          schema:
            type: string
          required: true
          description: ID of the test suite
        - $ref: "#/components/parameters/PageSize"
        - $ref: "#/components/parameters/PageIndex"
        - $ref: "#/components/parameters/TestExecutionsStatusFilter"
        - $ref: "#/components/parameters/StartDateFilter"
        - $ref: "#/components/parameters/EndDateFilter"
      tags:
        - api
        - test-suites
        - executions
      summary: "Get all test suite executions"
      description: "Returns array of all available test suite executions"
      operationId: listTestSuiteExecutions
      responses:
        200:
          description: successful operation
          content:
            application/json:
              schema:
                $ref: "#/components/schemas/TestSuiteExecutionsResult"
        500:
          description: "problem with getting test suite executions from storage"
          content:
            application/problem+json:
              schema:
                type: array
                items:
                  $ref: "#/components/schemas/Problem"

  /test-suites/{id}/executions/{executionID}:
    get:
      parameters:
        - in: path
          name: id
          schema:
            type: string
          required: true
          description: ID of the test suite
        - in: path
          name: executionID
          schema:
            type: string
          required: true
          description: ID of the test suite execution
      tags:
        - api
        - test-suites
        - executions
      summary: "Get test suite execution"
      description: "Returns test suite execution with given executionID"
      operationId: getTestSuiteExecution
      responses:
        200:
          description: successful operation
          content:
            application/json:
              schema:
                $ref: "#/components/schemas/TestSuiteExecution"
        500:
          description: "problem with getting test suite executions from storage"
          content:
            application/problem+json:
              schema:
                type: array
                items:
                  $ref: "#/components/schemas/Problem"

  /test-suite-executions:
    post:
      parameters:
        - in: query
          name: namespace
          schema:
            type: string
          description: kubernetes namespace
          required: false
        - $ref: "#/components/parameters/Selector"
        - $ref: "#/components/parameters/ConcurrencyLevel"
      tags:
        - api
        - test-suites
        - executions
      summary: "Starts new test suite executions"
      description: "New test suite executions returns new executions details on successful executions start"
      operationId: executeTestSuites
      requestBody:
        description: body passed to configure executions
        required: true
        content:
          application/json:
            schema:
              $ref: "#/components/schemas/TestSuiteExecutionRequest"
      responses:
        201:
          description: successful operation
          content:
            application/json:
              schema:
                type: array
                items:
                  $ref: "#/components/schemas/TestSuiteExecutionsResult"
        400:
          description: "problem with request body"
          content:
            application/problem+json:
              schema:
                type: array
                items:
                  $ref: "#/components/schemas/Problem"
        502:
          description: "problem with communicating with kubernetes cluster"
          content:
            application/problem+json:
              schema:
                type: array
                items:
                  $ref: "#/components/schemas/Problem"
        500:
          description: "problem with test suites executions"
          content:
            application/problem+json:
              schema:
                type: array
                items:
                  $ref: "#/components/schemas/Problem"
    get:
      tags:
        - executions
        - api
      summary: "Get all test suite executions"
      description: "Returns array of test suite executions"
      operationId: listAllTestSuiteExecutions
      parameters:
        - $ref: "#/components/parameters/TestName"
        - $ref: "#/components/parameters/TextSearch"
        - $ref: "#/components/parameters/PageSize"
        - $ref: "#/components/parameters/PageIndex"
        - $ref: "#/components/parameters/TestExecutionsStatusFilter"
        - $ref: "#/components/parameters/StartDateFilter"
        - $ref: "#/components/parameters/EndDateFilter"
        - $ref: "#/components/parameters/Selector"
      responses:
        200:
          description: successful operation
          content:
            application/json:
              schema:
                $ref: "#/components/schemas/TestSuiteExecutionsResult"
        500:
          description: "problem with getting test suite executions from storage"
          content:
            application/problem+json:
              schema:
                type: array
                items:
                  $ref: "#/components/schemas/Problem"

  /test-suite-executions/{id}:
    get:
      parameters:
        - in: path
          name: id
          schema:
            type: string
          required: true
          description: ID of the test suite execution
      tags:
        - executions
        - api
      summary: "Get test suite execution by ID"
      description: "Returns test suite execution with given executionID"
      operationId: getTestSuiteExecutionByID
      responses:
        200:
          description: successful operation
          content:
            application/json:
              schema:
                $ref: "#/components/schemas/TestSuiteExecution"
        500:
          description: "problem with getting test suite execution from storage"
          content:
            application/problem+json:
              schema:
                type: array
                items:
                  $ref: "#/components/schemas/Problem"

  /executions:
    post:
      parameters:
        - in: query
          name: namespace
          schema:
            type: string
          description: kubernetes namespace
          required: false
        - $ref: "#/components/parameters/Selector"
        - $ref: "#/components/parameters/ConcurrencyLevel"
      tags:
        - api
        - tests
        - executions
      summary: "Starts new test executions"
      description: "New test executions returns new executions details on successful executions start"
      operationId: executeTests
      requestBody:
        description: body passed to configure executions
        required: true
        content:
          application/json:
            schema:
              $ref: "#/components/schemas/ExecutionRequest"
      responses:
        201:
          description: successful operation
          content:
            application/json:
              schema:
                type: array
                items:
                  $ref: "#/components/schemas/ExecutionResult"
        400:
          description: "problem with request body"
          content:
            application/problem+json:
              schema:
                type: array
                items:
                  $ref: "#/components/schemas/Problem"
        502:
          description: "problem with communicating with kubernetes cluster"
          content:
            application/problem+json:
              schema:
                type: array
                items:
                  $ref: "#/components/schemas/Problem"
        500:
          description: "problem with test executions"
          content:
            application/problem+json:
              schema:
                type: array
                items:
                  $ref: "#/components/schemas/Problem"
    get:
      tags:
        - executions
        - api
      summary: "Get all test executions"
      description: "Returns array of test executions"
      operationId: listExecutions
      parameters:
        - $ref: "#/components/parameters/TestName"
        - $ref: "#/components/parameters/Type"
        - $ref: "#/components/parameters/TextSearch"
        - $ref: "#/components/parameters/PageSize"
        - $ref: "#/components/parameters/PageIndex"
        - $ref: "#/components/parameters/ExecutionsStatusFilter"
        - $ref: "#/components/parameters/StartDateFilter"
        - $ref: "#/components/parameters/EndDateFilter"
        - $ref: "#/components/parameters/Selector"
      responses:
        200:
          description: successful operation
          content:
            application/json:
              schema:
                $ref: "#/components/schemas/ExecutionsResult"
        500:
          description: "problem with getting test executions from storage"
          content:
            application/problem+json:
              schema:
                type: array
                items:
                  $ref: "#/components/schemas/Problem"

  /executions/{executionID}:
    get:
      parameters:
        - in: path
          name: executionID
          schema:
            type: string
          required: true
          description: ID of the test execution
      tags:
        - executions
        - api
      summary: "Get test execution by ID"
      description: "Returns execution with given executionID"
      operationId: getExecutionByID
      responses:
        200:
          description: successful operation
          content:
            application/json:
              schema:
                $ref: "#/components/schemas/Execution"
        500:
          description: "problem with getting test executions from storage"
          content:
            application/problem+json:
              schema:
                type: array
                items:
                  $ref: "#/components/schemas/Problem"

  /executions/{id}/artifacts:
    get:
      parameters:
        - in: path
          name: id
          schema:
            type: string
          required: true
          description: ID of the test execution
      tags:
        - artifacts
        - executions
        - api
      summary: "Get execution's artifacts by ID"
      description: "Returns artifacts of the given executionID"
      operationId: getExecutionArtifacts
      responses:
        200:
          description: successful operation
          content:
            application/json:
              schema:
                type: array
                items:
                  $ref: "#/components/schemas/Artifact"
        500:
          description: "problem with getting execution's artifacts from storage"
          content:
            application/problem+json:
              schema:
                type: array
                items:
                  $ref: "#/components/schemas/Problem"

  /executions/{id}/logs:
    get:
      parameters:
        - in: path
          name: id
          schema:
            type: string
          required: true
          description: ID of the test execution
      tags:
        - logs
        - executions
        - api
      summary: "Get execution's logs by ID"
      description: "Returns logs of the given executionID"
      operationId: getExecutionLogs
      responses:
        200:
          description: successful operation
          content:
            application/json:
              schema:
                type: array
                items:
                  $ref: "#/components/schemas/ExecutorOutput"
        500:
          description: "problem with getting execution's logs"
          content:
            application/problem+json:
              schema:
                type: array
                items:
                  $ref: "#/components/schemas/Problem"

  /executions/{id}/artifacts/{filename}:
    get:
      parameters:
        - in: path
          name: id
          schema:
            type: string
          required: true
          description: ID of the test execution
        - in: path # minio/[bucket_exec_id]/cypress/video/somevideo.avi
          name: filename
          schema:
            type: string
          required: true
          description: name of the file in the bucket
      tags:
        - artifacts
        - executions
        - api
      operationId: downloadFile
      responses:
        200:
          description: successful operation
          content:
            application/octet-stream:
              schema:
                type: string
                format: binary
        500:
          description: "problem with getting artifacts from storage"
          content:
            application/problem+json:
              schema:
                type: array
                items:
                  $ref: "#/components/schemas/Problem"

  /tests:
    get:
      tags:
        - tests
        - api
      summary: "List tests"
      description: "List available tests"
      operationId: listTests
      parameters:
        - $ref: "#/components/parameters/Selector"
        - $ref: "#/components/parameters/TextSearch"
      responses:
        200:
          description: "successful operation"
          content:
            application/json:
              schema:
                type: array
                items:
                  $ref: "#/components/schemas/Test"
        502:
          description: "problem with read information from kubernetes cluster"
          content:
            application/problem+json:
              schema:
                type: array
                items:
                  $ref: "#/components/schemas/Problem"
    post:
      tags:
        - tests
        - api
      summary: "create new test"
      description: "create new test based on file content, uri or git based data"
      operationId: createTest
      requestBody:
        description: test details body
        required: true
        content:
          application/json:
            schema:
              $ref: "#/components/schemas/TestUpsertRequest"
      responses:
        200:
          description: "successful operation"
          content:
            application/json:
              schema:
                $ref: "#/components/schemas/Test"
        400:
          description: "problem with test definition - probably some bad input occurs (invalid JSON body or similar)"
          content:
            application/problem+json:
              schema:
                type: array
                items:
                  $ref: "#/components/schemas/Problem"
        502:
          description: "problem with communicating with kubernetes cluster"
          content:
            application/problem+json:
              schema:
                type: array
                items:
                  $ref: "#/components/schemas/Problem"
    delete:
      tags:
        - tests
        - api
      summary: "delete tests"
      description: "deletes all or labeled tests"
      operationId: deleteTests
      parameters:
        - $ref: "#/components/parameters/Selector"
      responses:
        204:
          description: "no content"
        502:
          description: "problem with read information from kubernetes cluster"
          content:
            application/problem+json:
              schema:
                type: array
                items:
                  $ref: "#/components/schemas/Problem"

  /tests/{id}:
    patch:
      parameters:
        - in: path
          name: id
          schema:
            type: string
          required: true
          description: ID of the test
      tags:
        - tests
        - api
      summary: "update test"
      description: "update test based on test content or git based data"
      operationId: updateTest
      requestBody:
        description: test details body
        required: true
        content:
          application/json:
            schema:
              $ref: "#/components/schemas/TestUpsertRequest"
      responses:
        200:
          description: "successful operation"
          content:
            application/json:
              schema:
                $ref: "#/components/schemas/Test"
        400:
          description: "problem with test definition - probably some bad input occurs (invalid JSON body or similar)"
          content:
            application/problem+json:
              schema:
                type: array
                items:
                  $ref: "#/components/schemas/Problem"
        502:
          description: "problem with communicating with kubernetes cluster"
          content:
            application/problem+json:
              schema:
                type: array
                items:
                  $ref: "#/components/schemas/Problem"

    get:
      tags:
        - tests
        - api
      parameters:
        - in: path
          name: id
          schema:
            type: string
          required: true
          description: ID of the test
      summary: "Get test"
      description: "Gets the specified test"
      operationId: getTest
      responses:
        200:
          description: "successful operation"
          content:
            application/json:
              schema:
                $ref: "#/components/schemas/Test"
        502:
          description: "problem with read information from kubernetes cluster"
          content:
            application/problem+json:
              schema:
                type: array
                items:
                  $ref: "#/components/schemas/Problem"
    delete:
      tags:
        - tests
        - api
      parameters:
        - in: path
          name: id
          schema:
            type: string
          required: true
          description: ID of the test
      summary: "delete test"
      description: "deletes a test"
      operationId: deleteTest
      responses:
        204:
          description: "no content"
        502:
          description: "problem with read information from kubernetes cluster"
          content:
            application/problem+json:
              schema:
                type: array
                items:
                  $ref: "#/components/schemas/Problem"

  /test-with-executions:
    get:
      tags:
        - tests
        - api
      summary: "List test with executions"
      description: "List available test with executions"
      operationId: listTestWithExecutions
      parameters:
        - $ref: "#/components/parameters/Selector"
        - $ref: "#/components/parameters/TextSearch"
        - $ref: "#/components/parameters/ExecutionsStatusFilter"
      responses:
        200:
          description: "successful operation"
          content:
            application/json:
              schema:
                type: array
                items:
                  $ref: "#/components/schemas/TestWithExecution"
        502:
          description: "problem with read information from kubernetes cluster"
          content:
            application/problem+json:
              schema:
                type: array
                items:
                  $ref: "#/components/schemas/Problem"

  /test-with-executions/{id}:
    get:
      tags:
        - tests
        - api
      parameters:
        - in: path
          name: id
          schema:
            type: string
          required: true
          description: ID of the test
      summary: "Get test with execution"
      description: "Gets the specified test with execution"
      operationId: getTestWithExecution
      responses:
        200:
          description: "successful operation"
          content:
            application/json:
              schema:
                $ref: "#/components/schemas/TestWithExecution"
        502:
          description: "problem with read information from kubernetes cluster"
          content:
            application/problem+json:
              schema:
                type: array
                items:
                  $ref: "#/components/schemas/Problem"

  /tests/{id}/executions:
    post:
      parameters:
        - in: path
          name: id
          schema:
            type: string
          required: true
          description: ID of the test
        - in: query
          name: namespace
          schema:
            type: string
          description: kubernetes namespace
          required: false
      tags:
        - api
        - tests
        - executions
      summary: "Starts new test execution"
      description: "New test execution returns new execution details on successful execution start"
      operationId: executeTest
      requestBody:
        description: body passed to configure execution
        required: true
        content:
          application/json:
            schema:
              $ref: "#/components/schemas/ExecutionRequest"
      responses:
        201:
          description: successful operation
          content:
            application/json:
              schema:
                $ref: "#/components/schemas/ExecutionResult"
        400:
          description: "problem with request body"
          content:
            application/problem+json:
              schema:
                type: array
                items:
                  $ref: "#/components/schemas/Problem"
        502:
          description: "problem with communicating with kubernetes cluster"
          content:
            application/problem+json:
              schema:
                type: array
                items:
                  $ref: "#/components/schemas/Problem"
        500:
          description: "problem with test execution"
          content:
            application/problem+json:
              schema:
                type: array
                items:
                  $ref: "#/components/schemas/Problem"
    get:
      parameters:
        - in: path
          name: id
          schema:
            type: string
          required: true
          description: ID of the test
        - $ref: "#/components/parameters/PageSize"
        - $ref: "#/components/parameters/PageIndex"
        - $ref: "#/components/parameters/ExecutionsStatusFilter"
        - $ref: "#/components/parameters/StartDateFilter"
        - $ref: "#/components/parameters/EndDateFilter"
      tags:
        - api
        - tests
        - executions
      summary: "Get all test executions"
      description: "Returns array of all available test executions"
      operationId: listTestExecutions
      responses:
        200:
          description: successful operation
          content:
            application/json:
              schema:
                $ref: "#/components/schemas/ExecutionsResult"
        500:
          description: "problem with getting test executions from storage"
          content:
            application/problem+json:
              schema:
                type: array
                items:
                  $ref: "#/components/schemas/Problem"

  /tests/{id}/executions/{executionID}:
    get:
      parameters:
        - in: path
          name: id
          schema:
            type: string
          required: true
          description: ID of the test
        - in: path
          name: executionID
          schema:
            type: string
          required: true
          description: ID of the test execution
      tags:
        - api
        - tests
        - executions
      summary: "Get test execution"
      description: "Returns execution with given executionID"
      operationId: getTestExecution
      responses:
        200:
          description: successful operation
          content:
            application/json:
              schema:
                $ref: "#/components/schemas/Execution"
        500:
          description: "problem with getting test executions from storage"
          content:
            application/problem+json:
              schema:
                type: array
                items:
                  $ref: "#/components/schemas/Problem"
    delete:
      parameters:
        - in: path
          name: id
          schema:
            type: string
          required: true
          description: ID of the test
        - in: path
          name: executionID
          schema:
            type: string
          required: true
          description: ID of the test execution
      tags:
        - api
        - tests
        - executions
      summary: "Aborts execution"
      description: "Aborts execution and returns execution details"
      operationId: abortExecution
      responses:
        501:
          description: not implemented yet
          content:
            application/json:
              schema:
                $ref: "#/components/schemas/ExecutionResult"

  /executors:
    get:
      tags:
        - executor
        - api
      summary: "List executors"
      description: "List executors available in cluster"
      operationId: listExecutors
      parameters:
        - in: query
          name: namespace
          schema:
            type: string
          description: kubernetes namespace
          required: false
        - $ref: "#/components/parameters/Selector"
      responses:
        200:
          description: "successful operation"
          content:
            application/json:
              schema:
                type: array
                items:
                  $ref: "#/components/schemas/Executor"
        502:
          description: "problem with read information from kubernetes cluster"
          content:
            application/problem+json:
              schema:
                type: array
                items:
                  $ref: "#/components/schemas/Problem"
    post:
      tags:
        - executor
        - api
      summary: "create new executor"
      description: "create new executor based on params passed in request"
      operationId: createExecutor
      requestBody:
        description: executor request body data
        required: true
        content:
          application/json:
            schema:
              $ref: "#/components/schemas/ExecutorCreateRequest"
      responses:
        200:
          description: "successful operation"
          content:
            application/json:
              schema:
                $ref: "#/components/schemas/ExecutorDetails"
        400:
          description: "problem with executor definition - probably some bad input occurs (invalid JSON body or similar)"
          content:
            application/problem+json:
              schema:
                type: array
                items:
                  $ref: "#/components/schemas/Problem"
        502:
          description: "problem with communicating with kubernetes cluster"
          content:
            application/problem+json:
              schema:
                type: array
                items:
                  $ref: "#/components/schemas/Problem"
    delete:
      tags:
        - executor
        - api
      summary: "delete executors"
      description: "deletes labeled executors"
      operationId: deleteExecutors
      parameters:
        - $ref: "#/components/parameters/Selector"
      responses:
        204:
          description: "no content"
        502:
          description: "problem with read information from kubernetes cluster"
          content:
            application/problem+json:
              schema:
                type: array
                items:
                  $ref: "#/components/schemas/Problem"    

  /executors/{name}:
    delete:
      parameters:
        - in: path
          name: name
          schema:
            type: string
          required: true
          description: Executor CRD name
        - in: query
          name: namespace
          schema:
            type: string
          required: true
          description: CRD namespace
      tags:
        - api
        - executor
      summary: "Delete executor"
      description: "Deletes executor by its name"
      operationId: deleteExecutor
      responses:
        204:
          description: executor deleted successfuly
        502:
          description: "problem with communicating with kubernetes cluster"
          content:
            application/problem+json:
              schema:
                type: array
                items:
                  $ref: "#/components/schemas/Problem"

    get:
      parameters:
        - in: path
          name: name
          schema:
            type: string
          required: true
          description: Executor CRD name
        - in: query
          name: namespace
          schema:
            type: string
          description: kubernetes namespace
          required: false
      tags:
        - api
        - executor
      summary: "Get executor details"
      description: "Returns executors data with executions passed to executor"
      operationId: getExecutor
      responses:
        200:
          description: successful operation
          content:
            application/json:
              schema:
                $ref: "#/components/schemas/ExecutorDetails"
        502:
          description: "problem with communicating with kubernetes cluster"
          content:
            application/problem+json:
              schema:
                type: array
                items:
                  $ref: "#/components/schemas/Problem"
        500:
          description: "problem with getting executor data"
          content:
            application/problem+json:
              schema:
                type: array
                items:
                  $ref: "#/components/schemas/Problem"

  /labels:
    get:
      tags:
        - labels
      summary: "List labels"
      description: "list all available labels"
      operationId: listLabels
      responses:
        200:
          description: "successful operation"
          content:
            application/json:
              schema:
                type: object
                additionalProperties:
                  type: array
                  items:
                    type: string
        502:
          description: "problem with read information from kubernetes cluster"
          content:
            application/problem+json:
              schema:
                type: array
                items:
                  $ref: "#/components/schemas/Problem"

  /webhooks:
    get:
      tags:
        - webhook
        - api
      summary: "List webhooks"
      description: "List webhooks available in cluster"
      operationId: listWebhooks
      parameters:
        - in: query
          name: namespace
          schema:
            type: string
          description: kubernetes namespace
          required: false
        - $ref: "#/components/parameters/Selector"
      responses:
        200:
          description: "successful operation"
          content:
            application/json:
              schema:
                type: array
                items:
                  $ref: "#/components/schemas/Webhook"
        502:
          description: "problem with read information from kubernetes cluster"
          content:
            application/problem+json:
              schema:
                type: array
                items:
                  $ref: "#/components/schemas/Problem"
    post:
      tags:
        - webhook
        - api
      summary: "create new webhook"
      description: "create new webhook based on params passed in request"
      operationId: createWebhook
      requestBody:
        description: executor request body data
        required: true
        content:
          application/json:
            schema:
              $ref: "#/components/schemas/WebhookCreateRequest"
      responses:
        200:
          description: "successful operation"
          content:
            application/json:
              schema:
                $ref: "#/components/schemas/Webhook"
        400:
          description: "problem with executor definition - probably some bad input occurs (invalid JSON body or similar)"
          content:
            application/problem+json:
              schema:
                type: array
                items:
                  $ref: "#/components/schemas/Problem"
        502:
          description: "problem with communicating with kubernetes cluster"
          content:
            application/problem+json:
              schema:
                type: array
                items:
                  $ref: "#/components/schemas/Problem"
    delete:
      tags:
        - webhook
        - api
      summary: "delete webhooks"
      description: "deletes labeled webhooks"
      operationId: deleteWebhooks
      parameters:
        - $ref: "#/components/parameters/Selector"
      responses:
        204:
          description: "no content"
        502:
          description: "problem with read information from kubernetes cluster"
          content:
            application/problem+json:
              schema:
                type: array
                items:
                  $ref: "#/components/schemas/Problem"    

  /webhooks/{name}:
    delete:
      parameters:
        - in: path
          name: name
          schema:
            type: string
          required: true
          description: Webhook CRD name
        - in: query
          name: namespace
          schema:
            type: string
          required: true
          description: CRD namespace
      tags:
        - api
        - webhook
      summary: "Delete webhook"
      description: "Deletes webhook by its name"
      operationId: deleteWebhook
      responses:
        204:
          description: webhook deleted successfuly
        502:
          description: "problem with communicating with kubernetes cluster"
          content:
            application/problem+json:
              schema:
                type: array
                items:
                  $ref: "#/components/schemas/Problem"

    get:
      parameters:
        - in: path
          name: name
          schema:
            type: string
          required: true
          description: Webhook CRD name
        - in: query
          name: namespace
          schema:
            type: string
          description: kubernetes namespace
          required: false
      tags:
        - api
        - webhook
      summary: "Get webhook details"
      description: "Returns webhook"
      operationId: getWebhook
      responses:
        200:
          description: successful operation
          content:
            application/json:
              schema:
                $ref: "#/components/schemas/Webhook"
        502:
          description: "problem with communicating with kubernetes cluster"
          content:
            application/problem+json:
              schema:
                type: array
                items:
                  $ref: "#/components/schemas/Problem"
        500:
          description: "problem with getting webhook data"
          content:
            application/problem+json:
              schema:
                type: array
                items:
                  $ref: "#/components/schemas/Problem"

components:
  schemas:
    Variables:
      type: object
      description: "execution params passed to executor converted to vars for usage in tests"
      additionalProperties:
        $ref: "#/components/schemas/Variable" # prepared to refactor params -> variables

    Variable:
      type: object
      properties:
        name:
          type: string
        value:
          type: string
        type:
          $ref: "#/components/schemas/VariableType"

    VariableType:
      type: string
      enum:
        - basic
        - secret

    ObjectRef:
      required:
        - name
      type: object
      properties:
        namespace:
          type: string
          description: object kubernetes namespace
        name:
          type: string
          description: object name

    TestSuite:
      type: object
      required:
        - name
        - status
        - steps
      properties:
        name:
          type: string
        namespace:
          type: string
        description:
          type: string
        before:
          type: array
          items:
            $ref: "#/components/schemas/TestSuiteStep"
          description: Run this step before whole suite
        steps:
          type: array
          items:
            $ref: "#/components/schemas/TestSuiteStep"
          description: Steps to run
        after:
          type: array
          items:
            $ref: "#/components/schemas/TestSuiteStep"
          description: Run this step after whole suite
        labels:
          type: object
          description: "test suite labels"
          additionalProperties:
            type: string
          example:
            env: "prod"
            app: "backend"
        schedule:
          type: string
          description: schedule to run test suite
        repeats:
          type: integer
          default: 1
        params:
          $ref: "#/components/schemas/Variables" # prepared to refactor params -> variables

    TestSuiteStepType:
      type: string
      enum:
        - executeTest
        - delay

    TestSuiteStep:
      type: object
      required:
        - name
        - type
        - stopTestOnFailure
      properties:
        stopTestOnFailure:
          type: boolean
          default: true
        execute:
          $ref: "#/components/schemas/TestSuiteStepExecuteTest"
        delay:
          $ref: "#/components/schemas/TestSuiteStepDelay"

    TestSuiteStepExecuteTest:
      allOf:
        - $ref: "#/components/schemas/ObjectRef"

    TestSuiteStepDelay:
      type: object
      required:
        - duration
        - name
      properties:
        duration:
          type: integer
          default: 0
          description: delay duration in milliseconds

    TestSuiteExecution:
      type: object
      description: Test suite executions data
      required:
        - id
        - name
        - test
      properties:
        id:
          type: string
          description: execution id
          format: bson objectId
        name:
          type: string
          description: "execution name"
        testSuite:
          $ref: "#/components/schemas/ObjectRef"
          description: object name and namespace
        status:
          $ref: "#/components/schemas/TestSuiteExecutionStatus"
        envs:
          type: object
          description: "environment variables passed to executor"
          additionalProperties:
            type: string
          example:
            record: "true"
            prefix: "some-"
        params:
          $ref: "#/components/schemas/Variables" # prepared to refactor params -> variables
        startTime:
          type: string
          description: "test start time"
          format: date-time
        endTime:
          type: string
          description: "test end time"
          format: date-time
        duration:
          type: string
          description: "test duration"
        stepResults:
          type: array
          description: "steps execution restults"
          items:
            $ref: "#/components/schemas/TestSuiteStepExecutionResult"
            description: test execution results
        labels:
          type: object
          description: "test suite execution labels"
          additionalProperties:
            type: string
          example:
            env: "prod"
            app: "backend"

    TestSuiteExecutionStatus:
      type: string
      enum:
        - queued
        - running
        - passed
        - failed

    TestSuiteStepExecutionResult:
      description: execution result returned from executor
      type: object
      required:
        - status
      properties:
        step:
          $ref: "#/components/schemas/TestSuiteStep"
        test:
          $ref: "#/components/schemas/ObjectRef"
          description: object name and namespace
        execution:
          $ref: "#/components/schemas/Execution"
          description: test step execution

    TestSuiteExecutionsResult:
      description: the result for a page of executions
      type: object
      required:
        - totals
        - results
      properties:
        totals:
          $ref: "#/components/schemas/ExecutionsTotals"
        filtered:
          $ref: "#/components/schemas/ExecutionsTotals"
        results:
          type: array
          items:
            $ref: "#/components/schemas/TestSuiteExecutionSummary"

    TestSuiteExecutionSummary:
      description: test execution summary
      type: object
      required:
        - id
        - name
        - testSuiteName
        - status
      properties:
        id:
          type: string
          description: execution id
          format: bson objectId
        name:
          type: string
          description: execution name
        testSuiteName:
          type: string
          description: name of the test suite
        status:
          $ref: "#/components/schemas/TestSuiteExecutionStatus"
        startTime:
          type: string
          description: "test suite execution start time"
          format: date-time
        endTime:
          type: string
          description: "test suite execution end time"
          format: date-time
        duration:
          type: string
          description: "test suite execution duration"
        execution:
          type: array
          items:
            $ref: "#/components/schemas/TestSuiteStepExecutionSummary"
        labels:
          type: object
          description: "test suite execution labels"
          additionalProperties:
            type: string
          example:
            env: "prod"
            app: "backend"

    TestSuiteStepExecutionSummary:
      description: test suite execution summary
      type: object
      required:
        - id
        - name
        - status
      properties:
        id:
          type: string
        name:
          type: string
          description: execution name
        testName:
          type: string
          description: test name
        status:
          $ref: "#/components/schemas/ExecutionStatus"
        type:
          $ref: "#/components/schemas/TestSuiteStepType"

    Test:
      type: object
      properties:
        name:
          type: string
          description: test name
        namespace:
          type: string
          description: test namespace
        type:
          type: string
          description: test type
        content:
          $ref: "#/components/schemas/TestContent"
          description: test content
        created:
          type: string
          format: date-time
        labels:
          type: object
          description: "test labels"
          additionalProperties:
            type: string
          example:
            env: "prod"
            app: "backend"
        schedule:
          type: string
          description: schedule to run test
        params:
          $ref: "#/components/schemas/Variables" # prepared to refactor params -> variables

    TestContent:
      type: object
      properties:
        type:
          type: string
          description: test type
          enum:
            - string
            - file-uri
            - git-file
            - git-dir
        repository:
          $ref: "#/components/schemas/Repository"
        data:
          type: string
          description: test content data as string
        uri:
          type: string
          description: test content

    Execution:
      type: object
      description: Test execution
      properties:
        id:
          type: string
          description: execution id
          format: bson objectId
        testName:
          type: string
          description: unique test name (CRD Test name)
        testNamespace:
          type: string
          description: test namespace
        testType:
          type: string
          description: test type e.g. postman/collection
        name:
          type: string
          description: "execution name"
        envs:
          type: object
          description: "environment variables passed to executor"
          additionalProperties:
            type: string
          example:
            record: "true"
            prefix: "some-"
        args:
          type: array
          description: "additional arguments/flags passed to executor binary"
          example: ["--concurrency", "2", "--remote", "--some", "blabla"]
          items:
            type: string
        params:
          $ref: "#/components/schemas/Variables" # prepared to refactor params -> variables
        paramsFile:
          type: string
          description: params file content - need to be in format for particular executor (e.g. postman envs file)
        content:
          $ref: "#/components/schemas/TestContent"
        startTime:
          type: string
          description: "test start time"
          format: date-time
        endTime:
          type: string
          description: "test end time"
          format: date-time
        duration:
          type: string
          description: "test duration"
        executionResult:
          required: true
          description: result get from executor
          $ref: "#/components/schemas/ExecutionResult"
        labels:
          type: object
          description: "execution labels"
          additionalProperties:
            type: string
          example:
            env: "prod"
            app: "backend"

    Artifact:
      type: object
      description: API server artifact
      properties:
        name:
          type: string
          description: artifact file path
        size:
          type: integer
          description: file size in bytes

    ExecutionsResult:
      description: the result for a page of executions
      type: object
      required:
        - totals
        - results
      properties:
        totals:
          $ref: "#/components/schemas/ExecutionsTotals"
        filtered:
          $ref: "#/components/schemas/ExecutionsTotals"
        results:
          type: array
          items:
            $ref: "#/components/schemas/ExecutionSummary"

    ExecutionSummary:
      description: execution summary
      type: object
      required:
        - id
        - name
        - testName
        - testType
        - status
      properties:
        id:
          type: string
          description: execution id
          format: bson objectId
        name:
          type: string
          description: execution name
        testName:
          type: string
          description: name of the test
        testNamespace:
          type: string
          description: name of the test
        testType:
          type: string
          description: the type of test for this execution
        status:
          $ref: "#/components/schemas/ExecutionStatus"
        startTime:
          type: string
          description: "test execution start time"
          format: date-time
        endTime:
          type: string
          description: "test execution end time"
          format: date-time
        duration:
          type: string
          description: calculated test duration
        labels:
          type: object
          description: "execution labels"
          additionalProperties:
            type: string
          example:
            env: "prod"
            app: "backend"

    ExecutionStatus:
      type: string
      enum:
        - queued
        - running
        - passed
        - failed

    ExecutionResult:
      description: execution result returned from executor
      type: object
      required:
        - status
      properties:
        status:
          $ref: "#/components/schemas/ExecutionStatus"
        output:
          type: string
          description: "RAW Test execution output, depends of reporter used in particular tool"
        outputType:
          type: string
          description: "output type depends of reporter used in partucular tool"
          enum:
            - text/plain
            - application/junit+xml
            - application/json
        errorMessage:
          type: string
          description: "error message when status is error, separate to output as output can be partial in case of error"
        steps:
          type: array
          items:
            $ref: "#/components/schemas/ExecutionStepResult"
          description: execution steps (for collection of requests)

    ExecutionStepResult:
      description: execution result data
      type: object
      required:
        - name
        - status
      properties:
        name:
          type: string
          description: step name
        duration:
          type: string
          format: duration
        status:
          type: string
          description: execution step status
          enum: [success, error]
        assertionResults:
          type: array
          items:
            $ref: "#/components/schemas/AssertionResult"

    AssertionResult:
      description: execution result data
      type: object
      properties:
        name:
          type: string
        status:
          type: string
          enum: [success, error]
        errorMessage:
          type: string
          nullable: true

    ExecutionsTotals:
      type: object
      description: various execution counters
      required:
        - results
        - passed
        - failed
        - queued
        - running
      properties:
        results:
          type: integer
          description: the total number of executions available
        passed:
          type: integer
          description: the total number of passed executions available
        failed:
          type: integer
          description: the total number of failed executions available
        queued:
          type: integer
          description: the total number of queued executions available
        running:
          type: integer
          description: the total number of running executions available

    ServerInfo:
      type: object
      description: Server information with build version, build commit etc.
      required:
        - version
      properties:
        version:
          type: string
          description: build version
        commit:
          type: string
          description: build commit

    Repository:
      description: repository representation for tests in git repositories
      type: object
      required:
        - type
        - uri
        - branch
      properties:
        type:
          type: string
          enum:
            - git
          description: VCS repository type
        uri:
          type: string
          description: uri of content file or git directory
        branch:
          type: string
          description: branch/tag name for checkout
        path:
          type: string
          description: if needed we can checkout particular path (dir or file) in case of BIG/mono repositories
        username:
          type: string
          description: git auth username for private repositories
        token:
          type: string
          description: git auth token for private repositories

    ExecutionRequest:
      description: test execution request body
      type: object
      properties:
        name:
          type: string
          description: test execution custom name
          example: testing with 1000 users
        namespace:
          type: string
          description: test kubernetes namespace ("testkube" when not set)
          example: testkube
        paramsFile:
          type: string
          description: params file content - need to be in format for particular executor (e.g. postman envs file)
        params:
          $ref: "#/components/schemas/Variables" # prepared to refactor params -> variables
        args:
          type: array
          description: "additional executor binary arguments"
          items:
            type: string
          example:
            - "--repeats"
            - "5"
            - "--insecure"
        secretEnvs:
          type: object
          description: "execution params passed to executor from secrets"
          additionalProperties:
            type: string
          example:
            secret_name1: "kubernetes-secret-name"
            secret_key1: "secret-key-name"
        sync:
          type: boolean
          description: whether to start execution sync or async

    TestSuiteExecutionRequest:
      description: test suite execution request body
      type: object
      properties:
        name:
          type: string
          description: test execution custom name
          example: testing with 1000 users
        namespace:
          type: string
          description: test kubernetes namespace ("testkube" when not set)
          example: testkube
        params:
<<<<<<< HEAD
          $ref: "#/components/schemas/Variables" # prepared to refactor params -> variables
        labels:
          type: object
          description: "execution labels"
          additionalProperties:
            type: string
          example:
            env: "prod"
            app: "backend"
=======
          type: object
          description: "execution params passed to executor"
          additionalProperties:
            type: string
          example:
            users: "3"
            prefix: "some-"
>>>>>>> 80e8ca87

    TestUpsertRequest:
      description: test create request body
      type: object
      allOf:
        - $ref: "#/components/schemas/Test"

    TestSuiteUpsertRequest:
      description: test create request body
      type: object
      required:
        - name
        - namespace
      allOf:
        - $ref: "#/components/schemas/TestSuite"
        - $ref: "#/components/schemas/ObjectRef"

    ExecutorCreateRequest:
      description: executor create request body
      type: object
      required:
        - name
        - namespace
        - types
      allOf:
        - $ref: "#/components/schemas/Executor"
        - $ref: "#/components/schemas/ObjectRef"

    WebhookCreateRequest:
      description: executor create request body
      type: object
      allOf:
        - $ref: "#/components/schemas/Webhook"

    # Copied from CRD spec
    # https://github.com/kubeshop/testkube-operator/blob/main/config/crd/bases/executor.kubtest.io_executors.yaml
    # TODO we need to sync those in some nice way
    Executor:
      description: CRD based executor data
      type: object
      properties:
        executorType:
          description:
            ExecutorType one of "rest" for rest openapi based executors
            or "job" which will be default runners for testkube soon
          type: string
        image:
          description: Image for kube-job
          type: string
        types:
          description: Types defines what types can be handled by executor e.g.
            "postman/collection", ":curl/command" etc
          items:
            type: string
          type: array
        uri:
          description: URI for rest based executors
          type: string
        jobTemplate:
          description: Job template to launch executor
          type: string
        labels:
          type: object
          description: "executor labels"
          additionalProperties:
            type: string
          example:
            env: "prod"
            app: "backend"      

    ExecutorDetails:
      description: Executor details with Executor data and additional information like list of executions
      type: object
      properties:
        name:
          description: Executor name
          type: string
        executor:
          $ref: "#/components/schemas/Executor"
        executions:
          $ref: "#/components/schemas/ExecutionsResult"

    ExecutorOutput:
      description: CRD based executor data
      type: object
      required:
        - type
      properties:
        type:
          type: string
          description: One of possible output types
          enum:
            - error
            - log
            - event
            - result
        content:
          type: string
          description: Message/event data passed from executor (like log lines etc)
          example:
        result:
          description: Execution result when job is finished
          $ref: "#/components/schemas/ExecutionResult"

    Webhook:
      description: CRD based webhook data
      type: object
      required:
        - uri
        - types
      properties:
        name:
          type: string
        namespace:
          type: string
        uri:
          type: string
        events:
          type: array
          items:
            $ref: "#/components/schemas/WebhookEventType"
        labels:
          type: object
          description: "webhook labels"
          additionalProperties:
            type: string
          example:
            env: "prod"
            app: "backend"   

    WebhookEvent:
      description: CRD based executor data
      type: object
      required:
        - type
      properties:
        uri:
          type: string
        type:
          $ref: "#/components/schemas/WebhookEventType"
        execution:
          $ref: "#/components/schemas/Execution"

    WebhookEventType:
      type: string
      enum:
        - start-test
        - end-test

    TestWithExecution:
      description: Test with latest Execution result
      type: object
      required:
        - test
      properties:
        test:
          $ref: "#/components/schemas/Test"
        latestExecution:
          $ref: "#/components/schemas/Execution"

    TestSuiteWithExecution:
      description: Test suite with latest execution result
      type: object
      required:
        - testSuite
      properties:
        testSuite:
          $ref: "#/components/schemas/TestSuite"
        latestExecution:
          $ref: "#/components/schemas/TestSuiteExecution"

    Config:
      description: Testkube API config data structure
      type: object
      required:
        - id
        - clusterId
      properties:
        id:
          type: string
        clusterId:
          type: string

    #
    # Errors
    #

    Problem:
      description: problem response in case of error
      type: object
      properties:
        type:
          type: string
          description: Type contains a URI that identifies the problem type. This URI will,
          example: http://kubeshop.io/testkube/problems/invalidtestname
        title:
          type: string
          description: Title is a short, human-readable summary of the problem type. This title SHOULD NOT change from occurrence to occurrence of the problem, except forpurposes of localization.
          example: Invalid test name
        status:
          type: integer
          description: HTTP status code for this occurrence of the problem.
          example: 500
        detail:
          type: string
          description: A human-readable explanation specific to this occurrence of the problem.
          example: Your test name can't contain forbidden characters like "}}}" passed
        instance:
          type: string
          description: A URI that identifies the specific occurrence of the problem. This URI may or may not yield further information if de-referenced.
          example: http://10.23.23.123:8088/tests

  #
  # Parameters
  #

  parameters:
    TestName:
      in: query
      name: test
      schema:
        type: string
        default: ""
      description: test namespaced name to filter
      required: false
    Type:
      in: query
      name: type
      schema:
        type: string
        default: ""
      description: object type
      required: false
    TextSearch:
      in: query
      name: textSearch
      schema:
        type: string
        default: ""
      description: text to search in name and test name
      required: false
    PageSize:
      in: query
      name: pageSize
      schema:
        type: integer
        default: 100
      description: the number of executions to get, setting to 0 will return only totals
      required: false
    PageIndex:
      in: query
      name: page
      schema:
        type: integer
        default: 0
      description: the page index to start at
      required: false
    StartDateFilter:
      in: query
      name: startDate
      schema:
        type: string
        format: date
      required: false
      description: startDate for filtering in ISO-8601 format, i.e. "yyyy-mm-dd"
    EndDateFilter:
      in: query
      name: endDate
      schema:
        type: string
        format: date
      required: false
      description: endDate for filtering
    TestExecutionsStatusFilter:
      in: query
      name: status
      schema:
        $ref: "#/components/schemas/TestSuiteExecutionStatus"
      description: optional status filter containing multiple values separted by comma
      required: false
    ExecutionsStatusFilter:
      in: query
      name: status
      schema:
        $ref: "#/components/schemas/ExecutionStatus"
      description: optional status filter containing multiple values separted by comma
      required: false
    Selector:
      in: query
      name: selector
      schema:
        type: string
        description: Labels to filter by
    ConcurrencyLevel:
      in: query
      name: concurrency
      schema:
        type: integer
        default: 10<|MERGE_RESOLUTION|>--- conflicted
+++ resolved
@@ -104,7 +104,7 @@
               schema:
                 type: array
                 items:
-                  $ref: "#/components/schemas/Problem"                 
+                  $ref: "#/components/schemas/Problem"
 
   /test-suites/{id}:
     get:
@@ -1251,7 +1251,7 @@
               schema:
                 type: array
                 items:
-                  $ref: "#/components/schemas/Problem"    
+                  $ref: "#/components/schemas/Problem"
 
   /executors/{name}:
     delete:
@@ -1446,7 +1446,7 @@
               schema:
                 type: array
                 items:
-                  $ref: "#/components/schemas/Problem"    
+                  $ref: "#/components/schemas/Problem"
 
   /webhooks/{name}:
     delete:
@@ -2184,7 +2184,6 @@
           description: test kubernetes namespace ("testkube" when not set)
           example: testkube
         params:
-<<<<<<< HEAD
           $ref: "#/components/schemas/Variables" # prepared to refactor params -> variables
         labels:
           type: object
@@ -2194,15 +2193,6 @@
           example:
             env: "prod"
             app: "backend"
-=======
-          type: object
-          description: "execution params passed to executor"
-          additionalProperties:
-            type: string
-          example:
-            users: "3"
-            prefix: "some-"
->>>>>>> 80e8ca87
 
     TestUpsertRequest:
       description: test create request body
@@ -2271,7 +2261,7 @@
             type: string
           example:
             env: "prod"
-            app: "backend"      
+            app: "backend"
 
     ExecutorDetails:
       description: Executor details with Executor data and additional information like list of executions
@@ -2331,7 +2321,7 @@
             type: string
           example:
             env: "prod"
-            app: "backend"   
+            app: "backend"
 
     WebhookEvent:
       description: CRD based executor data
