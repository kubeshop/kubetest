--- conflicted
+++ resolved
@@ -4385,20 +4385,17 @@
         contentRequest:
           $ref: "#/components/schemas/TestContentRequest"
           description: adjusting parameters for test content
-<<<<<<< HEAD
+        runningContext:
+          $ref: "#/components/schemas/RunningContext"
+          description: running context for the test suite execution
+        cronJobTemplate:
+          type: string
+          description: cron job template extensions
         concurrencyLevel:
           type: integer
           format: int32
           description: number of tests run in parallel
           example: 10
-=======
-        runningContext:
-          $ref: "#/components/schemas/RunningContext"
-          description: running context for the test suite execution
-        cronJobTemplate:
-          type: string
-          description: cron job template extensions
->>>>>>> 938da8ff
 
     TestSuiteExecutionUpdateRequest:
       description: test suite execution update request body
