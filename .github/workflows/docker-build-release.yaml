--- conflicted
+++ resolved
@@ -23,7 +23,6 @@
         id: buildx
         uses: docker/setup-buildx-action@v1
 
-<<<<<<< HEAD
 #      - name: Go Cache
 #        uses: actions/cache@v2
 #        with:
@@ -33,12 +32,6 @@
 #          key: ${{ runner.os }}-go-${{ hashFiles('**/go.sum') }}
 #          restore-keys: |
 #            ${{ runner.os }}-go-
-=======
-      - name: Setup Golang with Cache
-        uses: magnetikonline/action-golang-cache@v4
-        with:
-          go-version: "1.21"
->>>>>>> 05d9c3d7
 
       - name: Login to DockerHub
         uses: docker/login-action@v1
