--- conflicted
+++ resolved
@@ -5,7 +5,7 @@
       - "v[0-9]+.[0-9]+.[0-9]+-*"
 
 env:
-  ALPINE_IMAGE: alpine:3.20.0
+  ALPINE_IMAGE: alpine:3.19.0
   BUSYBOX_IMAGE: busybox:1.36.1-musl
 
 permissions:
@@ -19,7 +19,7 @@
         uses: actions/checkout@v4
 
       - uses: sigstore/cosign-installer@v3.5.0
-      - uses: anchore/sbom-action/download-syft@v0.16.0
+      - uses: anchore/sbom-action/download-syft@v0.15.11
 
       - name: Set up Docker Buildx
         id: buildx
@@ -93,12 +93,6 @@
       - name: Checkout
         uses: actions/checkout@v4
 
-<<<<<<< HEAD
-=======
-      - uses: sigstore/cosign-installer@v3.5.0
-      - uses: anchore/sbom-action/download-syft@v0.16.0
-
->>>>>>> 76feccc9
       - name: Set up Docker Buildx
         id: buildx
         uses: docker/setup-buildx-action@v3
@@ -123,18 +117,20 @@
           username: ${{ secrets.DOCKERHUB_USERNAME }}
           password: ${{ secrets.DOCKERHUB_TOKEN }}
 
-<<<<<<< HEAD
       - name: Get branch name
         run: |
           # Extract everything after the first slash
           branch_identifier=$(echo "$GITHUB_REF_NAME" | cut -d'/' -f2-)
-=======
+
+          # Replace slashes with dashes using sed
+          echo branch_identifier=$(echo "$branch_identifier" | sed 's/\//-/g') >> $GITHUB_ENV
+
       - name: Release
         uses: goreleaser/goreleaser-action@v5
         with:
           distribution: goreleaser
           version: latest
-          args: release -f goreleaser_files/.goreleaser-docker-build-testworkflow-init.yml
+          args: release -f goreleaser_files/.goreleaser-docker-build-testworkflow.yml
         env:
           GITHUB_TOKEN: ${{ secrets.CI_BOT_TOKEN }}
           ANALYTICS_TRACKING_ID: ${{secrets.TESTKUBE_API_GA_MEASUREMENT_ID}}
@@ -148,60 +144,6 @@
           DOCKER_BUILDX_CACHE_TO: "type=gha,mode=max"
           ALPINE_IMAGE: ${{ env.ALPINE_IMAGE }}
           BUSYBOX_IMAGE: ${{ env.BUSYBOX_IMAGE }}
-
-  testworkflow-toolkit:
-    runs-on: ubuntu-latest
-    steps:
-      - name: Checkout
-        uses: actions/checkout@v4
-
-      - uses: sigstore/cosign-installer@v3.5.0
-      - uses: anchore/sbom-action/download-syft@v0.16.0
-
-      - name: Set up Docker Buildx
-        id: buildx
-        uses: docker/setup-buildx-action@v3
-
-      - name: Set up QEMU
-        uses: docker/setup-qemu-action@v3
-
-      - name: Set-up Go
-        uses: actions/setup-go@v5
-        with:
-          go-version: stable
-          cache: false
-
-      - name: Go Cache
-        uses: actions/cache@v4
-        with:
-          path: |
-            ~/go/pkg/mod
-            ~/.cache/go-build
-          key: testkube-tw-toolkit-go-${{ hashFiles('**/go.sum') }}
->>>>>>> 76feccc9
-
-          # Replace slashes with dashes using sed
-          echo branch_identifier=$(echo "$branch_identifier" | sed 's/\//-/g') >> $GITHUB_ENV
-
-      - name: Release
-        uses: goreleaser/goreleaser-action@v5
-        with:
-          distribution: goreleaser
-          version: latest
-          args: release -f goreleaser_files/.goreleaser-docker-build-testworkflow.yml --snapshot
-        env:
-          GITHUB_TOKEN: ${{ secrets.CI_BOT_TOKEN }}
-          ANALYTICS_TRACKING_ID: ${{secrets.TESTKUBE_API_GA_MEASUREMENT_ID}}
-          ANALYTICS_API_KEY: ${{secrets.TESTKUBE_API_GA_MEASUREMENT_SECRET}}
-          SLACK_BOT_CLIENT_ID: ${{secrets.TESTKUBE_SLACK_BOT_CLIENT_ID}}
-          SLACK_BOT_CLIENT_SECRET: ${{secrets.TESTKUBE_SLACK_BOT_CLIENT_SECRET}}
-          SEGMENTIO_KEY: ${{secrets.TESTKUBE_API_SEGMENTIO_KEY}}
-          CLOUD_SEGMENTIO_KEY: ${{secrets.TESTKUBE_API_CLOUD_SEGMENTIO_KEY}}
-          DOCKER_BUILDX_BUILDER: "${{ steps.buildx.outputs.name }}"
-          DOCKER_BUILDX_CACHE_FROM: "type=gha"
-          DOCKER_BUILDX_CACHE_TO: "type=gha,mode=max"
-          ALPINE_IMAGE: ${{ env.ALPINE_IMAGE }}
-          BUSYBOX_IMAGE: ${{ env.BUSYBOX_IMAGE }}
           SERVICE: ${{ matrix.service }}
           REPOSITORY: ${{ matrix.repository }}
 
@@ -210,19 +152,19 @@
       matrix:
         executor:
           [
-            artillery,
-            curl,
-            example,
-            ginkgo,
-            k6,
-            kubepug,
-            postman,
-            soapui,
-            init,
-            scraper,
-            template,
-            tracetest,
-            zap,
+              artillery,
+              curl,
+              example,
+              ginkgo,
+              k6,
+              kubepug,
+              postman,
+              soapui,
+              init,
+              scraper,
+              template,
+              tracetest,
+              zap,
           ]
 
     runs-on: ubuntu-latest
@@ -238,7 +180,7 @@
         uses: actions/checkout@v4
 
       - uses: sigstore/cosign-installer@v3.5.0
-      - uses: anchore/sbom-action/download-syft@v0.16.0
+      - uses: anchore/sbom-action/download-syft@v0.15.11
 
       - name: Set up QEMU
         uses: docker/setup-qemu-action@v3
@@ -309,7 +251,7 @@
         uses: actions/checkout@v4
 
       - uses: sigstore/cosign-installer@v3.5.0
-      - uses: anchore/sbom-action/download-syft@v0.16.0
+      - uses: anchore/sbom-action/download-syft@v0.15.11
 
       - name: Set up QEMU
         uses: docker/setup-qemu-action@v3
@@ -377,7 +319,7 @@
         uses: actions/checkout@v4
 
       - uses: sigstore/cosign-installer@v3.5.0
-      - uses: anchore/sbom-action/download-syft@v0.16.0
+      - uses: anchore/sbom-action/download-syft@v0.15.11
 
       - name: Set up QEMU
         uses: docker/setup-qemu-action@v3
@@ -502,7 +444,7 @@
         uses: actions/checkout@v4
 
       - uses: sigstore/cosign-installer@v3.5.0
-      - uses: anchore/sbom-action/download-syft@v0.16.0
+      - uses: anchore/sbom-action/download-syft@v0.15.11
 
       - name: Set up QEMU
         uses: docker/setup-qemu-action@v3
@@ -570,7 +512,7 @@
         uses: actions/checkout@v4
 
       - uses: sigstore/cosign-installer@v3.5.0
-      - uses: anchore/sbom-action/download-syft@v0.16.0
+      - uses: anchore/sbom-action/download-syft@v0.15.11
 
       - name: Set up QEMU
         uses: docker/setup-qemu-action@v3
@@ -629,14 +571,14 @@
       matrix:
         version:
           [
-            cypress8,
-            cypress9,
-            cypress10,
-            cypress11,
-            cypress12,
-            cypress13,
-            yarn,
-            npm,
+              cypress8,
+              cypress9,
+              cypress10,
+              cypress11,
+              cypress12,
+              cypress13,
+              yarn,
+              npm,
           ]
 
     runs-on: ubuntu-latest
@@ -729,7 +671,7 @@
         uses: actions/checkout@v4
 
       - uses: sigstore/cosign-installer@v3.5.0
-      - uses: anchore/sbom-action/download-syft@v0.16.0
+      - uses: anchore/sbom-action/download-syft@v0.15.11
 
       - name: Set up QEMU
         uses: docker/setup-qemu-action@v3
@@ -778,14 +720,14 @@
       matrix:
         version:
           [
-            cypress8,
-            cypress9,
-            cypress10,
-            cypress11,
-            cypress12,
-            cypress13,
-            yarn,
-            npm,
+              cypress8,
+              cypress9,
+              cypress10,
+              cypress11,
+              cypress12,
+              cypress13,
+              yarn,
+              npm,
           ]
 
     runs-on: ubuntu-latest
@@ -801,7 +743,7 @@
         uses: docker/setup-qemu-action@v3
 
       - uses: sigstore/cosign-installer@v3.5.0
-      - uses: anchore/sbom-action/download-syft@v0.16.0
+      - uses: anchore/sbom-action/download-syft@v0.15.11
 
       - name: Set up Docker Buildx
         id: buildx
@@ -850,7 +792,7 @@
         uses: actions/checkout@v4
 
       - uses: sigstore/cosign-installer@v3.5.0
-      - uses: anchore/sbom-action/download-syft@v0.16.0
+      - uses: anchore/sbom-action/download-syft@v0.15.11
 
       - name: Set up QEMU
         uses: docker/setup-qemu-action@v3
@@ -953,7 +895,6 @@
           username: ${{ secrets.DOCKERHUB_USERNAME }}
           password: ${{ secrets.DOCKERHUB_TOKEN }}
 
-<<<<<<< HEAD
       - name: Run GoReleaser
         uses: goreleaser/goreleaser-action@v5
         with:
@@ -969,12 +910,6 @@
           ALPINE_IMAGE: ${{ env.ALPINE_IMAGE }}
           BUSYBOX_IMAGE: ${{ env.BUSYBOX_IMAGE }}
           SERVICE: ${{ matrix.service }}
-=======
-          git fetch origin main
-          git checkout main
-          cd ./scripts
-          ./chart_releaser.sh --helm-chart-folder testkube-$SERVICE
->>>>>>> 76feccc9
 
       - name: Push README to Dockerhub
         uses: christian-korneck/update-container-description-action@v1
@@ -998,7 +933,8 @@
 #        executor_cypress,
 #        executor_cypress_manifest,
 #        executor_playwright,
-#        log_server_sidecar
+#        log_server_sidecar,
+#        testworkflow
 #      ]
 #    runs-on: ubuntu-latest
 #    steps:
@@ -1024,7 +960,7 @@
 #          git fetch origin main
 #          git checkout main
 #          cd ./scripts
-#          ./chart_releaser.sh --helm-chart-folder testkube-$SERVICE --testkube-executor true
+#          ./chart_releaser.sh --helm-chart-folder testkube-$SERVICE
 #
 #        env:
 #          SERVICE: api
