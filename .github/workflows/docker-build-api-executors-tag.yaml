--- conflicted
+++ resolved
@@ -5,11 +5,7 @@
       - "v[0-9]+.[0-9]+.[0-9]+"
 
 env:
-<<<<<<< HEAD
   ALPINE_IMAGE: alpine:3.19.0
-=======
-  ALPINE_IMAGE: alpine:3.18.0
->>>>>>> e14e68ac
   GO_VERSION: 1.21.5
 
 permissions:
@@ -35,11 +31,7 @@
       - name: Set-up Go
         uses: actions/setup-go@v4
         with:
-<<<<<<< HEAD
-          go-version: ${{ env.GO_VERSION }}
-=======
-          go-version:  ${{ env.GO_VERSION }}
->>>>>>> e14e68ac
+          go-version: ${{ env.GO_VERSION }}
           cache: false
 
       - name: Go Cache
@@ -592,19 +584,11 @@
 
       - name: Create manifests
         run: |
-<<<<<<< HEAD
           docker manifest create kubeshop/testkube-cypress-executor:${{ steps.tag.outputs.tag }} --amend kubeshop/testkube-cypress-executor:${{ steps.tag.outputs.tag }}-cypress13-amd64 --amend kubeshop/testkube-cypress-executor:${{ steps.tag.outputs.tag }}-cypress13-arm64v8
           docker manifest push -p kubeshop/testkube-cypress-executor:${{ steps.tag.outputs.tag }}
           cosign sign kubeshop/testkube-cypress-executor:${{ steps.tag.outputs.tag }} --yes
 
           docker manifest create kubeshop/testkube-cypress-executor:latest --amend kubeshop/testkube-cypress-executor:${{ steps.tag.outputs.tag }}-cypress13-amd64 --amend kubeshop/testkube-cypress-executor:${{ steps.tag.outputs.tag }}-cypress13-arm64v8
-=======
-          docker manifest create kubeshop/testkube-cypress-executor:${{ steps.tag.outputs.tag }} --amend kubeshop/testkube-cypress-executor:${{ steps.tag.outputs.tag }}-cypress12-amd64 --amend kubeshop/testkube-cypress-executor:${{ steps.tag.outputs.tag }}-cypress12-arm64v8
-          docker manifest push -p kubeshop/testkube-cypress-executor:${{ steps.tag.outputs.tag }}
-          cosign sign kubeshop/testkube-cypress-executor:${{ steps.tag.outputs.tag }} --yes
-
-          docker manifest create kubeshop/testkube-cypress-executor:latest --amend kubeshop/testkube-cypress-executor:${{ steps.tag.outputs.tag }}-cypress12-amd64 --amend kubeshop/testkube-cypress-executor:${{ steps.tag.outputs.tag }}-cypress12-arm64v8
->>>>>>> e14e68ac
           docker manifest push -p kubeshop/testkube-cypress-executor:latest
           cosign sign kubeshop/testkube-cypress-executor:latest --yes
 
