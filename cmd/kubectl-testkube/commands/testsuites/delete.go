package testsuites

import (
	"strings"

	"github.com/kubeshop/testkube/cmd/kubectl-testkube/commands/common"
	"github.com/kubeshop/testkube/pkg/ui"
	"github.com/spf13/cobra"
)

func NewDeleteTestSuiteCmd() *cobra.Command {
	var deleteAll bool
	var selectors []string

	cmd := &cobra.Command{
		Use:     "testsuite <testSuiteName>",
		Aliases: []string{"ts"},
		Short:   "Delete test suite",
		Long:    `Delete test suite by name`,
		Run: func(cmd *cobra.Command, args []string) {
<<<<<<< HEAD
=======
			ui.Logo()

>>>>>>> c2d6b9b1
			client, _ := common.GetClient(cmd)
			namespace := cmd.Flag("namespace").Value.String()
			if deleteAll {
				err := client.DeleteTestSuites("")
				ui.ExitOnError("delete all tests from namespace "+namespace, err)
				ui.SuccessAndExit("Succesfully deleted all test suites in namespace", namespace)
			}

			if len(args) > 0 {
				name := args[0]
				err := client.DeleteTestSuite(name)
				ui.ExitOnError("delete test suite "+name+" from namespace "+namespace, err)
				ui.SuccessAndExit("Succesfully deleted test suite", name)
			}

			if len(selectors) != 0 {
				selector := strings.Join(selectors, ",")
				err := client.DeleteTestSuites(selector)
				ui.ExitOnError("deleting test suites by labels: "+selector, err)
				ui.SuccessAndExit("Succesfully deleted test suites by labels", selector)
			}

			ui.Failf("Pass TestSuite name, --all flag to delete all or labels to delete by labels")
		},
	}

	cmd.Flags().BoolVar(&deleteAll, "all", false, "Delete all tests")
	cmd.Flags().StringSliceVarP(&selectors, "label", "l", nil, "label key value pair: --label key1=value1")

	return cmd
}<|MERGE_RESOLUTION|>--- conflicted
+++ resolved
@@ -18,11 +18,6 @@
 		Short:   "Delete test suite",
 		Long:    `Delete test suite by name`,
 		Run: func(cmd *cobra.Command, args []string) {
-<<<<<<< HEAD
-=======
-			ui.Logo()
-
->>>>>>> c2d6b9b1
 			client, _ := common.GetClient(cmd)
 			namespace := cmd.Flag("namespace").Value.String()
 			if deleteAll {
