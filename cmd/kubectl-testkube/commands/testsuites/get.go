package testsuites

import (
	"os"
	"strings"

	"github.com/kubeshop/testkube/cmd/kubectl-testkube/commands/common"
	"github.com/kubeshop/testkube/cmd/kubectl-testkube/commands/common/render"
	"github.com/kubeshop/testkube/cmd/kubectl-testkube/commands/testsuites/renderer"
	"github.com/kubeshop/testkube/pkg/ui"
	"github.com/spf13/cobra"
)

func NewGetTestSuiteCmd() *cobra.Command {
	var (
		selectors   []string
		noExecution bool
	)

	cmd := &cobra.Command{
		Use:     "testsuite <testSuiteName>",
		Aliases: []string{"testsuites", "ts"},
		Short:   "Get test suite by name",
		Long:    `Getting test suite from given namespace - if no namespace given "testkube" namespace is used`,
		Run: func(cmd *cobra.Command, args []string) {
			client, _ := common.GetClient(cmd)

			if len(args) > 0 {
				name := args[0]
				testSuite, err := client.GetTestSuiteWithExecution(name)
				ui.ExitOnError("getting test suite "+name, err)
				if testSuite.TestSuite != nil {
					err = render.Obj(cmd, *testSuite.TestSuite, os.Stdout, renderer.TestSuiteRenderer)
					ui.ExitOnError("rendering obj", err)
				}

				if testSuite.LatestExecution != nil && !noExecution {
					ui.NL()
					ui.Info("Latest execution")
					err = render.Obj(cmd, *testSuite.LatestExecution, os.Stdout, renderer.TestSuiteExecutionRenderer)
					ui.ExitOnError("rendering obj", err)
				}
			} else {
<<<<<<< HEAD
				testSuites, err := client.ListTestSuites(strings.Join(selectors, ","))
				ui.ExitOnError("getting test suites", err)
				err = render.List(cmd, testSuites, os.Stdout)
				ui.ExitOnError("rendering list", err)
=======
				if noExecution {
					testSuites, err := client.ListTestSuites(namespace, strings.Join(selectors, ","))
					ui.ExitOnError("getting test suites", err)
					err = render.List(cmd, testSuites, os.Stdout)
					ui.ExitOnError("rendering list", err)
				} else {
					testSuites, err := client.ListTestSuiteWithExecutions(namespace, strings.Join(selectors, ","))
					ui.ExitOnError("getting test suite with executions", err)
					err = render.List(cmd, testSuites, os.Stdout)
					ui.ExitOnError("rendering list", err)
				}
>>>>>>> d2e13c6a
			}

		},
	}

	cmd.Flags().StringSliceVarP(&selectors, "label", "l", nil, "label key value pair: --label key1=value1")
	cmd.Flags().BoolVar(&noExecution, "no-execution", false, "don't show latest execution")

	return cmd
}<|MERGE_RESOLUTION|>--- conflicted
+++ resolved
@@ -41,24 +41,17 @@
 					ui.ExitOnError("rendering obj", err)
 				}
 			} else {
-<<<<<<< HEAD
-				testSuites, err := client.ListTestSuites(strings.Join(selectors, ","))
-				ui.ExitOnError("getting test suites", err)
-				err = render.List(cmd, testSuites, os.Stdout)
-				ui.ExitOnError("rendering list", err)
-=======
 				if noExecution {
-					testSuites, err := client.ListTestSuites(namespace, strings.Join(selectors, ","))
+					testSuites, err := client.ListTestSuites(strings.Join(selectors, ","))
 					ui.ExitOnError("getting test suites", err)
 					err = render.List(cmd, testSuites, os.Stdout)
 					ui.ExitOnError("rendering list", err)
 				} else {
-					testSuites, err := client.ListTestSuiteWithExecutions(namespace, strings.Join(selectors, ","))
+					testSuites, err := client.ListTestSuiteWithExecutions(strings.Join(selectors, ","))
 					ui.ExitOnError("getting test suite with executions", err)
 					err = render.List(cmd, testSuites, os.Stdout)
 					ui.ExitOnError("rendering list", err)
 				}
->>>>>>> d2e13c6a
 			}
 
 		},
