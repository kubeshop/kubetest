package testsuites

import (
	"context"
	"fmt"
	"os"
	"strings"
	"time"

	"github.com/pkg/errors"
	"github.com/spf13/cobra"

	"github.com/kubeshop/testkube/cmd/kubectl-testkube/commands/common"
	apiv1 "github.com/kubeshop/testkube/pkg/api/v1/client"
	"github.com/kubeshop/testkube/pkg/api/v1/testkube"
	"github.com/kubeshop/testkube/pkg/ui"
)

const (
	maxErrorMessageLength = 100000
)

const (
	maxErrorMessageLength = 100000
)

func NewRunTestSuiteCmd() *cobra.Command {
	var (
		name                     string
		watchEnabled             bool
		variables                map[string]string
		secretVariables          map[string]string
		executionLabels          map[string]string
		selectors                []string
		concurrencyLevel         int
		httpProxy, httpsProxy    string
		secretVariableReferences map[string]string
		gitBranch                string
		gitCommit                string
		gitPath                  string
		gitWorkingDir            string
		runningContext           string
		jobTemplate              string
		scraperTemplate          string
		pvcTemplate              string
		jobTemplateReference     string
		scraperTemplateReference string
		pvcTemplateReference     string
		downloadArtifactsEnabled bool
		downloadDir              string
		format                   string
		masks                    []string
		silentMode               bool
	)

	cmd := &cobra.Command{
		Use:     "testsuite <testSuiteName>",
		Aliases: []string{"ts"},
		Short:   "Starts new test suite",
		Long:    `Starts new test suite based on TestSuite Custom Resource name, returns results to console`,
		Run: func(cmd *cobra.Command, args []string) {
			startTime := time.Now()
			client, namespace, err := common.GetClient(cmd)
			ui.ExitOnError("getting client", err)

			var executions []testkube.TestSuiteExecution

			options := apiv1.ExecuteTestSuiteOptions{
				HTTPProxy:       httpProxy,
				HTTPSProxy:      httpsProxy,
				ExecutionLabels: executionLabels,
				RunningContext: &testkube.RunningContext{
					Type_:   string(testkube.RunningContextTypeUserCLI),
					Context: runningContext,
				},
				ConcurrencyLevel:         int32(concurrencyLevel),
				JobTemplateReference:     jobTemplateReference,
				ScraperTemplateReference: scraperTemplateReference,
				PvcTemplateReference:     pvcTemplateReference,
			}

			var fields = []struct {
				source      string
				title       string
				destination *string
			}{
				{
					jobTemplate,
					"job template",
					&options.JobTemplate,
				},
				{
					scraperTemplate,
					"scraper template",
					&options.ScraperTemplate,
				},
				{
					pvcTemplate,
					"pvc template",
					&options.PvcTemplate,
				},
			}

			for _, field := range fields {
				if field.source != "" {
					b, err := os.ReadFile(field.source)
					ui.ExitOnError("reading "+field.title, err)
					*field.destination = string(b)
				}
			}

			options.ExecutionVariables, err = common.CreateVariables(cmd, false)
			ui.WarnOnError("getting variables", err)

			if gitBranch != "" || gitCommit != "" || gitPath != "" || gitWorkingDir != "" {
				options.ContentRequest = &testkube.TestContentRequest{
					Repository: &testkube.RepositoryParameters{
						Branch:     gitBranch,
						Commit:     gitCommit,
						Path:       gitPath,
						WorkingDir: gitWorkingDir,
					},
				}
			}

			switch {
			case len(args) > 0:
				testSuiteName := args[0]
				namespacedName := fmt.Sprintf("%s/%s", namespace, testSuiteName)

				execution, err := client.ExecuteTestSuite(testSuiteName, name, options)
				ui.ExitOnError("starting test suite execution "+namespacedName, err)
				executions = append(executions, execution)
			case len(selectors) != 0:
				selector := strings.Join(selectors, ",")
				executions, err = client.ExecuteTestSuites(selector, concurrencyLevel, options)
				ui.ExitOnError("starting test suite executions "+selector, err)
			default:
				ui.Failf("Pass Test suite name or labels to run by labels ")
			}

			go func() {
				<-cmd.Context().Done()
				if errors.Is(cmd.Context().Err(), context.Canceled) {
					os.Exit(0)
				}
			}()

			var hasErrors bool
			for _, execution := range executions {
				if execution.IsFailed() {
					hasErrors = true
				}

				if execution.Id != "" {
					if watchEnabled && len(args) > 0 {
<<<<<<< HEAD
						executionCh, err := client.WatchTestSuiteExecution(execution.Id)
						for execution := range executionCh {
							ui.ExitOnError("watching test execution", err)
=======
						watchResp := client.WatchTestSuiteExecution(execution.Id)
						for resp := range watchResp {
							if resp.Error != nil {
								ui.Err(resp.Error)
								return
							}

>>>>>>> ddfa5fae
							if !silentMode {
								execution.TruncateErrorMessages(maxErrorMessageLength)
								printExecution(execution, startTime)
							}
						}
					}

					execution, err = client.GetTestSuiteExecution(execution.Id)
				}

				execution.TruncateErrorMessages(maxErrorMessageLength)
				printExecution(execution, startTime)
				ui.ExitOnError("getting recent execution data id:"+execution.Id, err)

				if err = uiPrintExecutionStatus(client, execution); err != nil {
					hasErrors = true
				}

				uiShellTestSuiteGetCommandBlock(execution.Id)
				if execution.Id != "" {
					if watchEnabled && len(args) > 0 {
						if downloadArtifactsEnabled {
							DownloadArtifacts(execution.Id, downloadDir, format, masks, client)
						}
					}

					if !watchEnabled || len(args) == 0 {
						uiShellTestSuiteWatchCommandBlock(execution.Id)
					}
				}
			}

			if hasErrors {
				ui.ExitOnError("executions contain failed on errors")
			}
		},
	}

	cmd.Flags().StringVarP(&name, "name", "n", "", "execution name, if empty will be autogenerated")
	cmd.Flags().StringToStringVarP(&variables, "variable", "v", map[string]string{}, "execution variables passed to executor")
	cmd.Flags().StringToStringVarP(&secretVariables, "secret-variable", "s", map[string]string{}, "execution variables passed to executor")
	cmd.Flags().BoolVarP(&watchEnabled, "watch", "f", false, "watch for changes after start")
	cmd.Flags().StringSliceVarP(&selectors, "label", "l", nil, "label key value pair: --label key1=value1")
	cmd.Flags().IntVar(&concurrencyLevel, "concurrency", 10, "concurrency level for multiple test suite execution")
	cmd.Flags().StringVar(&httpProxy, "http-proxy", "", "http proxy for executor containers")
	cmd.Flags().StringVar(&httpsProxy, "https-proxy", "", "https proxy for executor containers")
	cmd.Flags().StringToStringVarP(&executionLabels, "execution-label", "", nil, "execution-label adds a label to execution in form of key value pair: --execution-label key1=value1")
	cmd.Flags().StringToStringVarP(&secretVariableReferences, "secret-variable-reference", "", nil, "secret variable references in a form name1=secret_name1=secret_key1")
	cmd.Flags().StringVarP(&gitBranch, "git-branch", "", "", "if uri is git repository we can set additional branch parameter")
	cmd.Flags().StringVarP(&gitCommit, "git-commit", "", "", "if uri is git repository we can use commit id (sha) parameter")
	cmd.Flags().StringVarP(&gitPath, "git-path", "", "", "if repository is big we need to define additional path to directory/file to checkout partially")
	cmd.Flags().StringVarP(&gitWorkingDir, "git-working-dir", "", "", "if repository contains multiple directories with tests (like monorepo) and one starting directory we can set working directory parameter")
	cmd.Flags().StringVar(&runningContext, "context", "", "running context description for test suite execution")
	cmd.Flags().StringVar(&jobTemplate, "job-template", "", "job template file path for extensions to job template")
	cmd.Flags().StringVar(&scraperTemplate, "scraper-template", "", "scraper template file path for extensions to scraper template")
	cmd.Flags().StringVar(&pvcTemplate, "pvc-template", "", "pvc template file path for extensions to pvc template")
	cmd.Flags().StringVar(&jobTemplateReference, "job-template-reference", "", "reference to job template to use for the test")
	cmd.Flags().StringVar(&scraperTemplateReference, "scraper-template-reference", "", "reference to scraper template to use for the test")
	cmd.Flags().StringVar(&pvcTemplateReference, "pvc-template-reference", "", "reference to pvc template to use for the test")
	cmd.Flags().StringVar(&downloadDir, "download-dir", "artifacts", "download dir")
	cmd.Flags().BoolVarP(&downloadArtifactsEnabled, "download-artifacts", "d", false, "download artifacts automatically")
	cmd.Flags().StringVar(&format, "format", "folder", "data format for storing files, one of folder|archive")
	cmd.Flags().StringArrayVarP(&masks, "mask", "", []string{}, "regexp to filter downloaded files, single or comma separated, like report/.* or .*\\.json,.*\\.js$")
	cmd.Flags().BoolVarP(&silentMode, "silent", "", false, "don't print intermediate test suite execution")

	return cmd
}<|MERGE_RESOLUTION|>--- conflicted
+++ resolved
@@ -14,10 +14,6 @@
 	apiv1 "github.com/kubeshop/testkube/pkg/api/v1/client"
 	"github.com/kubeshop/testkube/pkg/api/v1/testkube"
 	"github.com/kubeshop/testkube/pkg/ui"
-)
-
-const (
-	maxErrorMessageLength = 100000
 )
 
 const (
@@ -154,11 +150,6 @@
 
 				if execution.Id != "" {
 					if watchEnabled && len(args) > 0 {
-<<<<<<< HEAD
-						executionCh, err := client.WatchTestSuiteExecution(execution.Id)
-						for execution := range executionCh {
-							ui.ExitOnError("watching test execution", err)
-=======
 						watchResp := client.WatchTestSuiteExecution(execution.Id)
 						for resp := range watchResp {
 							if resp.Error != nil {
@@ -166,7 +157,6 @@
 								return
 							}
 
->>>>>>> ddfa5fae
 							if !silentMode {
 								execution.TruncateErrorMessages(maxErrorMessageLength)
 								printExecution(execution, startTime)
