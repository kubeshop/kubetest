package tests

import (
	"fmt"
	"io/ioutil"
	"os"
	"reflect"
	"time"

	apiclientv1 "github.com/kubeshop/testkube/pkg/api/v1/client"
	"github.com/kubeshop/testkube/pkg/api/v1/testkube"
	"github.com/kubeshop/testkube/pkg/executor/output"
	"github.com/kubeshop/testkube/pkg/test/detector"
	"github.com/kubeshop/testkube/pkg/ui"
	"github.com/spf13/cobra"
)

func printExecutionDetails(execution testkube.Execution) {
	ui.Warn("Type          :", execution.TestType)
	ui.Warn("Name          :", execution.TestName)
	ui.Warn("Execution ID  :", execution.Id)
	ui.Warn("Execution name:", execution.Name)
	ui.NL()
	ui.NL()
}

func DownloadArtifacts(id, dir string, client apiclientv1.Client) {
	artifacts, err := client.GetExecutionArtifacts(id)
	ui.ExitOnError("getting artifacts ", err)

	err = os.MkdirAll(dir, os.ModePerm)
	ui.ExitOnError("creating dir "+dir, err)

	if len(artifacts) > 0 {
		ui.Info("Getting artifacts", fmt.Sprintf("count = %d", len(artifacts)), "\n")
	}
	for _, artifact := range artifacts {
		f, err := client.DownloadFile(id, artifact.Name, dir)
		ui.ExitOnError("downloading file: "+f, err)
		ui.Warn(" - downloading file ", f)
	}

	ui.NL()
	ui.NL()
}

func watchLogs(id string, client apiclientv1.Client) {
	ui.Info("Getting pod logs")

	logs, err := client.Logs(id)
	ui.ExitOnError("getting logs from executor", err)

	for l := range logs {
		switch l.Type_ {
		case output.TypeError:
			ui.Errf(l.Content)
			if l.Result != nil {
				ui.Errf("Error: %s", l.Result.ErrorMessage)
				ui.Debug("Output: %s", l.Result.Output)
			}
			uiShellGetExecution(id)
			os.Exit(1)
			return
		case output.TypeResult:
			ui.Info("Execution completed", l.Result.Output)
		default:
			ui.LogLine(l.String())
		}
	}

	ui.NL()

	// TODO watch for success | error status - in case of connection error on logs watch need fix in 0.8
	for range time.Tick(time.Second) {
		execution, err := client.GetExecution(id)
		ui.ExitOnError("get test execution details", err)

		fmt.Print(".")

		if execution.ExecutionResult.IsCompleted() {
			fmt.Println()

			uiShellGetExecution(id)

			return
		}
	}

	uiShellGetExecution(id)
}

func newContentFromFlags(cmd *cobra.Command) (content *testkube.TestContent, err error) {
	var fileContent []byte

	testContentType := cmd.Flag("test-content-type").Value.String()
	file := cmd.Flag("file").Value.String()
	uri := cmd.Flag("uri").Value.String()
	gitUri := cmd.Flag("git-uri").Value.String()
	gitBranch := cmd.Flag("git-branch").Value.String()
	gitPath := cmd.Flag("git-path").Value.String()
	gitUsername := cmd.Flag("git-username").Value.String()
	gitToken := cmd.Flag("git-token").Value.String()

	// get file content
	if file != "" {
		fileContent, err = ioutil.ReadFile(file)
		if err != nil {
			return content, fmt.Errorf("reading file "+file+" error: %w", err)
		}
	} else if stat, _ := os.Stdin.Stat(); (stat.Mode() & os.ModeCharDevice) == 0 {
		fileContent, err = ioutil.ReadAll(os.Stdin)
		if err != nil {
			return content, fmt.Errorf("reading stdin error: %w", err)
		}
	}

	// content is correct when is passed from file, by uri, ur by git repo
	if len(fileContent) == 0 && uri == "" && gitUri == "" {
		return content, fmt.Errorf("empty test content, please pass some test content to create test")
	}

	// detect content type (git-file need to be everrided manually as we don't)
	// TODO handle git-file somehow
	if gitUri != "" && testContentType == "" {
		testContentType = string(testkube.TestContentTypeGitDir)
	}

	if uri != "" && testContentType == "" {
		testContentType = string(testkube.TestContentTypeFileURI)
	}

	if len(fileContent) > 0 {
		testContentType = string(testkube.TestContentTypeString)
	}

	var repository *testkube.Repository
	if gitUri != "" && gitBranch != "" {
		if testContentType == "" {
			testContentType = "git-dir"
		}

		repository = &testkube.Repository{
			Type_:    "git",
			Uri:      gitUri,
			Branch:   gitBranch,
			Path:     gitPath,
			Username: gitUsername,
			Token:    gitToken,
		}
	}

	content = &testkube.TestContent{
		Type_:      testContentType,
		Data:       string(fileContent),
		Repository: repository,
		Uri:        uri,
	}

	return content, nil
}

func NewUpsertTestOptionsFromFlags(cmd *cobra.Command, test testkube.Test) (options apiclientv1.UpsertTestOptions, err error) {
	content, err := newContentFromFlags(cmd)

	ui.ExitOnError("creating content from passed parameters", err)

	name := cmd.Flag("name").Value.String()
	executorType := cmd.Flag("type").Value.String()
<<<<<<< HEAD
	namespace := cmd.Flag("test-namespace").Value.String()
=======
	namespace := cmd.Flag("namespace").Value.String()
>>>>>>> b1d07765
	tags, err := cmd.Flags().GetStringSlice("tags")
	if err != nil {
		return options, err
	}

	options = apiclientv1.UpsertTestOptions{
		Name:      name,
		Type_:     executorType,
		Content:   content,
		Namespace: namespace,
	}

	// if tags are passed and are different from the existing overwrite
	if len(tags) > 0 && !reflect.DeepEqual(test.Tags, tags) {
		options.Tags = tags
	} else {
		options.Tags = test.Tags
	}

	// try to detect type if none passed
	if executorType == "" {
		d := detector.NewDefaultDetector()
		if detectedType, ok := d.Detect(options); ok {
			ui.Info("Detected test test type", detectedType)
			options.Type_ = detectedType
		}
	}

	if options.Type_ == "" {
		return options, fmt.Errorf("can't detect executor type by passed file content (%s), please pass valid --type flag", executorType)
	}

	return options, nil

}<|MERGE_RESOLUTION|>--- conflicted
+++ resolved
@@ -166,11 +166,7 @@
 
 	name := cmd.Flag("name").Value.String()
 	executorType := cmd.Flag("type").Value.String()
-<<<<<<< HEAD
-	namespace := cmd.Flag("test-namespace").Value.String()
-=======
 	namespace := cmd.Flag("namespace").Value.String()
->>>>>>> b1d07765
 	tags, err := cmd.Flags().GetStringSlice("tags")
 	if err != nil {
 		return options, err
