package tests

import (
	"github.com/spf13/cobra"

	"github.com/kubeshop/testkube/cmd/kubectl-testkube/commands/common"
	"github.com/kubeshop/testkube/pkg/ui"
)

func NewUpdateTestsCmd() *cobra.Command {

	var (
<<<<<<< HEAD
		testName                 string
		testContentType          string
		file                     string
		executorType             string
		uri                      string
		gitUri                   string
		gitBranch                string
		gitCommit                string
		gitPath                  string
		gitUsername              string
		gitToken                 string
		sourceName               string
		labels                   map[string]string
		variables                map[string]string
		secretVariables          map[string]string
		schedule                 string
		executorArgs             []string
		argsMode                 string
		executionName            string
		variablesFile            string
		envs                     map[string]string
		secretEnvs               map[string]string
		httpProxy, httpsProxy    string
		gitUsernameSecret        map[string]string
		gitTokenSecret           map[string]string
		secretVariableReferences map[string]string
		copyFiles                []string
		image                    string
		command                  []string
		imagePullSecretNames     []string
		timeout                  int64
		gitWorkingDir            string
		gitCertificateSecret     string
		gitAuthType              string
		artifactStorageClassName string
		artifactVolumeMountPath  string
		artifactDirs             []string
		jobTemplate              string
		cronJobTemplate          string
		preRunScript             string
		postRunScript            string
		scraperTemplate          string
		negativeTest             bool
		mountConfigMaps          map[string]string
		variableConfigMaps       []string
		mountSecrets             map[string]string
		variableSecrets          []string
		description              string
=======
		testName                       string
		testContentType                string
		file                           string
		executorType                   string
		uri                            string
		gitUri                         string
		gitBranch                      string
		gitCommit                      string
		gitPath                        string
		gitUsername                    string
		gitToken                       string
		sourceName                     string
		labels                         map[string]string
		variables                      map[string]string
		secretVariables                map[string]string
		schedule                       string
		executorArgs                   []string
		argsMode                       string
		executionName                  string
		variablesFile                  string
		envs                           map[string]string
		secretEnvs                     map[string]string
		httpProxy, httpsProxy          string
		gitUsernameSecret              map[string]string
		gitTokenSecret                 map[string]string
		secretVariableReferences       map[string]string
		copyFiles                      []string
		image                          string
		command                        []string
		imagePullSecretNames           []string
		timeout                        int64
		gitWorkingDir                  string
		gitCertificateSecret           string
		gitAuthType                    string
		artifactStorageClassName       string
		artifactVolumeMountPath        string
		artifactDirs                   []string
		jobTemplate                    string
		cronJobTemplate                string
		preRunScript                   string
		postRunScript                  string
		scraperTemplate                string
		negativeTest                   bool
		mountConfigMaps                map[string]string
		variableConfigMaps             []string
		mountSecrets                   map[string]string
		variableSecrets                []string
		artifactStorageBucket          string
		artifactOmitFolderPerExecution bool
>>>>>>> 0f1c3099
	)

	cmd := &cobra.Command{
		Use:   "test",
		Short: "Update test",
		Long:  `Update Test Custom Resource`,
		Run: func(cmd *cobra.Command, args []string) {
			var err error

			if testName == "" {
				ui.Failf("pass valid test name (in '--name' flag)")
			}

			client, namespace, err := common.GetClient(cmd)
			ui.ExitOnError("getting client", err)

			test, _ := client.GetTest(testName)
			if testName != test.Name {
				ui.Failf("Test with name '%s' not exists in namespace %s", testName, namespace)
			}

			options, err := NewUpdateTestOptionsFromFlags(cmd)
			ui.ExitOnError("getting test options", err)

			test, err = client.UpdateTest(options)
			ui.ExitOnError("updating test "+testName+" in namespace "+namespace, err)

			ui.Success("Test updated", namespace, "/", testName)
		},
	}

	cmd.Flags().StringVarP(&testName, "name", "n", "", "unique test name - mandatory")
	cmd.Flags().StringVarP(&file, "file", "f", "", "test file - will try to read content from stdin if not specified")
	cmd.Flags().StringVarP(&testContentType, "test-content-type", "", "", "content type of test one of string|file-uri|git")

	cmd.Flags().StringVarP(&executorType, "type", "t", "", "test type (defaults to postman-collection)")

	cmd.Flags().StringVarP(&uri, "uri", "", "", "URI of resource - will be loaded by http GET")
	cmd.Flags().StringVarP(&gitUri, "git-uri", "", "", "Git repository uri")
	cmd.Flags().StringVarP(&gitBranch, "git-branch", "", "", "if uri is git repository we can set additional branch parameter")
	cmd.Flags().StringVarP(&gitCommit, "git-commit", "", "", "if uri is git repository we can use commit id (sha) parameter")
	cmd.Flags().StringVarP(&gitPath, "git-path", "", "", "if repository is big we need to define additional path to directory/file to checkout partially")
	cmd.Flags().StringVarP(&gitUsername, "git-username", "", "", "if git repository is private we can use username as an auth parameter")
	cmd.Flags().StringVarP(&gitToken, "git-token", "", "", "if git repository is private we can use token as an auth parameter")
	cmd.Flags().StringVarP(&sourceName, "source", "", "", "source name - will be used together with content parameters")
	cmd.Flags().StringToStringVarP(&labels, "label", "l", nil, "label key value pair: --label key1=value1")
	cmd.Flags().StringToStringVarP(&variables, "variable", "v", nil, "variable key value pair: -v key1=value1")
	cmd.Flags().StringToStringVarP(&secretVariables, "secret-variable", "s", nil, "secret variable key value pair: -s key1=value1")
	cmd.Flags().StringVarP(&schedule, "schedule", "", "", "test schedule in a cron job form: * * * * *")
	cmd.Flags().StringArrayVarP(&command, "command", "", []string{}, "command passed to image in executor")
	cmd.Flags().StringArrayVarP(&executorArgs, "executor-args", "", []string{}, "executor binary additional arguments")
	cmd.Flags().StringVarP(&argsMode, "args-mode", "", "append", "usage mode for arguments. one of append|override")
	cmd.Flags().StringVarP(&executionName, "execution-name", "", "", "execution name, if empty will be autogenerated")
	cmd.Flags().StringVarP(&variablesFile, "variables-file", "", "", "variables file path, e.g. postman env file - will be passed to executor if supported")
	cmd.Flags().StringToStringVarP(&envs, "env", "", map[string]string{}, "envs in a form of name1=val1 passed to executor")
	cmd.Flags().StringToStringVarP(&secretEnvs, "secret-env", "", map[string]string{}, "secret envs in a form of secret_key1=secret_name1 passed to executor")
	cmd.Flags().StringVar(&httpProxy, "http-proxy", "", "http proxy for executor containers")
	cmd.Flags().StringVar(&httpsProxy, "https-proxy", "", "https proxy for executor containers")
	cmd.Flags().StringToStringVarP(&gitUsernameSecret, "git-username-secret", "", map[string]string{}, "git username secret in a form of secret_name1=secret_key1 for private repository")
	cmd.Flags().StringToStringVarP(&gitTokenSecret, "git-token-secret", "", map[string]string{}, "git token secret in a form of secret_name1=secret_key1 for private repository")
	cmd.Flags().StringToStringVarP(&secretVariableReferences, "secret-variable-reference", "", nil, "secret variable references in a form name1=secret_name1=secret_key1")
	cmd.Flags().StringArrayVarP(&copyFiles, "copy-files", "", []string{}, "file path mappings from host to pod of form source:destination")
	cmd.Flags().StringVarP(&image, "image", "i", "", "image for container executor")
	cmd.Flags().StringArrayVar(&imagePullSecretNames, "image-pull-secrets", []string{}, "secret name used to pull the image in container executor")
	cmd.Flags().Int64Var(&timeout, "timeout", 0, "duration in seconds for test to timeout. 0 disables timeout.")
	cmd.Flags().StringVarP(&gitWorkingDir, "git-working-dir", "", "", "if repository contains multiple directories with tests (like monorepo) and one starting directory we can set working directory parameter")
	cmd.Flags().StringVarP(&gitCertificateSecret, "git-certificate-secret", "", "", "if git repository is private we can use certificate as an auth parameter stored in a kubernetes secret name")
	cmd.Flags().StringVarP(&gitAuthType, "git-auth-type", "", "basic", "auth type for git requests one of basic|header")
	cmd.Flags().StringVar(&artifactStorageClassName, "artifact-storage-class-name", "", "artifact storage class name for container executor")
	cmd.Flags().StringVar(&artifactVolumeMountPath, "artifact-volume-mount-path", "", "artifact volume mount path for container executor")
	cmd.Flags().StringArrayVarP(&artifactDirs, "artifact-dir", "", []string{}, "artifact dirs for scraping")
	cmd.Flags().StringVar(&jobTemplate, "job-template", "", "job template file path for extensions to job template")
	cmd.Flags().StringVar(&cronJobTemplate, "cronjob-template", "", "cron job template file path for extensions to cron job template")
	cmd.Flags().StringVarP(&preRunScript, "prerun-script", "", "", "path to script to be run before test execution")
	cmd.Flags().StringVarP(&postRunScript, "postrun-script", "", "", "path to script to be run after test execution")
	cmd.Flags().StringVar(&scraperTemplate, "scraper-template", "", "scraper template file path for extensions to scraper template")
	cmd.Flags().BoolVar(&negativeTest, "negative-test", false, "negative test, if enabled, makes failure an expected and correct test result. If the test fails the result will be set to success, and vice versa")
	cmd.Flags().StringToStringVarP(&mountConfigMaps, "mount-configmap", "", map[string]string{}, "config map value pair for mounting it to executor pod: --mount-configmap configmap_name=configmap_mountpath")
	cmd.Flags().StringArrayVar(&variableConfigMaps, "variable-configmap", []string{}, "config map name used to map all keys to basis variables")
	cmd.Flags().StringToStringVarP(&mountSecrets, "mount-secret", "", map[string]string{}, "secret value pair for mounting it to executor pod: --mount-secret secret_name=secret_mountpath")
	cmd.Flags().StringArrayVar(&variableSecrets, "variable-secret", []string{}, "secret name used to map all keys to secret variables")
<<<<<<< HEAD
	cmd.Flags().StringVarP(&description, "description", "", "", "test description")
=======
	cmd.Flags().StringVar(&artifactStorageBucket, "artifact-storage-bucket", "", "artifact storage class name for container executor")
	cmd.Flags().BoolVarP(&artifactOmitFolderPerExecution, "artifact-omit-folder-per-execution", "", false, "don't store artifacts in execution folder")
>>>>>>> 0f1c3099
	cmd.Flags().MarkDeprecated("env", "env is deprecated use variable instead")
	cmd.Flags().MarkDeprecated("secret-env", "secret-env is deprecated use secret-variable instead")

	return cmd
}<|MERGE_RESOLUTION|>--- conflicted
+++ resolved
@@ -10,56 +10,6 @@
 func NewUpdateTestsCmd() *cobra.Command {
 
 	var (
-<<<<<<< HEAD
-		testName                 string
-		testContentType          string
-		file                     string
-		executorType             string
-		uri                      string
-		gitUri                   string
-		gitBranch                string
-		gitCommit                string
-		gitPath                  string
-		gitUsername              string
-		gitToken                 string
-		sourceName               string
-		labels                   map[string]string
-		variables                map[string]string
-		secretVariables          map[string]string
-		schedule                 string
-		executorArgs             []string
-		argsMode                 string
-		executionName            string
-		variablesFile            string
-		envs                     map[string]string
-		secretEnvs               map[string]string
-		httpProxy, httpsProxy    string
-		gitUsernameSecret        map[string]string
-		gitTokenSecret           map[string]string
-		secretVariableReferences map[string]string
-		copyFiles                []string
-		image                    string
-		command                  []string
-		imagePullSecretNames     []string
-		timeout                  int64
-		gitWorkingDir            string
-		gitCertificateSecret     string
-		gitAuthType              string
-		artifactStorageClassName string
-		artifactVolumeMountPath  string
-		artifactDirs             []string
-		jobTemplate              string
-		cronJobTemplate          string
-		preRunScript             string
-		postRunScript            string
-		scraperTemplate          string
-		negativeTest             bool
-		mountConfigMaps          map[string]string
-		variableConfigMaps       []string
-		mountSecrets             map[string]string
-		variableSecrets          []string
-		description              string
-=======
 		testName                       string
 		testContentType                string
 		file                           string
@@ -109,7 +59,7 @@
 		variableSecrets                []string
 		artifactStorageBucket          string
 		artifactOmitFolderPerExecution bool
->>>>>>> 0f1c3099
+		description                    string
 	)
 
 	cmd := &cobra.Command{
@@ -191,12 +141,9 @@
 	cmd.Flags().StringArrayVar(&variableConfigMaps, "variable-configmap", []string{}, "config map name used to map all keys to basis variables")
 	cmd.Flags().StringToStringVarP(&mountSecrets, "mount-secret", "", map[string]string{}, "secret value pair for mounting it to executor pod: --mount-secret secret_name=secret_mountpath")
 	cmd.Flags().StringArrayVar(&variableSecrets, "variable-secret", []string{}, "secret name used to map all keys to secret variables")
-<<<<<<< HEAD
-	cmd.Flags().StringVarP(&description, "description", "", "", "test description")
-=======
 	cmd.Flags().StringVar(&artifactStorageBucket, "artifact-storage-bucket", "", "artifact storage class name for container executor")
 	cmd.Flags().BoolVarP(&artifactOmitFolderPerExecution, "artifact-omit-folder-per-execution", "", false, "don't store artifacts in execution folder")
->>>>>>> 0f1c3099
+	cmd.Flags().StringVarP(&description, "description", "", "", "test description")
 	cmd.Flags().MarkDeprecated("env", "env is deprecated use variable instead")
 	cmd.Flags().MarkDeprecated("secret-env", "secret-env is deprecated use secret-variable instead")
 
