package renderer

import (
	"fmt"
	"strings"

	"github.com/kubeshop/testkube/cmd/kubectl-testkube/commands/renderer"
	"github.com/kubeshop/testkube/pkg/api/v1/client"
	"github.com/kubeshop/testkube/pkg/api/v1/testkube"
	"github.com/kubeshop/testkube/pkg/ui"
)

type mountParams struct {
	name string
	path string
}

func TestRenderer(client client.Client, ui *ui.UI, obj interface{}) error {
	test, ok := obj.(testkube.Test)
	if !ok {
		return fmt.Errorf("can't use '%T' as testkube.Test in RenderObj for test", obj)
	}

	ui.Warn("Name:     ", test.Name)
	ui.Warn("Namespace:", test.Namespace)
	ui.Warn("Created:  ", test.Created.String())
	if test.Description != "" {
		ui.NL()
		ui.Warn("Description: ", test.Description)
	}
	if len(test.Labels) > 0 {
		ui.NL()
		ui.Warn("Labels:   ", testkube.MapToString(test.Labels))
	}
	if test.Schedule != "" {
		ui.NL()
		ui.Warn("Schedule: ", test.Schedule)
	}

	if test.Content != nil {
		ui.NL()
		ui.Info("Content")
		ui.Warn("Type", test.Content.Type_)
		if test.Content.Uri != "" {
			ui.Warn("Uri: ", test.Content.Uri)
		}

		if test.Content.Repository != nil {
			ui.Warn("Repository:    ")
			ui.Warn("  Uri:         ", test.Content.Repository.Uri)
			ui.Warn("  Branch:      ", test.Content.Repository.Branch)
			ui.Warn("  Commit:      ", test.Content.Repository.Commit)
			ui.Warn("  Path:        ", test.Content.Repository.Path)
			if test.Content.Repository.UsernameSecret != nil {
				ui.Warn("  Username:    ", fmt.Sprintf("[secret:%s key:%s]", test.Content.Repository.UsernameSecret.Name,
					test.Content.Repository.UsernameSecret.Key))
			}

			if test.Content.Repository.TokenSecret != nil {
				ui.Warn("  Token:       ", fmt.Sprintf("[secret:%s key:%s]", test.Content.Repository.TokenSecret.Name,
					test.Content.Repository.TokenSecret.Key))
			}

			if test.Content.Repository.CertificateSecret != "" {
				ui.Warn("  Certificate: ", test.Content.Repository.CertificateSecret)
			}

			ui.Warn("  Working dir: ", test.Content.Repository.WorkingDir)
			ui.Warn("  Auth type:   ", test.Content.Repository.AuthType)
		}

		if test.Content.Data != "" {
			ui.Warn("Data: ", "\n", test.Content.Data)
		}
	}

	if test.Source != "" {
		ui.NL()
		ui.Warn("Source: ", test.Source)
	}

	if test.ExecutionRequest != nil {
		ui.Warn("Execution request: ")
		if test.ExecutionRequest.Name != "" {
			ui.Warn("  Name:                   ", test.ExecutionRequest.Name)
		}

		if len(test.ExecutionRequest.Variables) > 0 {
			renderer.RenderVariables(test.ExecutionRequest.Variables)
		}

		if len(test.ExecutionRequest.Command) > 0 {
			ui.Warn("  Command:                ", test.ExecutionRequest.Command...)
		}

		if len(test.ExecutionRequest.Args) > 0 {
			ui.Warn("  Args:                   ", test.ExecutionRequest.Args...)
		}
		ui.Warn("  Args mode:              ", test.ExecutionRequest.ArgsMode)

		if test.ExecutionRequest.ArgsMode != "" {
			ui.Warn("  Args mode:              ", test.ExecutionRequest.ArgsMode)
		}

		if test.ExecutionRequest.ArgsMode != "" {
			ui.Warn("  Args mode:              ", test.ExecutionRequest.ArgsMode)
		}

		if test.ExecutionRequest.ArgsMode != "" {
			ui.Warn("  Args mode:              ", test.ExecutionRequest.ArgsMode)
		}

		if len(test.ExecutionRequest.Envs) > 0 {
			ui.NL()
			ui.Warn("(deprecated) Envs:        ", testkube.MapToString(test.ExecutionRequest.Envs))
		}

		if len(test.ExecutionRequest.SecretEnvs) > 0 {
			ui.NL()
			ui.Warn("(deprecated) Secret Envs: ", testkube.MapToString(test.ExecutionRequest.SecretEnvs))
		}

		if test.ExecutionRequest.VariablesFile != "" {
			ui.Warn("  Variables file:         ", "\n", test.ExecutionRequest.VariablesFile)
			ui.Warn("  Is file uploaded:       ", "\n", fmt.Sprintf("%t", test.ExecutionRequest.IsVariablesFileUploaded))
		}

		if test.ExecutionRequest.HttpProxy != "" {
			ui.Warn("  Http proxy:             ", test.ExecutionRequest.HttpProxy)
		}

		if test.ExecutionRequest.HttpsProxy != "" {
			ui.Warn("  Https proxy:            ", test.ExecutionRequest.HttpsProxy)
		}

		if test.ExecutionRequest.ArtifactRequest != nil {
			ui.Warn("  Artifact request:            ")
			ui.Warn("    Storage class name:        ", test.ExecutionRequest.ArtifactRequest.StorageClassName)
			ui.Warn("    Volume mount path:         ", test.ExecutionRequest.ArtifactRequest.VolumeMountPath)
			ui.Warn("    Dirs:                      ", strings.Join(test.ExecutionRequest.ArtifactRequest.Dirs, ","))
			ui.Warn("    Storage bucket:            ", test.ExecutionRequest.ArtifactRequest.StorageBucket)
			ui.Warn("    Omit folder per execution: ", fmt.Sprint(test.ExecutionRequest.ArtifactRequest.OmitFolderPerExecution))
		}

		if test.ExecutionRequest.JobTemplate != "" {
			ui.Warn("  Job template:                ", "\n", test.ExecutionRequest.JobTemplate)
		}

		if test.ExecutionRequest.JobTemplateReference != "" {
			ui.Warn("  Job template reference:      ", test.ExecutionRequest.JobTemplateReference)
		}

		if test.ExecutionRequest.CronJobTemplate != "" {
			ui.Warn("  Cron job template:           ", "\n", test.ExecutionRequest.CronJobTemplate)
		}

		if test.ExecutionRequest.CronJobTemplateReference != "" {
			ui.Warn("  Cron job template reference: ", test.ExecutionRequest.CronJobTemplateReference)
		}

		if test.ExecutionRequest.CronJobTemplate != "" {
			ui.Warn("  Cron job template:      ", "\n", test.ExecutionRequest.CronJobTemplate)
		}

		if test.ExecutionRequest.PreRunScript != "" {
			ui.Warn("  Pre run script:              ", "\n", test.ExecutionRequest.PreRunScript)
		}

		if test.ExecutionRequest.PostRunScript != "" {
<<<<<<< HEAD
			ui.Warn("  Post run script:             ", "\n", test.ExecutionRequest.PostRunScript)
		}

		ui.Warn("  Execute postrun script before scraping: ", fmt.Sprint(test.ExecutionRequest.ExecutePostRunScriptBeforeScraping))
=======
			ui.Warn("  Post run script:         ", "\n", test.ExecutionRequest.PostRunScript)
		}

>>>>>>> fc924ab0
		if test.ExecutionRequest.ScraperTemplate != "" {
			ui.Warn("  Scraper template:            ", "\n", test.ExecutionRequest.ScraperTemplate)
		}

		if test.ExecutionRequest.ScraperTemplateReference != "" {
			ui.Warn("  Scraper template reference:  ", test.ExecutionRequest.ScraperTemplateReference)
		}

		if test.ExecutionRequest.PvcTemplate != "" {
			ui.Warn("  PVC template:                ", "\n", test.ExecutionRequest.PvcTemplate)
		}

		if test.ExecutionRequest.PvcTemplateReference != "" {
			ui.Warn("  PVC template reference:      ", test.ExecutionRequest.PvcTemplateReference)
		}

		var mountConfigMaps, mountSecrets []mountParams
		var variableConfigMaps, variableSecrets []string
		for _, configMap := range test.ExecutionRequest.EnvConfigMaps {
			if configMap.Reference == nil {
				continue
			}

			if configMap.Mount {
				mountConfigMaps = append(mountConfigMaps, mountParams{
					name: configMap.Reference.Name,
					path: configMap.MountPath,
				})
			}

			if configMap.MapToVariables {
				variableConfigMaps = append(variableConfigMaps, configMap.Reference.Name)
			}
		}

		for _, secret := range test.ExecutionRequest.EnvSecrets {
			if secret.Reference == nil {
				continue
			}

			if secret.Mount {
				mountSecrets = append(mountSecrets, mountParams{
					name: secret.Reference.Name,
					path: secret.MountPath,
				})
			}

			if secret.MapToVariables {
				variableSecrets = append(variableSecrets, secret.Reference.Name)
			}
		}

		if len(mountConfigMaps) > 0 {
			ui.NL()
			ui.Warn("  Mount config maps:      ")
			for _, mount := range mountConfigMaps {
				ui.Warn("    - name      :         ", mount.name)
				ui.Warn("    - mount path:         ", mount.path)
			}
		}

		if len(variableConfigMaps) > 0 {
			ui.NL()
			ui.Warn("  Variable config maps:   ", variableConfigMaps...)
		}

		if len(mountSecrets) > 0 {
			ui.NL()
			ui.Warn("  Mount secrets:          ")
			for _, mount := range mountSecrets {
				ui.Warn("    - name      :         ", mount.name)
				ui.Warn("    - mount path:         ", mount.path)
			}
		}

		if len(variableSecrets) > 0 {
			ui.NL()
			ui.Warn("  Variable secrets:       ", variableSecrets...)
		}
	}

	return nil

}<|MERGE_RESOLUTION|>--- conflicted
+++ resolved
@@ -167,16 +167,10 @@
 		}
 
 		if test.ExecutionRequest.PostRunScript != "" {
-<<<<<<< HEAD
 			ui.Warn("  Post run script:             ", "\n", test.ExecutionRequest.PostRunScript)
 		}
 
 		ui.Warn("  Execute postrun script before scraping: ", fmt.Sprint(test.ExecutionRequest.ExecutePostRunScriptBeforeScraping))
-=======
-			ui.Warn("  Post run script:         ", "\n", test.ExecutionRequest.PostRunScript)
-		}
-
->>>>>>> fc924ab0
 		if test.ExecutionRequest.ScraperTemplate != "" {
 			ui.Warn("  Scraper template:            ", "\n", test.ExecutionRequest.ScraperTemplate)
 		}
