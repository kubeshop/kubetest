package renderer

import (
	"fmt"
	"strings"

	"github.com/kubeshop/testkube/cmd/kubectl-testkube/commands/renderer"
	"github.com/kubeshop/testkube/pkg/api/v1/client"
	"github.com/kubeshop/testkube/pkg/api/v1/testkube"
	"github.com/kubeshop/testkube/pkg/ui"
)

type mountParams struct {
	name string
	path string
}

func TestRenderer(client client.Client, ui *ui.UI, obj interface{}) error {
	test, ok := obj.(testkube.Test)
	if !ok {
		return fmt.Errorf("can't use '%T' as testkube.Test in RenderObj for test", obj)
	}

	ui.Warn("Name:     ", test.Name)
	ui.Warn("Namespace:", test.Namespace)
	ui.Warn("Created:  ", test.Created.String())
	if test.Description != "" {
		ui.NL()
		ui.Warn("Description: ", test.Description)
	}
	if len(test.Labels) > 0 {
		ui.NL()
		ui.Warn("Labels:   ", testkube.MapToString(test.Labels))
	}
	if test.Schedule != "" {
		ui.NL()
		ui.Warn("Schedule: ", test.Schedule)
	}

	if test.Content != nil {
		ui.NL()
		ui.Info("Content")
		ui.Warn("Type", test.Content.Type_)
		if test.Content.Uri != "" {
			ui.Warn("Uri: ", test.Content.Uri)
		}

		if test.Content.Repository != nil {
			ui.Warn("Repository:    ")
			ui.Warn("  Uri:         ", test.Content.Repository.Uri)
			ui.Warn("  Branch:      ", test.Content.Repository.Branch)
			ui.Warn("  Commit:      ", test.Content.Repository.Commit)
			ui.Warn("  Path:        ", test.Content.Repository.Path)
			if test.Content.Repository.UsernameSecret != nil {
				ui.Warn("  Username:    ", fmt.Sprintf("[secret:%s key:%s]", test.Content.Repository.UsernameSecret.Name,
					test.Content.Repository.UsernameSecret.Key))
			}

			if test.Content.Repository.TokenSecret != nil {
				ui.Warn("  Token:       ", fmt.Sprintf("[secret:%s key:%s]", test.Content.Repository.TokenSecret.Name,
					test.Content.Repository.TokenSecret.Key))
			}

			if test.Content.Repository.CertificateSecret != "" {
				ui.Warn("  Certificate: ", test.Content.Repository.CertificateSecret)
			}

			ui.Warn("  Working dir: ", test.Content.Repository.WorkingDir)
			ui.Warn("  Auth type:   ", test.Content.Repository.AuthType)
		}

		if test.Content.Data != "" {
			ui.Warn("Data: ", "\n", test.Content.Data)
		}
	}

	if test.Source != "" {
		ui.NL()
		ui.Warn("Source: ", test.Source)
	}

	if test.ExecutionRequest != nil {
		ui.Warn("Execution request: ")
		if test.ExecutionRequest.Name != "" {
			ui.Warn("  Name:                   ", test.ExecutionRequest.Name)
		}

		if len(test.ExecutionRequest.Variables) > 0 {
			renderer.RenderVariables(test.ExecutionRequest.Variables)
		}

		if len(test.ExecutionRequest.Command) > 0 {
			ui.Warn("  Command:                ", test.ExecutionRequest.Command...)
		}

		if len(test.ExecutionRequest.Args) > 0 {
			ui.Warn("  Args:                   ", test.ExecutionRequest.Args...)
		}
		ui.Warn("  Args mode:              ", test.ExecutionRequest.ArgsMode)

		if test.ExecutionRequest.ArgsMode != "" {
			ui.Warn("  Args mode:              ", test.ExecutionRequest.ArgsMode)
		}

		if test.ExecutionRequest.ArgsMode != "" {
			ui.Warn("  Args mode:              ", test.ExecutionRequest.ArgsMode)
		}

		if test.ExecutionRequest.ArgsMode != "" {
			ui.Warn("  Args mode:              ", test.ExecutionRequest.ArgsMode)
		}

		if test.ExecutionRequest.ArgsMode != "" {
			ui.Warn("  Args mode:              ", test.ExecutionRequest.ArgsMode)
		}

		if test.ExecutionRequest.ArgsMode != "" {
			ui.Warn("  Args mode:              ", test.ExecutionRequest.ArgsMode)
		}

		if len(test.ExecutionRequest.Envs) > 0 {
			ui.NL()
			ui.Warn("(deprecated) Envs:        ", testkube.MapToString(test.ExecutionRequest.Envs))
		}

		if len(test.ExecutionRequest.SecretEnvs) > 0 {
			ui.NL()
			ui.Warn("(deprecated) Secret Envs: ", testkube.MapToString(test.ExecutionRequest.SecretEnvs))
		}

		if test.ExecutionRequest.VariablesFile != "" {
			ui.Warn("  Variables file:         ", "\n", test.ExecutionRequest.VariablesFile)
			ui.Warn("  Is file uploaded:       ", "\n", fmt.Sprintf("%t", test.ExecutionRequest.IsVariablesFileUploaded))
		}

		if test.ExecutionRequest.HttpProxy != "" {
			ui.Warn("  Http proxy:             ", test.ExecutionRequest.HttpProxy)
		}

		if test.ExecutionRequest.HttpsProxy != "" {
			ui.Warn("  Https proxy:            ", test.ExecutionRequest.HttpsProxy)
		}

		if test.ExecutionRequest.ArtifactRequest != nil {
			ui.Warn("  Artifact request:            ")
			ui.Warn("    Storage class name:        ", test.ExecutionRequest.ArtifactRequest.StorageClassName)
			ui.Warn("    Volume mount path:         ", test.ExecutionRequest.ArtifactRequest.VolumeMountPath)
			ui.Warn("    Dirs:                      ", strings.Join(test.ExecutionRequest.ArtifactRequest.Dirs, ","))
			ui.Warn("    Storage bucket:            ", test.ExecutionRequest.ArtifactRequest.StorageBucket)
			ui.Warn("    Omit folder per execution: ", fmt.Sprint(test.ExecutionRequest.ArtifactRequest.OmitFolderPerExecution))
		}

		if test.ExecutionRequest.JobTemplate != "" {
			ui.Warn("  Job template:                ", "\n", test.ExecutionRequest.JobTemplate)
		}

		if test.ExecutionRequest.JobTemplateReference != "" {
			ui.Warn("  Job template reference:      ", test.ExecutionRequest.JobTemplateReference)
		}

		if test.ExecutionRequest.CronJobTemplate != "" {
			ui.Warn("  Cron job template:           ", "\n", test.ExecutionRequest.CronJobTemplate)
		}

		if test.ExecutionRequest.CronJobTemplateReference != "" {
			ui.Warn("  Cron job template reference: ", test.ExecutionRequest.CronJobTemplateReference)
		}

		if test.ExecutionRequest.PreRunScript != "" {
			ui.Warn("  Pre run script:              ", "\n", test.ExecutionRequest.PreRunScript)
<<<<<<< HEAD
		}

		if test.ExecutionRequest.PostRunScript != "" {
			ui.Warn("  Post run script:             ", "\n", test.ExecutionRequest.PostRunScript)
		}

=======
		}

		if test.ExecutionRequest.PostRunScript != "" {
			ui.Warn("  Post run script:             ", "\n", test.ExecutionRequest.PostRunScript)
		}

>>>>>>> 7302616c
		ui.Warn("  Execute postrun script before scraping: ", fmt.Sprint(test.ExecutionRequest.ExecutePostRunScriptBeforeScraping))
		if test.ExecutionRequest.ScraperTemplate != "" {
			ui.Warn("  Scraper template:            ", "\n", test.ExecutionRequest.ScraperTemplate)
		}

		if test.ExecutionRequest.ScraperTemplateReference != "" {
			ui.Warn("  Scraper template reference:  ", test.ExecutionRequest.ScraperTemplateReference)
		}

		if test.ExecutionRequest.PvcTemplate != "" {
			ui.Warn("  PVC template:                ", "\n", test.ExecutionRequest.PvcTemplate)
		}

		if test.ExecutionRequest.PvcTemplateReference != "" {
			ui.Warn("  PVC template reference:      ", test.ExecutionRequest.PvcTemplateReference)
		}

		var mountConfigMaps, mountSecrets []mountParams
		var variableConfigMaps, variableSecrets []string
		for _, configMap := range test.ExecutionRequest.EnvConfigMaps {
			if configMap.Reference == nil {
				continue
			}

			if configMap.Mount {
				mountConfigMaps = append(mountConfigMaps, mountParams{
					name: configMap.Reference.Name,
					path: configMap.MountPath,
				})
			}

			if configMap.MapToVariables {
				variableConfigMaps = append(variableConfigMaps, configMap.Reference.Name)
			}
		}

		for _, secret := range test.ExecutionRequest.EnvSecrets {
			if secret.Reference == nil {
				continue
			}

			if secret.Mount {
				mountSecrets = append(mountSecrets, mountParams{
					name: secret.Reference.Name,
					path: secret.MountPath,
				})
			}

			if secret.MapToVariables {
				variableSecrets = append(variableSecrets, secret.Reference.Name)
			}
		}

		if len(mountConfigMaps) > 0 {
			ui.NL()
			ui.Warn("  Mount config maps:      ")
			for _, mount := range mountConfigMaps {
				ui.Warn("    - name      :         ", mount.name)
				ui.Warn("    - mount path:         ", mount.path)
			}
		}

		if len(variableConfigMaps) > 0 {
			ui.NL()
			ui.Warn("  Variable config maps:   ", variableConfigMaps...)
		}

		if len(mountSecrets) > 0 {
			ui.NL()
			ui.Warn("  Mount secrets:          ")
			for _, mount := range mountSecrets {
				ui.Warn("    - name      :         ", mount.name)
				ui.Warn("    - mount path:         ", mount.path)
			}
		}

		if len(variableSecrets) > 0 {
			ui.NL()
			ui.Warn("  Variable secrets:       ", variableSecrets...)
		}
	}

	return nil

}<|MERGE_RESOLUTION|>--- conflicted
+++ resolved
@@ -168,21 +168,12 @@
 
 		if test.ExecutionRequest.PreRunScript != "" {
 			ui.Warn("  Pre run script:              ", "\n", test.ExecutionRequest.PreRunScript)
-<<<<<<< HEAD
 		}
 
 		if test.ExecutionRequest.PostRunScript != "" {
 			ui.Warn("  Post run script:             ", "\n", test.ExecutionRequest.PostRunScript)
 		}
 
-=======
-		}
-
-		if test.ExecutionRequest.PostRunScript != "" {
-			ui.Warn("  Post run script:             ", "\n", test.ExecutionRequest.PostRunScript)
-		}
-
->>>>>>> 7302616c
 		ui.Warn("  Execute postrun script before scraping: ", fmt.Sprint(test.ExecutionRequest.ExecutePostRunScriptBeforeScraping))
 		if test.ExecutionRequest.ScraperTemplate != "" {
 			ui.Warn("  Scraper template:            ", "\n", test.ExecutionRequest.ScraperTemplate)
