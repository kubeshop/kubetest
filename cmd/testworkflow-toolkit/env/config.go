package env

import (
	"time"

	"github.com/kelseyhightower/envconfig"

	"github.com/kubeshop/testkube/pkg/testworkflows/testworkflowprocessor/constants"
	"github.com/kubeshop/testkube/pkg/ui"
)

var (
	UseProxyValue = false
)

type envObjectStorageConfig struct {
	Endpoint        string `envconfig:"TK_OS_ENDPOINT"`
	AccessKeyID     string `envconfig:"TK_OS_ACCESSKEY"`
	SecretAccessKey string `envconfig:"TK_OS_SECRETKEY"`
	Region          string `envconfig:"TK_OS_REGION"`
	Token           string `envconfig:"TK_OS_TOKEN"`
	Bucket          string `envconfig:"TK_OS_BUCKET"`
	Ssl             bool   `envconfig:"TK_OS_SSL" default:"false"`
	SkipVerify      bool   `envconfig:"TK_OS_SSL_SKIP_VERIFY" default:"false"`
	CertFile        string `envconfig:"TK_OS_CERT_FILE"`
	KeyFile         string `envconfig:"TK_OS_KEY_FILE"`
	CAFile          string `envconfig:"TK_OS_CA_FILE"`
}

type envCloudConfig struct {
	Url         string `envconfig:"TK_C_URL"`
	ApiKey      string `envconfig:"TK_C_KEY"`
	UiUrl       string `envconfig:"TK_C_UI_URL"`
	OrgId       string `envconfig:"TK_C_ORG_ID"`
	EnvId       string `envconfig:"TK_C_ENV_ID"`
	SkipVerify  bool   `envconfig:"TK_C_SKIP_VERIFY" default:"false"`
	TlsInsecure bool   `envconfig:"TK_C_TLS_INSECURE" default:"false"`
}

type envExecutionConfig struct {
<<<<<<< HEAD
	WorkflowName   string `envconfig:"TK_WF"`
	Id             string `envconfig:"TK_EX"`
	Name           string `envconfig:"TK_EXN"`
	Number         int64  `envconfig:"TK_EXC"`
	ScheduledAt    string `envconfig:"TK_EXS"`
	ResourceId     string `envconfig:"TK_EXI"`
	RootResourceId string `envconfig:"TK_EXR"`
	FSPrefix       string `envconfig:"TK_FS"`
	ParentIds      string `envconfig:"TK_PAR"`
=======
	WorkflowName    string `envconfig:"TK_WF"`
	Id              string `envconfig:"TK_EX"`
	Name            string `envconfig:"TK_EXN"`
	Number          int64  `envconfig:"TK_EXC"`
	ScheduledAt     string `envconfig:"TK_EXS"`
	ResourceId      string `envconfig:"TK_EXI"`
	RootResourceId  string `envconfig:"TK_EXR"`
	FSPrefix        string `envconfig:"TK_FS"`
	DisableWebhooks bool   `envconfig:"TK_DWH"`
	Tags            string `envconfig:"TK_TAG"`
	Labels          string `envconfig:"TK_LBL"`
>>>>>>> 7be199a8
}

type envSystemConfig struct {
	Debug                 string `envconfig:"DEBUG"`
	Ref                   string `envconfig:"TK_REF"`
	Namespace             string `envconfig:"TK_NS"`
	DefaultRegistry       string `envconfig:"TK_R"`
	DefaultServiceAccount string `envconfig:"TK_SA"`
	Ip                    string `envconfig:"TK_IP"`
	DashboardUrl          string `envconfig:"TK_DASH"`
	ApiUrl                string `envconfig:"TK_API"`
	ClusterID             string `envconfig:"TK_CLU"`
	CDEventsTarget        string `envconfig:"TK_CDE"`
}

type envImagesConfig struct {
	Init                         string        `envconfig:"TESTKUBE_TW_INIT_IMAGE"`
	Toolkit                      string        `envconfig:"TESTKUBE_TW_TOOLKIT_IMAGE"`
	InspectorPersistenceEnabled  bool          `envconfig:"TK_IMG_P" default:"false"`
	InspectorPersistenceCacheKey string        `envconfig:"TK_IMG_PK"`
	ImageCredentialsCacheTTL     time.Duration `envconfig:"TK_IMG_CRED_TTL" default:"0"`
}

type featuresConfig struct {
	EnableJUnitParser bool `envconfig:"TK_FF_JUNIT_REPORT" default:"false"`
}

type envConfig struct {
	System        envSystemConfig
	ObjectStorage envObjectStorageConfig
	Cloud         envCloudConfig
	Execution     envExecutionConfig
	Images        envImagesConfig
	Features      featuresConfig
}

var cfg envConfig
var cfgLoaded = false

func Config() *envConfig {
	if !cfgLoaded {
		err := envconfig.Process("", &cfg.System)
		ui.ExitOnError("configuring environment", err)
		err = envconfig.Process("", &cfg.ObjectStorage)
		ui.ExitOnError("configuring environment", err)
		err = envconfig.Process("", &cfg.Cloud)
		ui.ExitOnError("configuring environment", err)
		err = envconfig.Process("", &cfg.Execution)
		ui.ExitOnError("configuring environment", err)
		err = envconfig.Process("", &cfg.Images)
		ui.ExitOnError("configuring environment", err)
		err = envconfig.Process("", &cfg.Features)
		ui.ExitOnError("configuring environment", err)
	}
	cfgLoaded = true
	return &cfg
}

func Debug() bool {
	return Config().System.Debug == "1"
}

func CloudEnabled() bool {
	return Config().Cloud.ApiKey != ""
}

func UseProxy() bool {
	return UseProxyValue
}

func Ref() string {
	return Config().System.Ref
}

func Namespace() string {
	return Config().System.Namespace
}

func IP() string {
	return Config().System.Ip
}

func WorkflowName() string {
	return Config().Execution.WorkflowName
}

func ExecutionId() string {
	return Config().Execution.Id
}

func ExecutionName() string {
	return Config().Execution.Name
}

func ExecutionNumber() int64 {
	return Config().Execution.Number
}

func ExecutionScheduledAt() time.Time {
	t, _ := time.Parse(constants.RFC3339Millis, Config().Execution.ScheduledAt)
	return t
}

func ExecutionDisableWebhooks() bool {
	return Config().Execution.DisableWebhooks
}

func JUnitParserEnabled() bool {
	return Config().Features.EnableJUnitParser
}

func ExecutionTags() string {
	return Config().Execution.Tags
}<|MERGE_RESOLUTION|>--- conflicted
+++ resolved
@@ -38,17 +38,6 @@
 }
 
 type envExecutionConfig struct {
-<<<<<<< HEAD
-	WorkflowName   string `envconfig:"TK_WF"`
-	Id             string `envconfig:"TK_EX"`
-	Name           string `envconfig:"TK_EXN"`
-	Number         int64  `envconfig:"TK_EXC"`
-	ScheduledAt    string `envconfig:"TK_EXS"`
-	ResourceId     string `envconfig:"TK_EXI"`
-	RootResourceId string `envconfig:"TK_EXR"`
-	FSPrefix       string `envconfig:"TK_FS"`
-	ParentIds      string `envconfig:"TK_PAR"`
-=======
 	WorkflowName    string `envconfig:"TK_WF"`
 	Id              string `envconfig:"TK_EX"`
 	Name            string `envconfig:"TK_EXN"`
@@ -60,7 +49,7 @@
 	DisableWebhooks bool   `envconfig:"TK_DWH"`
 	Tags            string `envconfig:"TK_TAG"`
 	Labels          string `envconfig:"TK_LBL"`
->>>>>>> 7be199a8
+	ParentIds       string `envconfig:"TK_PAR"`
 }
 
 type envSystemConfig struct {
