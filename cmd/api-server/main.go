--- conflicted
+++ resolved
@@ -359,11 +359,8 @@
 		cfg.TestkubeRegistry,
 		cfg.TestkubePodStartTimeout,
 		clusterId,
-<<<<<<< HEAD
 		logsStream,
-=======
 		cfg.TestkubeDashboardURI,
->>>>>>> f5af6438
 	)
 	if err != nil {
 		ui.ExitOnError("Creating executor client", err)
@@ -390,11 +387,8 @@
 		cfg.TestkubeRegistry,
 		cfg.TestkubePodStartTimeout,
 		clusterId,
-<<<<<<< HEAD
 		logsStream,
-=======
 		cfg.TestkubeDashboardURI,
->>>>>>> f5af6438
 	)
 	if err != nil {
 		ui.ExitOnError("Creating container executor", err)
