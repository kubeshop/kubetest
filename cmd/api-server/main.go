package main

import (
	"context"
	"encoding/base64"
	"encoding/json"
	"flag"
	"fmt"
	"io"
	"net"
	"os"
	"os/signal"
	"path/filepath"
	"syscall"

	"google.golang.org/grpc"

	cloudartifacts "github.com/kubeshop/testkube/pkg/cloud/data/artifact"

	domainstorage "github.com/kubeshop/testkube/pkg/storage"
	"github.com/kubeshop/testkube/pkg/storage/minio"

	"github.com/kubeshop/testkube/pkg/api/v1/testkube"
	"github.com/kubeshop/testkube/pkg/event/kind/slack"

	cloudconfig "github.com/kubeshop/testkube/pkg/cloud/data/config"

	cloudresult "github.com/kubeshop/testkube/pkg/cloud/data/result"
	cloudtestresult "github.com/kubeshop/testkube/pkg/cloud/data/testresult"

	"github.com/kubeshop/testkube/internal/common"
	"github.com/kubeshop/testkube/internal/config"
	"github.com/kubeshop/testkube/pkg/version"

	"github.com/kubeshop/testkube/pkg/cloud"
	configrepository "github.com/kubeshop/testkube/pkg/repository/config"
	"github.com/kubeshop/testkube/pkg/repository/result"
	"github.com/kubeshop/testkube/pkg/repository/storage"
	"github.com/kubeshop/testkube/pkg/repository/testresult"

	"golang.org/x/sync/errgroup"

	"github.com/pkg/errors"

	"github.com/kubeshop/testkube/internal/app/api/metrics"
	"github.com/kubeshop/testkube/pkg/agent"
	kubeexecutor "github.com/kubeshop/testkube/pkg/executor"
	"github.com/kubeshop/testkube/pkg/executor/client"
	"github.com/kubeshop/testkube/pkg/executor/containerexecutor"

	"github.com/kubeshop/testkube/pkg/event"
	"github.com/kubeshop/testkube/pkg/event/bus"
	"github.com/kubeshop/testkube/pkg/scheduler"

	testkubeclientset "github.com/kubeshop/testkube-operator/pkg/clientset/versioned"
	"github.com/kubeshop/testkube/pkg/k8sclient"
	"github.com/kubeshop/testkube/pkg/triggers"

	kubeclient "github.com/kubeshop/testkube-operator/client"
	executorsclientv1 "github.com/kubeshop/testkube-operator/client/executors/v1"
	scriptsclient "github.com/kubeshop/testkube-operator/client/scripts/v2"
	testsclientv1 "github.com/kubeshop/testkube-operator/client/tests"
	testsclientv3 "github.com/kubeshop/testkube-operator/client/tests/v3"
	testsourcesclientv1 "github.com/kubeshop/testkube-operator/client/testsources/v1"
	testsuitesclientv2 "github.com/kubeshop/testkube-operator/client/testsuites/v2"
	testsuitesclientv3 "github.com/kubeshop/testkube-operator/client/testsuites/v3"
	apiv1 "github.com/kubeshop/testkube/internal/app/api/v1"
	"github.com/kubeshop/testkube/internal/migrations"
	"github.com/kubeshop/testkube/pkg/configmap"
	"github.com/kubeshop/testkube/pkg/log"
	"github.com/kubeshop/testkube/pkg/migrator"
	"github.com/kubeshop/testkube/pkg/secret"
	"github.com/kubeshop/testkube/pkg/ui"
)

var verbose = flag.Bool("v", false, "enable verbosity level")

func init() {
	flag.Parse()
	ui.Verbose = *verbose
}

func runMigrations() (err error) {
	results := migrations.Migrator.GetValidMigrations(version.Version, migrator.MigrationTypeServer)
	if len(results) == 0 {
		log.DefaultLogger.Debugw("No migrations available for Testkube", "apiVersion", version.Version)
		return nil
	}

	var migrationInfo []string
	for _, migration := range results {
		migrationInfo = append(migrationInfo, fmt.Sprintf("%+v - %s", migration.Version(), migration.Info()))
	}
	log.DefaultLogger.Infow("Available migrations for Testkube", "apiVersion", version.Version, "migrations", migrationInfo)

	return migrations.Migrator.Run(version.Version, migrator.MigrationTypeServer)
}

func main() {
	cfg, err := config.Get()
	ui.ExitOnError("error getting application config", err)
	// Run services within an errgroup to propagate errors between services.
	g, ctx := errgroup.WithContext(context.Background())

	// Cancel the errgroup context on SIGINT and SIGTERM,
	// which shuts everything down gracefully.
	stopSignal := make(chan os.Signal, 1)
	signal.Notify(stopSignal, syscall.SIGINT, syscall.SIGTERM)
	g.Go(func() error {
		select {
		case <-ctx.Done():
			return nil
		case sig := <-stopSignal:
			// Returning an error cancels the errgroup.
			return errors.Errorf("received signal: %v", sig)
		}
	})

	ln, err := net.Listen("tcp", ":"+cfg.APIServerPort)
	ui.ExitOnError("Checking if port "+cfg.APIServerPort+"is free", err)
	_ = ln.Close()
	log.DefaultLogger.Debugw("TCP Port is available", "port", cfg.APIServerPort)

	ln, err = net.Listen("tcp", ":"+cfg.GraphqlPort)
	ui.ExitOnError("Checking if port "+cfg.GraphqlPort+"is free", err)
	_ = ln.Close()
	log.DefaultLogger.Debugw("TCP Port is available", "port", cfg.GraphqlPort)

	kubeClient, err := kubeclient.GetClient()
	ui.ExitOnError("Getting kubernetes client", err)

	secretClient, err := secret.NewClient(cfg.TestkubeNamespace)
	ui.ExitOnError("Getting secret client", err)

	configMapClient, err := configmap.NewClient(cfg.TestkubeNamespace)
	ui.ExitOnError("Getting config map client", err)
	// agent
	var grpcClient cloud.TestKubeCloudAPIClient
	var grpcConn *grpc.ClientConn
	mode := common.ModeStandalone
	if cfg.TestkubeCloudAPIKey != "" {
		mode = common.ModeAgent
	}
	if mode == common.ModeAgent {
		grpcConn, err = agent.NewGRPCConnection(ctx, cfg.TestkubeCloudTLSInsecure, cfg.TestkubeCloudURL, log.DefaultLogger)
		ui.ExitOnError("error creating gRPC connection", err)
		defer grpcConn.Close()

		grpcClient = cloud.NewTestKubeCloudAPIClient(grpcConn)
	}

	// k8s
	scriptsClient := scriptsclient.NewClient(kubeClient, cfg.TestkubeNamespace)
	testsClientV1 := testsclientv1.NewClient(kubeClient, cfg.TestkubeNamespace)
	testsClientV3 := testsclientv3.NewClient(kubeClient, cfg.TestkubeNamespace)
	executorsClient := executorsclientv1.NewClient(kubeClient, cfg.TestkubeNamespace)
	webhooksClient := executorsclientv1.NewWebhooksClient(kubeClient, cfg.TestkubeNamespace)
	testsuitesClientV2 := testsuitesclientv2.NewClient(kubeClient, cfg.TestkubeNamespace)
	testsuitesClientV3 := testsuitesclientv3.NewClient(kubeClient, cfg.TestkubeNamespace)
	testsourcesClient := testsourcesclientv1.NewClient(kubeClient, cfg.TestkubeNamespace)

	clientset, err := k8sclient.ConnectToK8s()
	if err != nil {
		ui.ExitOnError("Creating k8s clientset", err)
	}

	k8sCfg, err := k8sclient.GetK8sClientConfig()
	if err != nil {
		ui.ExitOnError("Getting k8s client config", err)
	}
	testkubeClientset, err := testkubeclientset.NewForConfig(k8sCfg)
	if err != nil {
		ui.ExitOnError("Creating TestKube Clientset", err)
	}

	// DI
	var resultsRepository result.Repository
	var testResultsRepository testresult.Repository
	var configRepository configrepository.Repository
	var triggerLeaseBackend triggers.LeaseBackend
	var artifactStorage domainstorage.ArtifactsStorage
	var storageClient domainstorage.Client
	if mode == common.ModeAgent {
		resultsRepository = cloudresult.NewCloudResultRepository(grpcClient, grpcConn, cfg.TestkubeCloudAPIKey)
		testResultsRepository = cloudtestresult.NewCloudRepository(grpcClient, grpcConn, cfg.TestkubeCloudAPIKey)
		configRepository = cloudconfig.NewCloudResultRepository(grpcClient, grpcConn, cfg.TestkubeCloudAPIKey)
		triggerLeaseBackend = triggers.NewAcquireAlwaysLeaseBackend()
		artifactStorage = cloudartifacts.NewCloudArtifactsStorage(grpcClient, grpcConn, cfg.TestkubeCloudAPIKey)
	} else {
		mongoSSLConfig := getMongoSSLConfig(cfg, secretClient)
		db, err := storage.GetMongoDatabase(cfg.APIMongoDSN, cfg.APIMongoDB, cfg.APIMongoDBType, cfg.APIMongoAllowTLS, mongoSSLConfig)
		ui.ExitOnError("Getting mongo database", err)
		mongoResultsRepository := result.NewMongoRepository(db, cfg.APIMongoAllowDiskUse)
		resultsRepository = mongoResultsRepository
		testResultsRepository = testresult.NewMongoRepository(db, cfg.APIMongoAllowDiskUse)
		configRepository = configrepository.NewMongoRepository(db)
		triggerLeaseBackend = triggers.NewMongoLeaseBackend(db)
		minioClient := minio.NewClient(
			cfg.StorageEndpoint,
			cfg.StorageAccessKeyID,
			cfg.StorageSecretAccessKey,
			cfg.StorageRegion,
			cfg.StorageToken,
			cfg.StorageBucket,
			cfg.StorageSSL,
		)
		if err = minioClient.Connect(); err != nil {
			ui.ExitOnError("Connecting to minio", err)
		}
		if expErr := minioClient.SetExpirationPolicy(cfg.StorageExpiration); expErr != nil {
			log.DefaultLogger.Errorw("Error setting expiration policy", "error", expErr)
		}
		storageClient = minioClient
		artifactStorage = minio.NewMinIOArtifactClient(storageClient)
		// init storage
		isMinioStorage := cfg.LogsStorage == "minio"
		if isMinioStorage {
			bucket := cfg.LogsBucket
			if bucket == "" {
				log.DefaultLogger.Error("LOGS_BUCKET env var is not set")
			} else if _, err := storageClient.ListBuckets(ctx); err == nil {
				log.DefaultLogger.Info("setting minio as logs storage")
				mongoResultsRepository.OutputRepository = result.NewMinioOutputRepository(storageClient, mongoResultsRepository.ResultsColl, bucket)
			} else {
				log.DefaultLogger.Infow("minio is not available, using default logs storage", "error", err)
			}
		}
	}

	configName := fmt.Sprintf("testkube-api-server-config-%s", cfg.TestkubeNamespace)
	if cfg.APIServerConfig != "" {
		configName = cfg.APIServerConfig
	}

	configMapConfig, err := configrepository.NewConfigMapConfig(configName, cfg.TestkubeNamespace)
	ui.ExitOnError("Getting config map config", err)

	// try to load from mongo based config first
	telemetryEnabled, err := configMapConfig.GetTelemetryEnabled(ctx)
	if err != nil {
		// fallback to envs in case of failure (no record yet, or other error)
		telemetryEnabled = cfg.TestkubeAnalyticsEnabled
	}

	var clusterId string
	cmConfig, err := configMapConfig.Get(ctx)
	if cmConfig.ClusterId != "" {
		clusterId = cmConfig.ClusterId
	}

	if clusterId == "" {
		cmConfig, err = configRepository.Get(ctx)
		if err != nil {
			log.DefaultLogger.Warnw("error fetching config ConfigMap", "error", err)
		}
		cmConfig.EnableTelemetry = telemetryEnabled
		if cmConfig.ClusterId == "" {
			cmConfig.ClusterId, err = configMapConfig.GetUniqueClusterId(ctx)
			if err != nil {
				log.DefaultLogger.Warnw("error getting unique clusterId", "error", err)
			}
		}

		clusterId = cmConfig.ClusterId
		_, err = configMapConfig.Upsert(ctx, cmConfig)
		if err != nil {
			log.DefaultLogger.Warn("error upserting config ConfigMap", "error", err)
		}

	}

	log.DefaultLogger.Debugw("Getting unique clusterId", "clusterId", clusterId, "error", err)

	// TODO check if this version exists somewhere in stats (probably could be removed)
	migrations.Migrator.Add(migrations.NewVersion_0_9_2(scriptsClient, testsClientV1, testsClientV3, testsuitesClientV2))
	if err := runMigrations(); err != nil {
		ui.ExitOnError("Running server migrations", err)
	}

	apiVersion := version.Version

	// configure NATS event bus
	nc, err := bus.NewNATSConnection(cfg.NatsURI)
	if err != nil {
		log.DefaultLogger.Errorw("error creating NATS connection", "error", err)
	}
	eventBus := bus.NewNATSBus(nc)
	eventsEmitter := event.NewEmitter(eventBus)

	metrics := metrics.NewMetrics()

	defaultExecutors, err := parseDefaultExecutors(cfg)
	if err != nil {
		ui.ExitOnError("Parsing default executors", err)
	}

	images, err := kubeexecutor.SyncDefaultExecutors(executorsClient, cfg.TestkubeNamespace, defaultExecutors, cfg.TestkubeReadonlyExecutors)
	if err != nil {
		ui.ExitOnError("Sync default executors", err)
	}

	jobTemplate, err := parseJobTemplate(cfg)
	if err != nil {
		ui.ExitOnError("Creating job templates", err)
	}

	executor, err := client.NewJobExecutor(
		resultsRepository,
		cfg.TestkubeNamespace,
		images,
		jobTemplate,
		cfg.JobServiceAccountName,
		metrics,
		eventsEmitter,
		configMapConfig,
		testsClientV3,
		clientset,
		cfg.TestkubeRegistry,
		cfg.TestkubePodStartTimeout,
		clusterId,
	)
	if err != nil {
		ui.ExitOnError("Creating executor client", err)
	}

	containerTemplates, err := parseContainerTemplates(cfg)
	if err != nil {
		ui.ExitOnError("Creating container job templates", err)
	}

	containerExecutor, err := containerexecutor.NewContainerExecutor(
		resultsRepository,
		cfg.TestkubeNamespace,
		images,
		containerTemplates,
		cfg.JobServiceAccountName,
		metrics,
		eventsEmitter,
		configMapConfig,
		executorsClient,
		testsClientV3,
		cfg.TestkubeRegistry,
		cfg.TestkubePodStartTimeout,
		clusterId,
	)
	if err != nil {
		ui.ExitOnError("Creating container executor", err)
	}

	sched := scheduler.NewScheduler(
		metrics,
		executor,
		containerExecutor,
		resultsRepository,
		testResultsRepository,
		executorsClient,
		testsClientV3,
		testsuitesClientV3,
		testsourcesClient,
		secretClient,
		eventsEmitter,
		log.DefaultLogger,
		configMapConfig,
		configMapClient,
	)

	slackLoader, err := newSlackLoader(cfg)
	if err != nil {
		ui.ExitOnError("Creating slack loader", err)
	}

	api := apiv1.NewTestkubeAPI(
		cfg.TestkubeNamespace,
		resultsRepository,
		testResultsRepository,
		testsClientV3,
		executorsClient,
		testsuitesClientV3,
		secretClient,
		webhooksClient,
		clientset,
		testkubeClientset,
		testsourcesClient,
		configMapConfig,
		clusterId,
		eventsEmitter,
		executor,
		containerExecutor,
		metrics,
		jobTemplate,
		sched,
		slackLoader,
		storageClient,
		cfg.GraphqlPort,
		artifactStorage,
		cfg.CDEventsTarget,
		cfg.TestkubeDashboardURI,
	)

	if mode == common.ModeAgent {
		log.DefaultLogger.Info("starting agent service")

		agentHandle, err := agent.NewAgent(log.DefaultLogger, api.Mux.Handler(), cfg.TestkubeCloudAPIKey, grpcClient, cfg.TestkubeCloudWorkerCount, cfg.TestkubeCloudLogStreamWorkerCount, api.GetLogsStream, clusterId)
		if err != nil {
			ui.ExitOnError("Starting agent", err)
		}
		g.Go(func() error {
			err = agentHandle.Run(ctx)
			if err != nil {
				ui.ExitOnError("Running agent", err)
			}
			return nil
		})
		eventsEmitter.Loader.Register(agentHandle)
	}

	api.InitEvents()

<<<<<<< HEAD
	triggerService := triggers.NewService(
		sched,
		clientset,
		testkubeClientset,
		testsuitesClientV3,
		testsClientV3,
		resultsRepository,
		testResultsRepository,
		triggers.NewMongoLeaseBackend(db),
		log.DefaultLogger,
		configMapConfig,
		triggers.WithHostnameIdentifier(),
	)
	log.DefaultLogger.Info("starting trigger service")
	triggerService.Run(ctx)
=======
	if !cfg.DisableTestTriggers {
		triggerService := triggers.NewService(
			sched,
			clientset,
			testkubeClientset,
			testsuitesClient,
			testsClientV3,
			resultsRepository,
			testResultsRepository,
			triggerLeaseBackend,
			log.DefaultLogger,
			configMapConfig,
			executorsClient,
			triggers.WithHostnameIdentifier(),
			triggers.WithTestkubeNamespace(cfg.TestkubeNamespace),
			triggers.WithWatcherNamespaces(cfg.TestkubeWatcherNamespaces),
		)
		log.DefaultLogger.Info("starting trigger service")
		triggerService.Run(ctx)
	} else {
		log.DefaultLogger.Info("test triggers are disabled")
	}
>>>>>>> 938da8ff

	// telemetry based functions
	api.SendTelemetryStartEvent(ctx)
	api.StartTelemetryHeartbeats(ctx)

	log.DefaultLogger.Infow(
		"starting Testkube API server",
		"telemetryEnabled", telemetryEnabled,
		"clusterId", clusterId,
		"namespace", cfg.TestkubeNamespace,
		"version", apiVersion,
	)

	g.Go(func() error {
		return api.Run(ctx)
	})

	g.Go(func() error {
		return api.RunGraphQLServer(ctx, cfg.GraphqlPort)
	})

	if err := g.Wait(); err != nil {
		log.DefaultLogger.Fatalf("Testkube is shutting down: %v", err)
	}
}

func parseJobTemplate(cfg *config.Config) (template string, err error) {
	template, err = loadFromBase64StringOrFile(
		cfg.TestkubeTemplateJob,
		cfg.TestkubeConfigDir,
		"job-template.yml",
		"job template",
	)
	if err != nil {
		return "", err
	}

	return template, nil
}

func parseContainerTemplates(cfg *config.Config) (t kubeexecutor.Templates, err error) {
	t.Job, err = loadFromBase64StringOrFile(
		cfg.TestkubeContainerTemplateJob,
		cfg.TestkubeConfigDir,
		"job-container-template.yml",
		"job container template",
	)
	if err != nil {
		return t, err
	}

	t.Scraper, err = loadFromBase64StringOrFile(
		cfg.TestkubeContainerTemplateScraper,
		cfg.TestkubeConfigDir,
		"job-scraper-template.yml",
		"job scraper template",
	)
	if err != nil {
		return t, err
	}

	t.PVC, err = loadFromBase64StringOrFile(
		cfg.TestkubeContainerTemplatePVC,
		cfg.TestkubeConfigDir,
		"pvc-container-template.yml",
		"pvc container template",
	)
	if err != nil {
		return t, err
	}

	return t, nil
}

func parseDefaultExecutors(cfg *config.Config) (executors []testkube.ExecutorDetails, err error) {
	rawExecutors, err := loadFromBase64StringOrFile(
		cfg.TestkubeDefaultExecutors,
		cfg.TestkubeConfigDir,
		"executors.json",
		"executors",
	)
	if err != nil {
		return nil, err
	}

	if err = json.Unmarshal([]byte(rawExecutors), &executors); err != nil {
		return nil, err
	}

	return executors, nil
}

func newSlackLoader(cfg *config.Config) (*slack.SlackLoader, error) {
	slackTemplate, err := loadFromBase64StringOrFile(
		cfg.SlackTemplate,
		cfg.TestkubeConfigDir,
		"slack-template.json",
		"slack template",
	)
	if err != nil {
		return nil, err
	}

	slackConfig, err := loadFromBase64StringOrFile(cfg.SlackConfig, cfg.TestkubeConfigDir, "slack-config.json", "slack config")
	if err != nil {
		return nil, err
	}

	return slack.NewSlackLoader(slackTemplate, slackConfig, testkube.AllEventTypes), nil
}

func loadFromBase64StringOrFile(base64Val string, configDir, filename, configType string) (raw string, err error) {
	var data []byte

	if base64Val != "" {
		data, err = base64.StdEncoding.DecodeString(base64Val)
		if err != nil {
			return "", errors.Wrapf(err, "error decoding %s from base64", configType)
		}
		raw = string(data)
		log.DefaultLogger.Infof("parsed %s from env var", configType)
	} else if f, err := os.Open(filepath.Join(configDir, filename)); err == nil {
		data, err = io.ReadAll(f)
		if err != nil {
			return "", errors.Wrapf(err, "error reading file %s from config dir %s", filename, configDir)
		}
		raw = string(data)
		log.DefaultLogger.Infof("loaded %s from file %s", configType, filepath.Join(configDir, filename))
	} else {
		log.DefaultLogger.Infof("no %s config found", configType)
	}

	return raw, nil
}

// getMongoSSLConfig builds the necessary SSL connection info from the settings in the environment variables
// and the given secret reference
func getMongoSSLConfig(cfg *config.Config, secretClient *secret.Client) *storage.MongoSSLConfig {
	if cfg.APIMongoSSLCert == "" {
		return nil
	}

	clientCertPath := "/tmp/mongodb.pem"
	rootCAPath := "/tmp/mongodb-root-ca.pem"
	mongoSSLSecret, err := secretClient.Get(cfg.APIMongoSSLCert)
	ui.ExitOnError(fmt.Sprintf("Could not get secret %s for MongoDB connection", cfg.APIMongoSSLCert), err)

	var keyFile, caFile, pass string
	var ok bool
	if keyFile, ok = mongoSSLSecret[cfg.APIMongoSSLClientFileKey]; !ok {
		ui.Warn("Could not find sslClientCertificateKeyFile with key %s in secret %s", cfg.APIMongoSSLClientFileKey, cfg.APIMongoSSLCert)
	}
	if caFile, ok = mongoSSLSecret[cfg.APIMongoSSLCAFileKey]; !ok {
		ui.Warn("Could not find sslCertificateAuthorityFile with key %s in secret %s", cfg.APIMongoSSLCAFileKey, cfg.APIMongoSSLCert)
	}
	if pass, ok = mongoSSLSecret[cfg.APIMongoSSLClientFilePass]; !ok {
		ui.Warn("Could not find sslClientCertificateKeyFilePassword with key %s in secret %s", cfg.APIMongoSSLClientFilePass, cfg.APIMongoSSLCert)
	}

	err = os.WriteFile(clientCertPath, []byte(keyFile), 0644)
	ui.ExitOnError(fmt.Sprintf("Could not place mongodb certificate key file: %s", err))

	err = os.WriteFile(rootCAPath, []byte(caFile), 0644)
	ui.ExitOnError(fmt.Sprintf("Could not place mongodb ssl ca file: %s", err))

	return &storage.MongoSSLConfig{
		SSLClientCertificateKeyFile:         clientCertPath,
		SSLClientCertificateKeyFilePassword: pass,
		SSLCertificateAuthoritiyFile:        rootCAPath,
	}
}<|MERGE_RESOLUTION|>--- conflicted
+++ resolved
@@ -416,29 +416,12 @@
 
 	api.InitEvents()
 
-<<<<<<< HEAD
-	triggerService := triggers.NewService(
-		sched,
-		clientset,
-		testkubeClientset,
-		testsuitesClientV3,
-		testsClientV3,
-		resultsRepository,
-		testResultsRepository,
-		triggers.NewMongoLeaseBackend(db),
-		log.DefaultLogger,
-		configMapConfig,
-		triggers.WithHostnameIdentifier(),
-	)
-	log.DefaultLogger.Info("starting trigger service")
-	triggerService.Run(ctx)
-=======
 	if !cfg.DisableTestTriggers {
 		triggerService := triggers.NewService(
 			sched,
 			clientset,
 			testkubeClientset,
-			testsuitesClient,
+			testsuitesClientV3,
 			testsClientV3,
 			resultsRepository,
 			testResultsRepository,
@@ -455,7 +438,6 @@
 	} else {
 		log.DefaultLogger.Info("test triggers are disabled")
 	}
->>>>>>> 938da8ff
 
 	// telemetry based functions
 	api.SendTelemetryStartEvent(ctx)
