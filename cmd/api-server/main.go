--- conflicted
+++ resolved
@@ -461,7 +461,7 @@
 	}
 
 	var logGrpcClient logsclient.StreamGetter
-	if ff.LogsV2 {
+	if features.LogsV2 {
 		logGrpcClient = logsclient.NewGrpcClient(cfg.LogServerGrpcAddress)
 	}
 
@@ -495,13 +495,9 @@
 		mode,
 		eventBus,
 		cfg.EnableSecretsEndpoint,
-<<<<<<< HEAD
-		ff,
-		logGrpcClient,
-=======
 		features,
 		logsStream,
->>>>>>> f1e726bf
+		logGrpcClient,
 	)
 
 	if mode == common.ModeAgent {
