package main

import (
	"context"
	"crypto/tls"
	"encoding/json"
	"flag"
	"fmt"
	"net"
	"os"
	"os/signal"
	"path/filepath"
	"strings"
	"syscall"

	"github.com/nats-io/nats.go"

	executorsclientv1 "github.com/kubeshop/testkube-operator/pkg/client/executors/v1"

	"go.mongodb.org/mongo-driver/mongo"
	"google.golang.org/grpc"

	cloudartifacts "github.com/kubeshop/testkube/pkg/cloud/data/artifact"

	domainstorage "github.com/kubeshop/testkube/pkg/storage"
	"github.com/kubeshop/testkube/pkg/storage/minio"

	"github.com/kubeshop/testkube/pkg/api/v1/testkube"
	"github.com/kubeshop/testkube/pkg/event/kind/slack"

	cloudconfig "github.com/kubeshop/testkube/pkg/cloud/data/config"

	cloudresult "github.com/kubeshop/testkube/pkg/cloud/data/result"
	cloudtestresult "github.com/kubeshop/testkube/pkg/cloud/data/testresult"

	"github.com/kubeshop/testkube/internal/common"
	"github.com/kubeshop/testkube/internal/config"
	dbmigrations "github.com/kubeshop/testkube/internal/db-migrations"
	parser "github.com/kubeshop/testkube/internal/template"
	"github.com/kubeshop/testkube/pkg/version"

	"github.com/kubeshop/testkube/pkg/cloud"
	configrepository "github.com/kubeshop/testkube/pkg/repository/config"
	"github.com/kubeshop/testkube/pkg/repository/result"
	"github.com/kubeshop/testkube/pkg/repository/storage"
	"github.com/kubeshop/testkube/pkg/repository/testresult"

	"golang.org/x/sync/errgroup"

	"github.com/pkg/errors"

	"github.com/kubeshop/testkube/internal/app/api/debug"
	"github.com/kubeshop/testkube/internal/app/api/metrics"
	"github.com/kubeshop/testkube/pkg/agent"
	kubeexecutor "github.com/kubeshop/testkube/pkg/executor"
	"github.com/kubeshop/testkube/pkg/executor/client"
	"github.com/kubeshop/testkube/pkg/executor/containerexecutor"

	"github.com/kubeshop/testkube/pkg/event"
	"github.com/kubeshop/testkube/pkg/event/bus"
	"github.com/kubeshop/testkube/pkg/scheduler"

	testkubeclientset "github.com/kubeshop/testkube-operator/pkg/clientset/versioned"
	"github.com/kubeshop/testkube/pkg/k8sclient"
	"github.com/kubeshop/testkube/pkg/triggers"

	kubeclient "github.com/kubeshop/testkube-operator/pkg/client"
	scriptsclient "github.com/kubeshop/testkube-operator/pkg/client/scripts/v2"
	templatesclientv1 "github.com/kubeshop/testkube-operator/pkg/client/templates/v1"
	testexecutionsclientv1 "github.com/kubeshop/testkube-operator/pkg/client/testexecutions/v1"
	testsclientv1 "github.com/kubeshop/testkube-operator/pkg/client/tests"
	testsclientv3 "github.com/kubeshop/testkube-operator/pkg/client/tests/v3"
	testsourcesclientv1 "github.com/kubeshop/testkube-operator/pkg/client/testsources/v1"
	testsuiteexecutionsclientv1 "github.com/kubeshop/testkube-operator/pkg/client/testsuiteexecutions/v1"
	testsuitesclientv2 "github.com/kubeshop/testkube-operator/pkg/client/testsuites/v2"
	testsuitesclientv3 "github.com/kubeshop/testkube-operator/pkg/client/testsuites/v3"
	apiv1 "github.com/kubeshop/testkube/internal/app/api/v1"
	"github.com/kubeshop/testkube/internal/migrations"
	"github.com/kubeshop/testkube/pkg/configmap"
	"github.com/kubeshop/testkube/pkg/dbmigrator"
	"github.com/kubeshop/testkube/pkg/log"
	"github.com/kubeshop/testkube/pkg/migrator"
	"github.com/kubeshop/testkube/pkg/reconciler"
	"github.com/kubeshop/testkube/pkg/secret"
	"github.com/kubeshop/testkube/pkg/ui"
)

var verbose = flag.Bool("v", false, "enable verbosity level")

func init() {
	flag.Parse()
	ui.Verbose = *verbose
}

func runMigrations() (err error) {
	results := migrations.Migrator.GetValidMigrations(version.Version, migrator.MigrationTypeServer)
	if len(results) == 0 {
		log.DefaultLogger.Debugw("No migrations available for Testkube", "apiVersion", version.Version)
		return nil
	}

	var migrationInfo []string
	for _, migration := range results {
		migrationInfo = append(migrationInfo, fmt.Sprintf("%+v - %s", migration.Version(), migration.Info()))
	}
	log.DefaultLogger.Infow("Available migrations for Testkube", "apiVersion", version.Version, "migrations", migrationInfo)

	return migrations.Migrator.Run(version.Version, migrator.MigrationTypeServer)
}

func runMongoMigrations(ctx context.Context, db *mongo.Database, migrationsDir string) error {
	migrationsCollectionName := "__migrations"
	activeMigrations, err := dbmigrator.GetDbMigrationsFromFs(dbmigrations.MongoMigrationsFs)
	if err != nil {
		return errors.Wrap(err, "failed to obtain MongoDB migrations from disk")
	}
	dbMigrator := dbmigrator.NewDbMigrator(dbmigrator.NewDatabase(db, migrationsCollectionName), activeMigrations)
	plan, err := dbMigrator.Plan(ctx)
	if err != nil {
		return errors.Wrap(err, "failed to plan MongoDB migrations")
	}
	if plan.Total == 0 {
		log.DefaultLogger.Info("No MongoDB migrations to apply.")
	} else {
		log.DefaultLogger.Info(fmt.Sprintf("Applying MongoDB migrations: %d rollbacks and %d ups.", len(plan.Downs), len(plan.Ups)))
	}
	err = dbMigrator.Apply(ctx)
	return errors.Wrap(err, "failed to apply MongoDB migrations")
}

func main() {
	cfg, err := config.Get()
	cfg.CleanLegacyVars()

	ui.ExitOnError("error getting application config", err)
	// Run services within an errgroup to propagate errors between services.
	g, ctx := errgroup.WithContext(context.Background())

	// Cancel the errgroup context on SIGINT and SIGTERM,
	// which shuts everything down gracefully.
	stopSignal := make(chan os.Signal, 1)
	signal.Notify(stopSignal, syscall.SIGINT, syscall.SIGTERM)
	g.Go(func() error {
		select {
		case <-ctx.Done():
			return nil
		case sig := <-stopSignal:
			// Returning an error cancels the errgroup.
			return errors.Errorf("received signal: %v", sig)
		}
	})

	ln, err := net.Listen("tcp", ":"+cfg.APIServerPort)
	ui.ExitOnError("Checking if port "+cfg.APIServerPort+"is free", err)
	_ = ln.Close()
	log.DefaultLogger.Debugw("TCP Port is available", "port", cfg.APIServerPort)

	ln, err = net.Listen("tcp", ":"+cfg.GraphqlPort)
	ui.ExitOnError("Checking if port "+cfg.GraphqlPort+"is free", err)
	_ = ln.Close()
	log.DefaultLogger.Debugw("TCP Port is available", "port", cfg.GraphqlPort)

	kubeClient, err := kubeclient.GetClient()
	ui.ExitOnError("Getting kubernetes client", err)

	secretClient, err := secret.NewClient(cfg.TestkubeNamespace)
	ui.ExitOnError("Getting secret client", err)

	configMapClient, err := configmap.NewClient(cfg.TestkubeNamespace)
	ui.ExitOnError("Getting config map client", err)
	// agent
	var grpcClient cloud.TestKubeCloudAPIClient
	var grpcConn *grpc.ClientConn
	mode := common.ModeStandalone
	if cfg.TestkubeProAPIKey != "" {
		mode = common.ModeAgent
	}
	if mode == common.ModeAgent {
		grpcConn, err = agent.NewGRPCConnection(ctx, cfg.TestkubeProTLSInsecure, cfg.TestkubeProURL, log.DefaultLogger)
		ui.ExitOnError("error creating gRPC connection", err)
		defer grpcConn.Close()

		grpcClient = cloud.NewTestKubeCloudAPIClient(grpcConn)
	}

	if cfg.EnableDebugServer {
		debugSrv := debug.NewDebugServer(cfg.DebugListenAddr)

		g.Go(func() error {
			log.DefaultLogger.Infof("starting debug pprof server")
			return debugSrv.ListenAndServe()
		})
	}

	// k8s
	scriptsClient := scriptsclient.NewClient(kubeClient, cfg.TestkubeNamespace)
	testsClientV1 := testsclientv1.NewClient(kubeClient, cfg.TestkubeNamespace)
	testsClientV3 := testsclientv3.NewClient(kubeClient, cfg.TestkubeNamespace)
	executorsClient := executorsclientv1.NewClient(kubeClient, cfg.TestkubeNamespace)
	webhooksClient := executorsclientv1.NewWebhooksClient(kubeClient, cfg.TestkubeNamespace)
	testsuitesClientV2 := testsuitesclientv2.NewClient(kubeClient, cfg.TestkubeNamespace)
	testsuitesClientV3 := testsuitesclientv3.NewClient(kubeClient, cfg.TestkubeNamespace)
	testsourcesClient := testsourcesclientv1.NewClient(kubeClient, cfg.TestkubeNamespace)
	testExecutionsClient := testexecutionsclientv1.NewClient(kubeClient, cfg.TestkubeNamespace)
	testsuiteExecutionsClient := testsuiteexecutionsclientv1.NewClient(kubeClient, cfg.TestkubeNamespace)
	templatesClient := templatesclientv1.NewClient(kubeClient, cfg.TestkubeNamespace)

	clientset, err := k8sclient.ConnectToK8s()
	if err != nil {
		ui.ExitOnError("Creating k8s clientset", err)
	}

	k8sCfg, err := k8sclient.GetK8sClientConfig()
	if err != nil {
		ui.ExitOnError("Getting k8s client config", err)
	}
	testkubeClientset, err := testkubeclientset.NewForConfig(k8sCfg)
	if err != nil {
		ui.ExitOnError("Creating TestKube Clientset", err)
	}

	// DI
	var resultsRepository result.Repository
	var testResultsRepository testresult.Repository
	var configRepository configrepository.Repository
	var triggerLeaseBackend triggers.LeaseBackend
	var artifactStorage domainstorage.ArtifactsStorage
	var storageClient domainstorage.Client
	if mode == common.ModeAgent {
		resultsRepository = cloudresult.NewCloudResultRepository(grpcClient, grpcConn, cfg.TestkubeProAPIKey)
		testResultsRepository = cloudtestresult.NewCloudRepository(grpcClient, grpcConn, cfg.TestkubeProAPIKey)
		configRepository = cloudconfig.NewCloudResultRepository(grpcClient, grpcConn, cfg.TestkubeProAPIKey)
		triggerLeaseBackend = triggers.NewAcquireAlwaysLeaseBackend()
		artifactStorage = cloudartifacts.NewCloudArtifactsStorage(grpcClient, grpcConn, cfg.TestkubeProAPIKey)
	} else {
		mongoSSLConfig := getMongoSSLConfig(cfg, secretClient)
		db, err := storage.GetMongoDatabase(cfg.APIMongoDSN, cfg.APIMongoDB, cfg.APIMongoDBType, cfg.APIMongoAllowTLS, mongoSSLConfig)
		ui.ExitOnError("Getting mongo database", err)
		mongoResultsRepository := result.NewMongoRepository(db, cfg.APIMongoAllowDiskUse)
		resultsRepository = mongoResultsRepository
		testResultsRepository = testresult.NewMongoRepository(db, cfg.APIMongoAllowDiskUse)
		configRepository = configrepository.NewMongoRepository(db)
		triggerLeaseBackend = triggers.NewMongoLeaseBackend(db)
		minioClient := newStorageClient(cfg)
		if err = minioClient.Connect(); err != nil {
			ui.ExitOnError("Connecting to minio", err)
		}
		if expErr := minioClient.SetExpirationPolicy(cfg.StorageExpiration); expErr != nil {
			log.DefaultLogger.Errorw("Error setting expiration policy", "error", expErr)
		}
		storageClient = minioClient
		artifactStorage = minio.NewMinIOArtifactClient(storageClient)
		// init storage
		isMinioStorage := cfg.LogsStorage == "minio"
		if isMinioStorage {
			bucket := cfg.LogsBucket
			if bucket == "" {
				log.DefaultLogger.Error("LOGS_BUCKET env var is not set")
			} else if ok, err := storageClient.IsConnectionPossible(ctx); ok && (err == nil) {
				log.DefaultLogger.Info("setting minio as logs storage")
				mongoResultsRepository.OutputRepository = result.NewMinioOutputRepository(storageClient, mongoResultsRepository.ResultsColl, bucket)
			} else {
				log.DefaultLogger.Infow("minio is not available, using default logs storage", "error", err)
			}
		}

		// Run DB migrations
		if !cfg.DisableMongoMigrations {
			err := runMongoMigrations(ctx, db, filepath.Join(cfg.TestkubeConfigDir, "db-migrations"))
			if err != nil {
				log.DefaultLogger.Warnf("failed to apply MongoDB migrations: %v", err)
			}
		}
	}

	configName := fmt.Sprintf("testkube-api-server-config-%s", cfg.TestkubeNamespace)
	if cfg.APIServerConfig != "" {
		configName = cfg.APIServerConfig
	}

	configMapConfig, err := configrepository.NewConfigMapConfig(configName, cfg.TestkubeNamespace)
	ui.ExitOnError("Getting config map config", err)

	// try to load from mongo based config first
	telemetryEnabled, err := configMapConfig.GetTelemetryEnabled(ctx)
	if err != nil {
		// fallback to envs in case of failure (no record yet, or other error)
		telemetryEnabled = cfg.TestkubeAnalyticsEnabled
	}

	var clusterId string
	cmConfig, err := configMapConfig.Get(ctx)
	if cmConfig.ClusterId != "" {
		clusterId = cmConfig.ClusterId
	}

	if clusterId == "" {
		cmConfig, err = configRepository.Get(ctx)
		if err != nil {
			log.DefaultLogger.Warnw("error fetching config ConfigMap", "error", err)
		}
		cmConfig.EnableTelemetry = telemetryEnabled
		if cmConfig.ClusterId == "" {
			cmConfig.ClusterId, err = configMapConfig.GetUniqueClusterId(ctx)
			if err != nil {
				log.DefaultLogger.Warnw("error getting unique clusterId", "error", err)
			}
		}

		clusterId = cmConfig.ClusterId
		_, err = configMapConfig.Upsert(ctx, cmConfig)
		if err != nil {
			log.DefaultLogger.Warn("error upserting config ConfigMap", "error", err)
		}

	}

	log.DefaultLogger.Debugw("Getting unique clusterId", "clusterId", clusterId, "error", err)

	// TODO check if this version exists somewhere in stats (probably could be removed)
	migrations.Migrator.Add(migrations.NewVersion_0_9_2(scriptsClient, testsClientV1, testsClientV3, testsuitesClientV2))
	if err := runMigrations(); err != nil {
		ui.ExitOnError("Running server migrations", err)
	}

	apiVersion := version.Version

	envs := make(map[string]string)
	for _, env := range os.Environ() {
		pair := strings.SplitN(env, "=", 2)
		if len(pair) != 2 {
			continue
		}

		envs[pair[0]] += pair[1]
	}

<<<<<<< HEAD
	// configure NATS event bus
	nc, err := bus.NewNATSEncoddedConnection(cfg.NatsURI)
=======
	nc, err := newNATSConnection(cfg)
>>>>>>> 9b143f92
	if err != nil {
		ui.ExitOnError("Creating NATS connection", err)
	}
	eventBus := bus.NewNATSBus(nc)
	eventsEmitter := event.NewEmitter(eventBus, cfg.TestkubeClusterName, envs)

	metrics := metrics.NewMetrics()

	defaultExecutors, err := parseDefaultExecutors(cfg)
	if err != nil {
		ui.ExitOnError("Parsing default executors", err)
	}

	images, err := kubeexecutor.SyncDefaultExecutors(executorsClient, cfg.TestkubeNamespace, defaultExecutors, cfg.TestkubeReadonlyExecutors)
	if err != nil {
		ui.ExitOnError("Sync default executors", err)
	}

	jobTemplate, slavePodTemplate, err := parser.ParseJobTemplates(cfg)
	if err != nil {
		ui.ExitOnError("Creating job templates", err)
	}

	executor, err := client.NewJobExecutor(
		resultsRepository,
		cfg.TestkubeNamespace,
		images,
		jobTemplate,
		slavePodTemplate,
		cfg.JobServiceAccountName,
		metrics,
		eventsEmitter,
		configMapConfig,
		testsClientV3,
		clientset,
		testExecutionsClient,
		templatesClient,
		cfg.TestkubeRegistry,
		cfg.TestkubePodStartTimeout,
		clusterId,
		cfg.TestkubeDashboardURI,
		"http://"+cfg.APIServerFullname+":"+cfg.APIServerPort,
	)
	if err != nil {
		ui.ExitOnError("Creating executor client", err)
	}

	containerTemplates, err := parseContainerTemplates(cfg)
	if err != nil {
		ui.ExitOnError("Creating container job templates", err)
	}

	containerExecutor, err := containerexecutor.NewContainerExecutor(
		resultsRepository,
		cfg.TestkubeNamespace,
		images,
		containerTemplates,
		cfg.JobServiceAccountName,
		metrics,
		eventsEmitter,
		configMapConfig,
		executorsClient,
		testsClientV3,
		testExecutionsClient,
		templatesClient,
		cfg.TestkubeRegistry,
		cfg.TestkubePodStartTimeout,
		clusterId,
		cfg.TestkubeDashboardURI,
		"http://"+cfg.APIServerFullname+":"+cfg.APIServerPort,
	)
	if err != nil {
		ui.ExitOnError("Creating container executor", err)
	}

	sched := scheduler.NewScheduler(
		metrics,
		executor,
		containerExecutor,
		resultsRepository,
		testResultsRepository,
		executorsClient,
		testsClientV3,
		testsuitesClientV3,
		testsourcesClient,
		secretClient,
		eventsEmitter,
		log.DefaultLogger,
		configMapConfig,
		configMapClient,
		testsuiteExecutionsClient,
		eventBus,
		cfg.TestkubeDashboardURI,
	)

	slackLoader, err := newSlackLoader(cfg, envs)
	if err != nil {
		ui.ExitOnError("Creating slack loader", err)
	}

	api := apiv1.NewTestkubeAPI(
		cfg.TestkubeNamespace,
		resultsRepository,
		testResultsRepository,
		testsClientV3,
		executorsClient,
		testsuitesClientV3,
		secretClient,
		webhooksClient,
		clientset,
		testkubeClientset,
		testsourcesClient,
		configMapConfig,
		clusterId,
		eventsEmitter,
		executor,
		containerExecutor,
		metrics,
		sched,
		slackLoader,
		storageClient,
		cfg.GraphqlPort,
		artifactStorage,
		templatesClient,
		cfg.CDEventsTarget,
		cfg.TestkubeDashboardURI,
		cfg.TestkubeHelmchartVersion,
		mode,
		eventBus,
		cfg.EnableSecretsEndpoint,
	)

	if mode == common.ModeAgent {
		log.DefaultLogger.Info("starting agent service")

		agentHandle, err := agent.NewAgent(
			log.DefaultLogger,
			api.Mux.Handler(),
			cfg.TestkubeProAPIKey,
			grpcClient,
			cfg.TestkubeProWorkerCount,
			cfg.TestkubeProLogStreamWorkerCount,
			api.GetLogsStream,
			clusterId,
			cfg.TestkubeClusterName,
			envs,
		)
		if err != nil {
			ui.ExitOnError("Starting agent", err)
		}
		g.Go(func() error {
			err = agentHandle.Run(ctx)
			if err != nil {
				ui.ExitOnError("Running agent", err)
			}
			return nil
		})
		eventsEmitter.Loader.Register(agentHandle)
	}

	api.InitEvents()

	if !cfg.DisableTestTriggers {
		triggerService := triggers.NewService(
			sched,
			clientset,
			testkubeClientset,
			testsuitesClientV3,
			testsClientV3,
			resultsRepository,
			testResultsRepository,
			triggerLeaseBackend,
			log.DefaultLogger,
			configMapConfig,
			executorsClient,
			executor,
			eventBus,
			metrics,
			triggers.WithHostnameIdentifier(),
			triggers.WithTestkubeNamespace(cfg.TestkubeNamespace),
			triggers.WithWatcherNamespaces(cfg.TestkubeWatcherNamespaces),
		)
		log.DefaultLogger.Info("starting trigger service")
		triggerService.Run(ctx)
	} else {
		log.DefaultLogger.Info("test triggers are disabled")
	}

	if !cfg.DisableReconciler {
		reconcilerClient := reconciler.NewClient(clientset,
			resultsRepository,
			testResultsRepository,
			executorsClient,
			log.DefaultLogger,
			cfg.TestkubeNamespace)
		g.Go(func() error {
			return reconcilerClient.Run(ctx)
		})
	} else {
		log.DefaultLogger.Info("reconclier is disabled")
	}

	// telemetry based functions
	telemetryCh := make(chan struct{})
	defer close(telemetryCh)

	api.SendTelemetryStartEvent(ctx, telemetryCh)
	api.StartTelemetryHeartbeats(ctx, telemetryCh)

	log.DefaultLogger.Infow(
		"starting Testkube API server",
		"telemetryEnabled", telemetryEnabled,
		"clusterId", clusterId,
		"namespace", cfg.TestkubeNamespace,
		"version", apiVersion,
	)

	g.Go(func() error {
		return api.Run(ctx)
	})

	g.Go(func() error {
		return api.RunGraphQLServer(ctx, cfg.GraphqlPort)
	})

	if err := g.Wait(); err != nil {
		log.DefaultLogger.Fatalf("Testkube is shutting down: %v", err)
	}
}

func parseContainerTemplates(cfg *config.Config) (t kubeexecutor.Templates, err error) {
	t.Job, err = parser.LoadConfigFromStringOrFile(
		cfg.TestkubeContainerTemplateJob,
		cfg.TestkubeConfigDir,
		"job-container-template.yml",
		"job container template",
	)
	if err != nil {
		return t, err
	}

	t.Scraper, err = parser.LoadConfigFromStringOrFile(
		cfg.TestkubeContainerTemplateScraper,
		cfg.TestkubeConfigDir,
		"job-scraper-template.yml",
		"job scraper template",
	)
	if err != nil {
		return t, err
	}

	t.PVC, err = parser.LoadConfigFromStringOrFile(
		cfg.TestkubeContainerTemplatePVC,
		cfg.TestkubeConfigDir,
		"pvc-container-template.yml",
		"pvc container template",
	)
	if err != nil {
		return t, err
	}

	return t, nil
}

func parseDefaultExecutors(cfg *config.Config) (executors []testkube.ExecutorDetails, err error) {
	rawExecutors, err := parser.LoadConfigFromStringOrFile(
		cfg.TestkubeDefaultExecutors,
		cfg.TestkubeConfigDir,
		"executors.json",
		"executors",
	)
	if err != nil {
		return nil, err
	}

	if err = json.Unmarshal([]byte(rawExecutors), &executors); err != nil {
		return nil, err
	}

	return executors, nil
}

func newNATSConnection(cfg *config.Config) (*nats.EncodedConn, error) {
	var opts []nats.Option
	if cfg.NatsSecure {
		if cfg.NatsSkipVerify {
			opts = append(opts, nats.Secure(&tls.Config{InsecureSkipVerify: true}))
		} else {
			opts = append(opts, nats.ClientCert(cfg.NatsCertFile, cfg.NatsKeyFile))
			if cfg.NatsCAFile != "" {
				opts = append(opts, nats.RootCAs(cfg.NatsCAFile))
			}
		}
	}
	nc, err := bus.NewNATSConnection(cfg.NatsURI, opts...)
	if err != nil {
		log.DefaultLogger.Errorw("error creating NATS connection", "error", err)
	}
	return nc, nil
}

func newStorageClient(cfg *config.Config) *minio.Client {
	opts := minio.GetTLSOptions(cfg.StorageSSL, cfg.StorageSkipVerify, cfg.StorageCertFile, cfg.StorageKeyFile, cfg.StorageCAFile)
	return minio.NewClient(
		cfg.StorageEndpoint,
		cfg.StorageAccessKeyID,
		cfg.StorageSecretAccessKey,
		cfg.StorageRegion,
		cfg.StorageToken,
		cfg.StorageBucket,
		opts...,
	)
}

func newSlackLoader(cfg *config.Config, envs map[string]string) (*slack.SlackLoader, error) {
	slackTemplate, err := parser.LoadConfigFromStringOrFile(
		cfg.SlackTemplate,
		cfg.TestkubeConfigDir,
		"slack-template.json",
		"slack template",
	)
	if err != nil {
		return nil, err
	}

	slackConfig, err := parser.LoadConfigFromStringOrFile(cfg.SlackConfig, cfg.TestkubeConfigDir, "slack-config.json", "slack config")
	if err != nil {
		return nil, err
	}

	return slack.NewSlackLoader(slackTemplate, slackConfig, cfg.TestkubeClusterName, cfg.TestkubeDashboardURI,
		testkube.AllEventTypes, envs), nil
}

// getMongoSSLConfig builds the necessary SSL connection info from the settings in the environment variables
// and the given secret reference
func getMongoSSLConfig(cfg *config.Config, secretClient *secret.Client) *storage.MongoSSLConfig {
	if cfg.APIMongoSSLCert == "" {
		return nil
	}

	clientCertPath := "/tmp/mongodb.pem"
	rootCAPath := "/tmp/mongodb-root-ca.pem"
	mongoSSLSecret, err := secretClient.Get(cfg.APIMongoSSLCert)
	ui.ExitOnError(fmt.Sprintf("Could not get secret %s for MongoDB connection", cfg.APIMongoSSLCert), err)

	var keyFile, caFile, pass string
	var ok bool
	if keyFile, ok = mongoSSLSecret[cfg.APIMongoSSLClientFileKey]; !ok {
		ui.Warn("Could not find sslClientCertificateKeyFile with key %s in secret %s", cfg.APIMongoSSLClientFileKey, cfg.APIMongoSSLCert)
	}
	if caFile, ok = mongoSSLSecret[cfg.APIMongoSSLCAFileKey]; !ok {
		ui.Warn("Could not find sslCertificateAuthorityFile with key %s in secret %s", cfg.APIMongoSSLCAFileKey, cfg.APIMongoSSLCert)
	}
	if pass, ok = mongoSSLSecret[cfg.APIMongoSSLClientFilePass]; !ok {
		ui.Warn("Could not find sslClientCertificateKeyFilePassword with key %s in secret %s", cfg.APIMongoSSLClientFilePass, cfg.APIMongoSSLCert)
	}

	err = os.WriteFile(clientCertPath, []byte(keyFile), 0644)
	ui.ExitOnError(fmt.Sprintf("Could not place mongodb certificate key file: %s", err))

	err = os.WriteFile(rootCAPath, []byte(caFile), 0644)
	ui.ExitOnError(fmt.Sprintf("Could not place mongodb ssl ca file: %s", err))

	return &storage.MongoSSLConfig{
		SSLClientCertificateKeyFile:         clientCertPath,
		SSLClientCertificateKeyFilePassword: pass,
		SSLCertificateAuthoritiyFile:        rootCAPath,
	}
}<|MERGE_RESOLUTION|>--- conflicted
+++ resolved
@@ -335,12 +335,7 @@
 		envs[pair[0]] += pair[1]
 	}
 
-<<<<<<< HEAD
-	// configure NATS event bus
-	nc, err := bus.NewNATSEncoddedConnection(cfg.NatsURI)
-=======
 	nc, err := newNATSConnection(cfg)
->>>>>>> 9b143f92
 	if err != nil {
 		ui.ExitOnError("Creating NATS connection", err)
 	}
@@ -635,7 +630,7 @@
 			}
 		}
 	}
-	nc, err := bus.NewNATSConnection(cfg.NatsURI, opts...)
+	nc, err := bus.NewNATSEncoddedConnection(cfg.NatsURI, opts...)
 	if err != nil {
 		log.DefaultLogger.Errorw("error creating NATS connection", "error", err)
 	}
