package main

import (
	"context"
	"encoding/json"
	"flag"
	"fmt"
	"net"
	"os"
	"os/signal"
<<<<<<< HEAD
=======
	"path/filepath"
>>>>>>> fc924ab0
	"strings"
	"syscall"

	executorsclientv1 "github.com/kubeshop/testkube-operator/pkg/client/executors/v1"

	"google.golang.org/grpc"

	cloudartifacts "github.com/kubeshop/testkube/pkg/cloud/data/artifact"

	domainstorage "github.com/kubeshop/testkube/pkg/storage"
	"github.com/kubeshop/testkube/pkg/storage/minio"

	"github.com/kubeshop/testkube/pkg/api/v1/testkube"
	"github.com/kubeshop/testkube/pkg/event/kind/slack"

	cloudconfig "github.com/kubeshop/testkube/pkg/cloud/data/config"

	cloudresult "github.com/kubeshop/testkube/pkg/cloud/data/result"
	cloudtestresult "github.com/kubeshop/testkube/pkg/cloud/data/testresult"

	"github.com/kubeshop/testkube/internal/common"
	"github.com/kubeshop/testkube/internal/config"
	parser "github.com/kubeshop/testkube/internal/template"
	"github.com/kubeshop/testkube/pkg/version"

	"github.com/kubeshop/testkube/pkg/cloud"
	configrepository "github.com/kubeshop/testkube/pkg/repository/config"
	"github.com/kubeshop/testkube/pkg/repository/result"
	"github.com/kubeshop/testkube/pkg/repository/storage"
	"github.com/kubeshop/testkube/pkg/repository/testresult"

	"golang.org/x/sync/errgroup"

	"github.com/pkg/errors"

	"github.com/kubeshop/testkube/internal/app/api/debug"
	"github.com/kubeshop/testkube/internal/app/api/metrics"
	"github.com/kubeshop/testkube/pkg/agent"
	kubeexecutor "github.com/kubeshop/testkube/pkg/executor"
	"github.com/kubeshop/testkube/pkg/executor/client"
	"github.com/kubeshop/testkube/pkg/executor/containerexecutor"

	"github.com/kubeshop/testkube/pkg/event"
	"github.com/kubeshop/testkube/pkg/event/bus"
	"github.com/kubeshop/testkube/pkg/scheduler"

	testkubeclientset "github.com/kubeshop/testkube-operator/pkg/clientset/versioned"
	"github.com/kubeshop/testkube/pkg/k8sclient"
	"github.com/kubeshop/testkube/pkg/triggers"

<<<<<<< HEAD
	kubeclient "github.com/kubeshop/testkube-operator/pkg/client"
	scriptsclient "github.com/kubeshop/testkube-operator/pkg/client/scripts/v2"
	templatesclientv1 "github.com/kubeshop/testkube-operator/pkg/client/templates/v1"
	testexecutionsclientv1 "github.com/kubeshop/testkube-operator/pkg/client/testexecutions/v1"
	testsclientv1 "github.com/kubeshop/testkube-operator/pkg/client/tests"
	testsclientv3 "github.com/kubeshop/testkube-operator/pkg/client/tests/v3"
	testsourcesclientv1 "github.com/kubeshop/testkube-operator/pkg/client/testsources/v1"
	testsuiteexecutionsclientv1 "github.com/kubeshop/testkube-operator/pkg/client/testsuiteexecutions/v1"
	testsuitesclientv2 "github.com/kubeshop/testkube-operator/pkg/client/testsuites/v2"
	testsuitesclientv3 "github.com/kubeshop/testkube-operator/pkg/client/testsuites/v3"
=======
	kubeclient "github.com/kubeshop/testkube-operator/client"
	executorsclientv1 "github.com/kubeshop/testkube-operator/client/executors/v1"
	scriptsclient "github.com/kubeshop/testkube-operator/client/scripts/v2"
	testexecutionsclientv1 "github.com/kubeshop/testkube-operator/client/testexecutions/v1"
	testsclientv1 "github.com/kubeshop/testkube-operator/client/tests"
	testsclientv3 "github.com/kubeshop/testkube-operator/client/tests/v3"
	testsourcesclientv1 "github.com/kubeshop/testkube-operator/client/testsources/v1"
	testsuiteexecutionsclientv1 "github.com/kubeshop/testkube-operator/client/testsuiteexecutions/v1"
	testsuitesclientv2 "github.com/kubeshop/testkube-operator/client/testsuites/v2"
	testsuitesclientv3 "github.com/kubeshop/testkube-operator/client/testsuites/v3"
>>>>>>> fc924ab0
	apiv1 "github.com/kubeshop/testkube/internal/app/api/v1"
	"github.com/kubeshop/testkube/internal/migrations"
	"github.com/kubeshop/testkube/pkg/configmap"
	"github.com/kubeshop/testkube/pkg/log"
	"github.com/kubeshop/testkube/pkg/migrator"
	"github.com/kubeshop/testkube/pkg/reconciler"
	"github.com/kubeshop/testkube/pkg/secret"
	"github.com/kubeshop/testkube/pkg/ui"
)

var verbose = flag.Bool("v", false, "enable verbosity level")

func init() {
	flag.Parse()
	ui.Verbose = *verbose
}

func runMigrations() (err error) {
	results := migrations.Migrator.GetValidMigrations(version.Version, migrator.MigrationTypeServer)
	if len(results) == 0 {
		log.DefaultLogger.Debugw("No migrations available for Testkube", "apiVersion", version.Version)
		return nil
	}

	var migrationInfo []string
	for _, migration := range results {
		migrationInfo = append(migrationInfo, fmt.Sprintf("%+v - %s", migration.Version(), migration.Info()))
	}
	log.DefaultLogger.Infow("Available migrations for Testkube", "apiVersion", version.Version, "migrations", migrationInfo)

	return migrations.Migrator.Run(version.Version, migrator.MigrationTypeServer)
}

func main() {
	cfg, err := config.Get()
	ui.ExitOnError("error getting application config", err)
	// Run services within an errgroup to propagate errors between services.
	g, ctx := errgroup.WithContext(context.Background())

	// Cancel the errgroup context on SIGINT and SIGTERM,
	// which shuts everything down gracefully.
	stopSignal := make(chan os.Signal, 1)
	signal.Notify(stopSignal, syscall.SIGINT, syscall.SIGTERM)
	g.Go(func() error {
		select {
		case <-ctx.Done():
			return nil
		case sig := <-stopSignal:
			// Returning an error cancels the errgroup.
			return errors.Errorf("received signal: %v", sig)
		}
	})

	ln, err := net.Listen("tcp", ":"+cfg.APIServerPort)
	ui.ExitOnError("Checking if port "+cfg.APIServerPort+"is free", err)
	_ = ln.Close()
	log.DefaultLogger.Debugw("TCP Port is available", "port", cfg.APIServerPort)

	ln, err = net.Listen("tcp", ":"+cfg.GraphqlPort)
	ui.ExitOnError("Checking if port "+cfg.GraphqlPort+"is free", err)
	_ = ln.Close()
	log.DefaultLogger.Debugw("TCP Port is available", "port", cfg.GraphqlPort)

	kubeClient, err := kubeclient.GetClient()
	ui.ExitOnError("Getting kubernetes client", err)

	secretClient, err := secret.NewClient(cfg.TestkubeNamespace)
	ui.ExitOnError("Getting secret client", err)

	configMapClient, err := configmap.NewClient(cfg.TestkubeNamespace)
	ui.ExitOnError("Getting config map client", err)
	// agent
	var grpcClient cloud.TestKubeCloudAPIClient
	var grpcConn *grpc.ClientConn
	mode := common.ModeStandalone
	if cfg.TestkubeCloudAPIKey != "" {
		mode = common.ModeAgent
	}
	if mode == common.ModeAgent {
		grpcConn, err = agent.NewGRPCConnection(ctx, cfg.TestkubeCloudTLSInsecure, cfg.TestkubeCloudURL, log.DefaultLogger)
		ui.ExitOnError("error creating gRPC connection", err)
		defer grpcConn.Close()

		grpcClient = cloud.NewTestKubeCloudAPIClient(grpcConn)
	}

	if cfg.EnableDebugServer {
		debugSrv := debug.NewDebugServer(cfg.DebugListenAddr)

		g.Go(func() error {
			log.DefaultLogger.Infof("starting debug pprof server")
			return debugSrv.ListenAndServe()
		})
	}

	// k8s
	scriptsClient := scriptsclient.NewClient(kubeClient, cfg.TestkubeNamespace)
	testsClientV1 := testsclientv1.NewClient(kubeClient, cfg.TestkubeNamespace)
	testsClientV3 := testsclientv3.NewClient(kubeClient, cfg.TestkubeNamespace)
	executorsClient := executorsclientv1.NewClient(kubeClient, cfg.TestkubeNamespace)
	webhooksClient := executorsclientv1.NewWebhooksClient(kubeClient, cfg.TestkubeNamespace)
	testsuitesClientV2 := testsuitesclientv2.NewClient(kubeClient, cfg.TestkubeNamespace)
	testsuitesClientV3 := testsuitesclientv3.NewClient(kubeClient, cfg.TestkubeNamespace)
	testsourcesClient := testsourcesclientv1.NewClient(kubeClient, cfg.TestkubeNamespace)
	testExecutionsClient := testexecutionsclientv1.NewClient(kubeClient, cfg.TestkubeNamespace)
	testsuiteExecutionsClient := testsuiteexecutionsclientv1.NewClient(kubeClient, cfg.TestkubeNamespace)
<<<<<<< HEAD
	templatesClient := templatesclientv1.NewClient(kubeClient, cfg.TestkubeNamespace)
=======
>>>>>>> fc924ab0

	clientset, err := k8sclient.ConnectToK8s()
	if err != nil {
		ui.ExitOnError("Creating k8s clientset", err)
	}

	k8sCfg, err := k8sclient.GetK8sClientConfig()
	if err != nil {
		ui.ExitOnError("Getting k8s client config", err)
	}
	testkubeClientset, err := testkubeclientset.NewForConfig(k8sCfg)
	if err != nil {
		ui.ExitOnError("Creating TestKube Clientset", err)
	}

	// DI
	var resultsRepository result.Repository
	var testResultsRepository testresult.Repository
	var configRepository configrepository.Repository
	var triggerLeaseBackend triggers.LeaseBackend
	var artifactStorage domainstorage.ArtifactsStorage
	var storageClient domainstorage.Client
	if mode == common.ModeAgent {
		resultsRepository = cloudresult.NewCloudResultRepository(grpcClient, grpcConn, cfg.TestkubeCloudAPIKey)
		testResultsRepository = cloudtestresult.NewCloudRepository(grpcClient, grpcConn, cfg.TestkubeCloudAPIKey)
		configRepository = cloudconfig.NewCloudResultRepository(grpcClient, grpcConn, cfg.TestkubeCloudAPIKey)
		triggerLeaseBackend = triggers.NewAcquireAlwaysLeaseBackend()
		artifactStorage = cloudartifacts.NewCloudArtifactsStorage(grpcClient, grpcConn, cfg.TestkubeCloudAPIKey)
	} else {
		mongoSSLConfig := getMongoSSLConfig(cfg, secretClient)
		db, err := storage.GetMongoDatabase(cfg.APIMongoDSN, cfg.APIMongoDB, cfg.APIMongoDBType, cfg.APIMongoAllowTLS, mongoSSLConfig)
		ui.ExitOnError("Getting mongo database", err)
		mongoResultsRepository := result.NewMongoRepository(db, cfg.APIMongoAllowDiskUse)
		resultsRepository = mongoResultsRepository
		testResultsRepository = testresult.NewMongoRepository(db, cfg.APIMongoAllowDiskUse)
		configRepository = configrepository.NewMongoRepository(db)
		triggerLeaseBackend = triggers.NewMongoLeaseBackend(db)
		minioClient := minio.NewClient(
			cfg.StorageEndpoint,
			cfg.StorageAccessKeyID,
			cfg.StorageSecretAccessKey,
			cfg.StorageRegion,
			cfg.StorageToken,
			cfg.StorageBucket,
			cfg.StorageSSL,
		)
		if err = minioClient.Connect(); err != nil {
			ui.ExitOnError("Connecting to minio", err)
		}
		if expErr := minioClient.SetExpirationPolicy(cfg.StorageExpiration); expErr != nil {
			log.DefaultLogger.Errorw("Error setting expiration policy", "error", expErr)
		}
		storageClient = minioClient
		artifactStorage = minio.NewMinIOArtifactClient(storageClient)
		// init storage
		isMinioStorage := cfg.LogsStorage == "minio"
		if isMinioStorage {
			bucket := cfg.LogsBucket
			if bucket == "" {
				log.DefaultLogger.Error("LOGS_BUCKET env var is not set")
			} else if ok, err := storageClient.IsConnectionPossible(ctx); ok && (err == nil) {
				log.DefaultLogger.Info("setting minio as logs storage")
				mongoResultsRepository.OutputRepository = result.NewMinioOutputRepository(storageClient, mongoResultsRepository.ResultsColl, bucket)
			} else {
				log.DefaultLogger.Infow("minio is not available, using default logs storage", "error", err)
			}
		}
	}

	configName := fmt.Sprintf("testkube-api-server-config-%s", cfg.TestkubeNamespace)
	if cfg.APIServerConfig != "" {
		configName = cfg.APIServerConfig
	}

	configMapConfig, err := configrepository.NewConfigMapConfig(configName, cfg.TestkubeNamespace)
	ui.ExitOnError("Getting config map config", err)

	// try to load from mongo based config first
	telemetryEnabled, err := configMapConfig.GetTelemetryEnabled(ctx)
	if err != nil {
		// fallback to envs in case of failure (no record yet, or other error)
		telemetryEnabled = cfg.TestkubeAnalyticsEnabled
	}

	var clusterId string
	cmConfig, err := configMapConfig.Get(ctx)
	if cmConfig.ClusterId != "" {
		clusterId = cmConfig.ClusterId
	}

	if clusterId == "" {
		cmConfig, err = configRepository.Get(ctx)
		if err != nil {
			log.DefaultLogger.Warnw("error fetching config ConfigMap", "error", err)
		}
		cmConfig.EnableTelemetry = telemetryEnabled
		if cmConfig.ClusterId == "" {
			cmConfig.ClusterId, err = configMapConfig.GetUniqueClusterId(ctx)
			if err != nil {
				log.DefaultLogger.Warnw("error getting unique clusterId", "error", err)
			}
		}

		clusterId = cmConfig.ClusterId
		_, err = configMapConfig.Upsert(ctx, cmConfig)
		if err != nil {
			log.DefaultLogger.Warn("error upserting config ConfigMap", "error", err)
		}

	}

	log.DefaultLogger.Debugw("Getting unique clusterId", "clusterId", clusterId, "error", err)

	// TODO check if this version exists somewhere in stats (probably could be removed)
	migrations.Migrator.Add(migrations.NewVersion_0_9_2(scriptsClient, testsClientV1, testsClientV3, testsuitesClientV2))
	if err := runMigrations(); err != nil {
		ui.ExitOnError("Running server migrations", err)
	}

	apiVersion := version.Version

	envs := make(map[string]string)
	for _, env := range os.Environ() {
		pair := strings.SplitN(env, "=", 2)
		if len(pair) != 2 {
			continue
		}

		envs[pair[0]] += pair[1]
	}

	// configure NATS event bus
	nc, err := bus.NewNATSConnection(cfg.NatsURI)
	if err != nil {
		log.DefaultLogger.Errorw("error creating NATS connection", "error", err)
	}
	eventBus := bus.NewNATSBus(nc)
	eventsEmitter := event.NewEmitter(eventBus, cfg.TestkubeClusterName, envs)

	metrics := metrics.NewMetrics()

	defaultExecutors, err := parseDefaultExecutors(cfg)
	if err != nil {
		ui.ExitOnError("Parsing default executors", err)
	}

	images, err := kubeexecutor.SyncDefaultExecutors(executorsClient, cfg.TestkubeNamespace, defaultExecutors, cfg.TestkubeReadonlyExecutors)
	if err != nil {
		ui.ExitOnError("Sync default executors", err)
	}

	jobTemplate, err := parser.ParseJobTemplate(cfg)
	if err != nil {
		ui.ExitOnError("Creating job templates", err)
	}

	executor, err := client.NewJobExecutor(
		resultsRepository,
		cfg.TestkubeNamespace,
		images,
		jobTemplate,
		cfg.JobServiceAccountName,
		metrics,
		eventsEmitter,
		configMapConfig,
		testsClientV3,
		clientset,
		testExecutionsClient,
<<<<<<< HEAD
		templatesClient,
		cfg.TestkubeRegistry,
		cfg.TestkubePodStartTimeout,
		clusterId,
		cfg.TestkubeDashboardURI,
=======
		cfg.TestkubeRegistry,
		cfg.TestkubePodStartTimeout,
		clusterId,
>>>>>>> fc924ab0
	)
	if err != nil {
		ui.ExitOnError("Creating executor client", err)
	}

	containerTemplates, err := parseContainerTemplates(cfg)
	if err != nil {
		ui.ExitOnError("Creating container job templates", err)
	}

	containerExecutor, err := containerexecutor.NewContainerExecutor(
		resultsRepository,
		cfg.TestkubeNamespace,
		images,
		containerTemplates,
		cfg.JobServiceAccountName,
		metrics,
		eventsEmitter,
		configMapConfig,
		executorsClient,
		testsClientV3,
		testExecutionsClient,
<<<<<<< HEAD
		templatesClient,
		cfg.TestkubeRegistry,
		cfg.TestkubePodStartTimeout,
		clusterId,
		cfg.TestkubeDashboardURI,
=======
		cfg.TestkubeRegistry,
		cfg.TestkubePodStartTimeout,
		clusterId,
>>>>>>> fc924ab0
	)
	if err != nil {
		ui.ExitOnError("Creating container executor", err)
	}

	sched := scheduler.NewScheduler(
		metrics,
		executor,
		containerExecutor,
		resultsRepository,
		testResultsRepository,
		executorsClient,
		testsClientV3,
		testsuitesClientV3,
		testsourcesClient,
		secretClient,
		eventsEmitter,
		log.DefaultLogger,
		configMapConfig,
		configMapClient,
		testsuiteExecutionsClient,
<<<<<<< HEAD
		eventBus,
		cfg.TestkubeDashboardURI,
=======
>>>>>>> fc924ab0
	)

	slackLoader, err := newSlackLoader(cfg, envs)
	if err != nil {
		ui.ExitOnError("Creating slack loader", err)
	}

	api := apiv1.NewTestkubeAPI(
		cfg.TestkubeNamespace,
		resultsRepository,
		testResultsRepository,
		testsClientV3,
		executorsClient,
		testsuitesClientV3,
		secretClient,
		webhooksClient,
		clientset,
		testkubeClientset,
		testsourcesClient,
		configMapConfig,
		clusterId,
		eventsEmitter,
		executor,
		containerExecutor,
		metrics,
		jobTemplate,
		sched,
		slackLoader,
		storageClient,
		cfg.GraphqlPort,
		artifactStorage,
<<<<<<< HEAD
		templatesClient,
		cfg.CDEventsTarget,
		cfg.TestkubeDashboardURI,
		cfg.TestkubeHelmchartVersion,
		mode,
		eventBus,
=======
		cfg.CDEventsTarget,
		cfg.TestkubeDashboardURI,
		cfg.TestkubeHelmchartVersion,
>>>>>>> fc924ab0
	)

	if mode == common.ModeAgent {
		log.DefaultLogger.Info("starting agent service")

		agentHandle, err := agent.NewAgent(
			log.DefaultLogger,
			api.Mux.Handler(),
			cfg.TestkubeCloudAPIKey,
			grpcClient,
			cfg.TestkubeCloudWorkerCount,
			cfg.TestkubeCloudLogStreamWorkerCount,
			api.GetLogsStream,
			clusterId,
			cfg.TestkubeClusterName,
			envs,
		)
		if err != nil {
			ui.ExitOnError("Starting agent", err)
		}
		g.Go(func() error {
			err = agentHandle.Run(ctx)
			if err != nil {
				ui.ExitOnError("Running agent", err)
			}
			return nil
		})
		eventsEmitter.Loader.Register(agentHandle)
	}

	api.InitEvents()

	if !cfg.DisableTestTriggers {
		triggerService := triggers.NewService(
			sched,
			clientset,
			testkubeClientset,
			testsuitesClientV3,
			testsClientV3,
			resultsRepository,
			testResultsRepository,
			triggerLeaseBackend,
			log.DefaultLogger,
			configMapConfig,
			executorsClient,
			executor,
			eventBus,
			metrics,
			triggers.WithHostnameIdentifier(),
			triggers.WithTestkubeNamespace(cfg.TestkubeNamespace),
			triggers.WithWatcherNamespaces(cfg.TestkubeWatcherNamespaces),
		)
		log.DefaultLogger.Info("starting trigger service")
		triggerService.Run(ctx)
	} else {
		log.DefaultLogger.Info("test triggers are disabled")
	}

	if !cfg.DisableReconciler {
		reconcilerClient := reconciler.NewClient(clientset,
			resultsRepository,
			testResultsRepository,
			executorsClient,
			log.DefaultLogger,
			cfg.TestkubeNamespace)
		g.Go(func() error {
			return reconcilerClient.Run(ctx)
		})
	} else {
		log.DefaultLogger.Info("reconclier is disabled")
	}

	// telemetry based functions
	telemetryCh := make(chan struct{})
	defer close(telemetryCh)

	api.SendTelemetryStartEvent(ctx, telemetryCh)
	api.StartTelemetryHeartbeats(ctx, telemetryCh)

	log.DefaultLogger.Infow(
		"starting Testkube API server",
		"telemetryEnabled", telemetryEnabled,
		"clusterId", clusterId,
		"namespace", cfg.TestkubeNamespace,
		"version", apiVersion,
	)

	g.Go(func() error {
		return api.Run(ctx)
	})

	g.Go(func() error {
		return api.RunGraphQLServer(ctx, cfg.GraphqlPort)
	})

	if err := g.Wait(); err != nil {
		log.DefaultLogger.Fatalf("Testkube is shutting down: %v", err)
	}
}

<<<<<<< HEAD
func parseContainerTemplates(cfg *config.Config) (t kubeexecutor.Templates, err error) {
	t.Job, err = parser.LoadConfigFromStringOrFile(
=======
func parseJobTemplate(cfg *config.Config) (template string, err error) {
	template, err = loadConfigFromStringOrFile(
		cfg.TestkubeTemplateJob,
		cfg.TestkubeConfigDir,
		"job-template.yml",
		"job template",
	)
	if err != nil {
		return "", err
	}

	return template, nil
}

func parseContainerTemplates(cfg *config.Config) (t kubeexecutor.Templates, err error) {
	t.Job, err = loadConfigFromStringOrFile(
>>>>>>> fc924ab0
		cfg.TestkubeContainerTemplateJob,
		cfg.TestkubeConfigDir,
		"job-container-template.yml",
		"job container template",
	)
	if err != nil {
		return t, err
	}

<<<<<<< HEAD
	t.Scraper, err = parser.LoadConfigFromStringOrFile(
=======
	t.Scraper, err = loadConfigFromStringOrFile(
>>>>>>> fc924ab0
		cfg.TestkubeContainerTemplateScraper,
		cfg.TestkubeConfigDir,
		"job-scraper-template.yml",
		"job scraper template",
	)
	if err != nil {
		return t, err
	}

<<<<<<< HEAD
	t.PVC, err = parser.LoadConfigFromStringOrFile(
=======
	t.PVC, err = loadConfigFromStringOrFile(
>>>>>>> fc924ab0
		cfg.TestkubeContainerTemplatePVC,
		cfg.TestkubeConfigDir,
		"pvc-container-template.yml",
		"pvc container template",
	)
	if err != nil {
		return t, err
	}

	return t, nil
}

func parseDefaultExecutors(cfg *config.Config) (executors []testkube.ExecutorDetails, err error) {
<<<<<<< HEAD
	rawExecutors, err := parser.LoadConfigFromStringOrFile(
=======
	rawExecutors, err := loadConfigFromStringOrFile(
>>>>>>> fc924ab0
		cfg.TestkubeDefaultExecutors,
		cfg.TestkubeConfigDir,
		"executors.json",
		"executors",
	)
	if err != nil {
		return nil, err
	}

	if err = json.Unmarshal([]byte(rawExecutors), &executors); err != nil {
		return nil, err
	}

	return executors, nil
}

func newSlackLoader(cfg *config.Config, envs map[string]string) (*slack.SlackLoader, error) {
<<<<<<< HEAD
	slackTemplate, err := parser.LoadConfigFromStringOrFile(
=======
	slackTemplate, err := loadConfigFromStringOrFile(
>>>>>>> fc924ab0
		cfg.SlackTemplate,
		cfg.TestkubeConfigDir,
		"slack-template.json",
		"slack template",
	)
	if err != nil {
		return nil, err
	}

<<<<<<< HEAD
	slackConfig, err := parser.LoadConfigFromStringOrFile(cfg.SlackConfig, cfg.TestkubeConfigDir, "slack-config.json", "slack config")
=======
	slackConfig, err := loadConfigFromStringOrFile(cfg.SlackConfig, cfg.TestkubeConfigDir, "slack-config.json", "slack config")
>>>>>>> fc924ab0
	if err != nil {
		return nil, err
	}

<<<<<<< HEAD
	return slack.NewSlackLoader(slackTemplate, slackConfig, cfg.TestkubeClusterName, cfg.TestkubeDashboardURI,
		testkube.AllEventTypes, envs), nil
=======
	return slack.NewSlackLoader(slackTemplate, slackConfig, cfg.TestkubeClusterName, testkube.AllEventTypes, envs), nil
}

func loadConfigFromStringOrFile(inputString, configDir, filename, configType string) (raw string, err error) {
	var data []byte

	if inputString != "" {
		if isBase64Encoded(inputString) {
			data, err = base64.StdEncoding.DecodeString(inputString)
			if err != nil {
				return "", errors.Wrapf(err, "error decoding %s from base64", configType)
			}
			raw = string(data)
			log.DefaultLogger.Infof("parsed %s from base64 env var", configType)
		} else {
			raw = inputString
			log.DefaultLogger.Infof("parsed %s from plain env var", configType)
		}
	} else if f, err := os.Open(filepath.Join(configDir, filename)); err == nil {
		data, err = io.ReadAll(f)
		if err != nil {
			return "", errors.Wrapf(err, "error reading file %s from config dir %s", filename, configDir)
		}
		raw = string(data)
		log.DefaultLogger.Infof("loaded %s from file %s", configType, filepath.Join(configDir, filename))
	} else {
		log.DefaultLogger.Infof("no %s config found", configType)
	}

	return raw, nil
>>>>>>> fc924ab0
}

func isBase64Encoded(base64Val string) bool {
	decoded, err := base64.StdEncoding.DecodeString(base64Val)
	if err != nil {
		return false
	}

	encoded := base64.StdEncoding.EncodeToString(decoded)
	return base64Val == encoded
}

// getMongoSSLConfig builds the necessary SSL connection info from the settings in the environment variables
// and the given secret reference
func getMongoSSLConfig(cfg *config.Config, secretClient *secret.Client) *storage.MongoSSLConfig {
	if cfg.APIMongoSSLCert == "" {
		return nil
	}

	clientCertPath := "/tmp/mongodb.pem"
	rootCAPath := "/tmp/mongodb-root-ca.pem"
	mongoSSLSecret, err := secretClient.Get(cfg.APIMongoSSLCert)
	ui.ExitOnError(fmt.Sprintf("Could not get secret %s for MongoDB connection", cfg.APIMongoSSLCert), err)

	var keyFile, caFile, pass string
	var ok bool
	if keyFile, ok = mongoSSLSecret[cfg.APIMongoSSLClientFileKey]; !ok {
		ui.Warn("Could not find sslClientCertificateKeyFile with key %s in secret %s", cfg.APIMongoSSLClientFileKey, cfg.APIMongoSSLCert)
	}
	if caFile, ok = mongoSSLSecret[cfg.APIMongoSSLCAFileKey]; !ok {
		ui.Warn("Could not find sslCertificateAuthorityFile with key %s in secret %s", cfg.APIMongoSSLCAFileKey, cfg.APIMongoSSLCert)
	}
	if pass, ok = mongoSSLSecret[cfg.APIMongoSSLClientFilePass]; !ok {
		ui.Warn("Could not find sslClientCertificateKeyFilePassword with key %s in secret %s", cfg.APIMongoSSLClientFilePass, cfg.APIMongoSSLCert)
	}

	err = os.WriteFile(clientCertPath, []byte(keyFile), 0644)
	ui.ExitOnError(fmt.Sprintf("Could not place mongodb certificate key file: %s", err))

	err = os.WriteFile(rootCAPath, []byte(caFile), 0644)
	ui.ExitOnError(fmt.Sprintf("Could not place mongodb ssl ca file: %s", err))

	return &storage.MongoSSLConfig{
		SSLClientCertificateKeyFile:         clientCertPath,
		SSLClientCertificateKeyFilePassword: pass,
		SSLCertificateAuthoritiyFile:        rootCAPath,
	}
}<|MERGE_RESOLUTION|>--- conflicted
+++ resolved
@@ -2,16 +2,13 @@
 
 import (
 	"context"
+	"encoding/base64"
 	"encoding/json"
 	"flag"
 	"fmt"
 	"net"
 	"os"
 	"os/signal"
-<<<<<<< HEAD
-=======
-	"path/filepath"
->>>>>>> fc924ab0
 	"strings"
 	"syscall"
 
@@ -62,7 +59,6 @@
 	"github.com/kubeshop/testkube/pkg/k8sclient"
 	"github.com/kubeshop/testkube/pkg/triggers"
 
-<<<<<<< HEAD
 	kubeclient "github.com/kubeshop/testkube-operator/pkg/client"
 	scriptsclient "github.com/kubeshop/testkube-operator/pkg/client/scripts/v2"
 	templatesclientv1 "github.com/kubeshop/testkube-operator/pkg/client/templates/v1"
@@ -73,18 +69,6 @@
 	testsuiteexecutionsclientv1 "github.com/kubeshop/testkube-operator/pkg/client/testsuiteexecutions/v1"
 	testsuitesclientv2 "github.com/kubeshop/testkube-operator/pkg/client/testsuites/v2"
 	testsuitesclientv3 "github.com/kubeshop/testkube-operator/pkg/client/testsuites/v3"
-=======
-	kubeclient "github.com/kubeshop/testkube-operator/client"
-	executorsclientv1 "github.com/kubeshop/testkube-operator/client/executors/v1"
-	scriptsclient "github.com/kubeshop/testkube-operator/client/scripts/v2"
-	testexecutionsclientv1 "github.com/kubeshop/testkube-operator/client/testexecutions/v1"
-	testsclientv1 "github.com/kubeshop/testkube-operator/client/tests"
-	testsclientv3 "github.com/kubeshop/testkube-operator/client/tests/v3"
-	testsourcesclientv1 "github.com/kubeshop/testkube-operator/client/testsources/v1"
-	testsuiteexecutionsclientv1 "github.com/kubeshop/testkube-operator/client/testsuiteexecutions/v1"
-	testsuitesclientv2 "github.com/kubeshop/testkube-operator/client/testsuites/v2"
-	testsuitesclientv3 "github.com/kubeshop/testkube-operator/client/testsuites/v3"
->>>>>>> fc924ab0
 	apiv1 "github.com/kubeshop/testkube/internal/app/api/v1"
 	"github.com/kubeshop/testkube/internal/migrations"
 	"github.com/kubeshop/testkube/pkg/configmap"
@@ -191,10 +175,7 @@
 	testsourcesClient := testsourcesclientv1.NewClient(kubeClient, cfg.TestkubeNamespace)
 	testExecutionsClient := testexecutionsclientv1.NewClient(kubeClient, cfg.TestkubeNamespace)
 	testsuiteExecutionsClient := testsuiteexecutionsclientv1.NewClient(kubeClient, cfg.TestkubeNamespace)
-<<<<<<< HEAD
 	templatesClient := templatesclientv1.NewClient(kubeClient, cfg.TestkubeNamespace)
-=======
->>>>>>> fc924ab0
 
 	clientset, err := k8sclient.ConnectToK8s()
 	if err != nil {
@@ -363,17 +344,11 @@
 		testsClientV3,
 		clientset,
 		testExecutionsClient,
-<<<<<<< HEAD
 		templatesClient,
 		cfg.TestkubeRegistry,
 		cfg.TestkubePodStartTimeout,
 		clusterId,
 		cfg.TestkubeDashboardURI,
-=======
-		cfg.TestkubeRegistry,
-		cfg.TestkubePodStartTimeout,
-		clusterId,
->>>>>>> fc924ab0
 	)
 	if err != nil {
 		ui.ExitOnError("Creating executor client", err)
@@ -396,17 +371,11 @@
 		executorsClient,
 		testsClientV3,
 		testExecutionsClient,
-<<<<<<< HEAD
 		templatesClient,
 		cfg.TestkubeRegistry,
 		cfg.TestkubePodStartTimeout,
 		clusterId,
 		cfg.TestkubeDashboardURI,
-=======
-		cfg.TestkubeRegistry,
-		cfg.TestkubePodStartTimeout,
-		clusterId,
->>>>>>> fc924ab0
 	)
 	if err != nil {
 		ui.ExitOnError("Creating container executor", err)
@@ -428,11 +397,8 @@
 		configMapConfig,
 		configMapClient,
 		testsuiteExecutionsClient,
-<<<<<<< HEAD
 		eventBus,
 		cfg.TestkubeDashboardURI,
-=======
->>>>>>> fc924ab0
 	)
 
 	slackLoader, err := newSlackLoader(cfg, envs)
@@ -464,18 +430,12 @@
 		storageClient,
 		cfg.GraphqlPort,
 		artifactStorage,
-<<<<<<< HEAD
 		templatesClient,
 		cfg.CDEventsTarget,
 		cfg.TestkubeDashboardURI,
 		cfg.TestkubeHelmchartVersion,
 		mode,
 		eventBus,
-=======
-		cfg.CDEventsTarget,
-		cfg.TestkubeDashboardURI,
-		cfg.TestkubeHelmchartVersion,
->>>>>>> fc924ab0
 	)
 
 	if mode == common.ModeAgent {
@@ -576,27 +536,8 @@
 	}
 }
 
-<<<<<<< HEAD
 func parseContainerTemplates(cfg *config.Config) (t kubeexecutor.Templates, err error) {
 	t.Job, err = parser.LoadConfigFromStringOrFile(
-=======
-func parseJobTemplate(cfg *config.Config) (template string, err error) {
-	template, err = loadConfigFromStringOrFile(
-		cfg.TestkubeTemplateJob,
-		cfg.TestkubeConfigDir,
-		"job-template.yml",
-		"job template",
-	)
-	if err != nil {
-		return "", err
-	}
-
-	return template, nil
-}
-
-func parseContainerTemplates(cfg *config.Config) (t kubeexecutor.Templates, err error) {
-	t.Job, err = loadConfigFromStringOrFile(
->>>>>>> fc924ab0
 		cfg.TestkubeContainerTemplateJob,
 		cfg.TestkubeConfigDir,
 		"job-container-template.yml",
@@ -606,11 +547,7 @@
 		return t, err
 	}
 
-<<<<<<< HEAD
 	t.Scraper, err = parser.LoadConfigFromStringOrFile(
-=======
-	t.Scraper, err = loadConfigFromStringOrFile(
->>>>>>> fc924ab0
 		cfg.TestkubeContainerTemplateScraper,
 		cfg.TestkubeConfigDir,
 		"job-scraper-template.yml",
@@ -620,11 +557,7 @@
 		return t, err
 	}
 
-<<<<<<< HEAD
 	t.PVC, err = parser.LoadConfigFromStringOrFile(
-=======
-	t.PVC, err = loadConfigFromStringOrFile(
->>>>>>> fc924ab0
 		cfg.TestkubeContainerTemplatePVC,
 		cfg.TestkubeConfigDir,
 		"pvc-container-template.yml",
@@ -638,11 +571,7 @@
 }
 
 func parseDefaultExecutors(cfg *config.Config) (executors []testkube.ExecutorDetails, err error) {
-<<<<<<< HEAD
 	rawExecutors, err := parser.LoadConfigFromStringOrFile(
-=======
-	rawExecutors, err := loadConfigFromStringOrFile(
->>>>>>> fc924ab0
 		cfg.TestkubeDefaultExecutors,
 		cfg.TestkubeConfigDir,
 		"executors.json",
@@ -660,11 +589,7 @@
 }
 
 func newSlackLoader(cfg *config.Config, envs map[string]string) (*slack.SlackLoader, error) {
-<<<<<<< HEAD
 	slackTemplate, err := parser.LoadConfigFromStringOrFile(
-=======
-	slackTemplate, err := loadConfigFromStringOrFile(
->>>>>>> fc924ab0
 		cfg.SlackTemplate,
 		cfg.TestkubeConfigDir,
 		"slack-template.json",
@@ -674,50 +599,13 @@
 		return nil, err
 	}
 
-<<<<<<< HEAD
 	slackConfig, err := parser.LoadConfigFromStringOrFile(cfg.SlackConfig, cfg.TestkubeConfigDir, "slack-config.json", "slack config")
-=======
-	slackConfig, err := loadConfigFromStringOrFile(cfg.SlackConfig, cfg.TestkubeConfigDir, "slack-config.json", "slack config")
->>>>>>> fc924ab0
 	if err != nil {
 		return nil, err
 	}
 
-<<<<<<< HEAD
 	return slack.NewSlackLoader(slackTemplate, slackConfig, cfg.TestkubeClusterName, cfg.TestkubeDashboardURI,
 		testkube.AllEventTypes, envs), nil
-=======
-	return slack.NewSlackLoader(slackTemplate, slackConfig, cfg.TestkubeClusterName, testkube.AllEventTypes, envs), nil
-}
-
-func loadConfigFromStringOrFile(inputString, configDir, filename, configType string) (raw string, err error) {
-	var data []byte
-
-	if inputString != "" {
-		if isBase64Encoded(inputString) {
-			data, err = base64.StdEncoding.DecodeString(inputString)
-			if err != nil {
-				return "", errors.Wrapf(err, "error decoding %s from base64", configType)
-			}
-			raw = string(data)
-			log.DefaultLogger.Infof("parsed %s from base64 env var", configType)
-		} else {
-			raw = inputString
-			log.DefaultLogger.Infof("parsed %s from plain env var", configType)
-		}
-	} else if f, err := os.Open(filepath.Join(configDir, filename)); err == nil {
-		data, err = io.ReadAll(f)
-		if err != nil {
-			return "", errors.Wrapf(err, "error reading file %s from config dir %s", filename, configDir)
-		}
-		raw = string(data)
-		log.DefaultLogger.Infof("loaded %s from file %s", configType, filepath.Join(configDir, filename))
-	} else {
-		log.DefaultLogger.Infof("no %s config found", configType)
-	}
-
-	return raw, nil
->>>>>>> fc924ab0
 }
 
 func isBase64Encoded(base64Val string) bool {
