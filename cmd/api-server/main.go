--- conflicted
+++ resolved
@@ -390,6 +390,27 @@
 		ui.ExitOnError("Creating job templates", err)
 	}
 
+	proContext := config.ProContext{
+		APIKey:               cfg.TestkubeProAPIKey,
+		URL:                  cfg.TestkubeProURL,
+		LogsPath:             cfg.TestkubeProLogsPath,
+		TLSInsecure:          cfg.TestkubeProTLSInsecure,
+		WorkerCount:          cfg.TestkubeProWorkerCount,
+		LogStreamWorkerCount: cfg.TestkubeProLogStreamWorkerCount,
+		SkipVerify:           cfg.TestkubeProSkipVerify,
+		EnvID:                cfg.TestkubeProEnvID,
+		OrgID:                cfg.TestkubeProOrgID,
+		Migrate:              cfg.TestkubeProMigrate,
+		ConnectionTimeout:    cfg.TestkubeProConnectionTimeout,
+	}
+
+	// Check Pro/Enterprise subscription
+	var subscriptionChecker checktcl.SubscriptionChecker
+	if mode == common.ModeAgent {
+		subscriptionChecker, err = checktcl.NewSubscriptionChecker(ctx, proContext, grpcClient, grpcConn)
+		ui.ExitOnError("Failed creating subscription checker", err)
+	}
+
 	serviceAccountNames := map[string]string{
 		cfg.TestkubeNamespace: cfg.JobServiceAccountName,
 	}
@@ -503,27 +524,6 @@
 	slackLoader, err := newSlackLoader(cfg, envs)
 	if err != nil {
 		ui.ExitOnError("Creating slack loader", err)
-	}
-
-	proContext := config.ProContext{
-		APIKey:               cfg.TestkubeProAPIKey,
-		URL:                  cfg.TestkubeProURL,
-		LogsPath:             cfg.TestkubeProLogsPath,
-		TLSInsecure:          cfg.TestkubeProTLSInsecure,
-		WorkerCount:          cfg.TestkubeProWorkerCount,
-		LogStreamWorkerCount: cfg.TestkubeProLogStreamWorkerCount,
-		SkipVerify:           cfg.TestkubeProSkipVerify,
-		EnvID:                cfg.TestkubeProEnvID,
-		OrgID:                cfg.TestkubeProOrgID,
-		Migrate:              cfg.TestkubeProMigrate,
-		ConnectionTimeout:    cfg.TestkubeProConnectionTimeout,
-	}
-
-	// Check Pro/Enterprise subscription
-	var subscriptionChecker checktcl.SubscriptionChecker
-	if mode == common.ModeAgent {
-		subscriptionChecker, err = checktcl.NewSubscriptionChecker(ctx, proContext, grpcClient, grpcConn)
-		ui.ExitOnError("Failed creating subscription checker", err)
 	}
 
 	api := apiv1.NewTestkubeAPI(
@@ -565,33 +565,7 @@
 
 	if mode == common.ModeAgent {
 		log.DefaultLogger.Info("starting agent service")
-<<<<<<< HEAD
-		proContext = &config.ProContext{
-			APIKey:               cfg.TestkubeProAPIKey,
-			URL:                  cfg.TestkubeProURL,
-			LogsPath:             cfg.TestkubeProLogsPath,
-			TLSInsecure:          cfg.TestkubeProTLSInsecure,
-			WorkerCount:          cfg.TestkubeProWorkerCount,
-			LogStreamWorkerCount: cfg.TestkubeProLogStreamWorkerCount,
-			SkipVerify:           cfg.TestkubeProSkipVerify,
-			EnvID:                cfg.TestkubeProEnvID,
-			OrgID:                cfg.TestkubeProOrgID,
-			Migrate:              cfg.TestkubeProMigrate,
-			ConnectionTimeout:    cfg.TestkubeProConnectionTimeout,
-		}
-
-		api.WithProContext(proContext)
-
-		// Check Pro/Enterprise subscription
-		subscriptionChecker, err := checktcl.NewSubscriptionChecker(ctx, *proContext, grpcClient, grpcConn)
-		ui.WarnOnError("Creating subscription checker", err)
-
-		api.WithSubscriptionChecker(subscriptionChecker)
-		sched.WithSubscriptionChecker(subscriptionChecker)
-
-=======
 		api.WithProContext(&proContext)
->>>>>>> 2c1c3638
 		agentHandle, err := agent.NewAgent(
 			log.DefaultLogger,
 			api.Mux.Handler(),
