package v1

import (
	"bytes"
	"context"
	"encoding/json"
	"fmt"
	"net/http"
	"sort"
	"strconv"
	"strings"
<<<<<<< HEAD
=======
	"time"
>>>>>>> 814acab4

	"github.com/gofiber/fiber/v2"
	"go.mongodb.org/mongo-driver/mongo"
	"k8s.io/apimachinery/pkg/api/errors"
	"k8s.io/apimachinery/pkg/util/yaml"

	testsuitesv3 "github.com/kubeshop/testkube-operator/apis/testsuite/v3"
	"github.com/kubeshop/testkube/pkg/api/v1/testkube"
	"github.com/kubeshop/testkube/pkg/crd"
	"github.com/kubeshop/testkube/pkg/datefilter"
	testsmapper "github.com/kubeshop/testkube/pkg/mapper/tests"
	testsuiteexecutionsmapper "github.com/kubeshop/testkube/pkg/mapper/testsuiteexecutions"
	testsuitesmapper "github.com/kubeshop/testkube/pkg/mapper/testsuites"
	"github.com/kubeshop/testkube/pkg/repository/testresult"
	"github.com/kubeshop/testkube/pkg/scheduler"
	"github.com/kubeshop/testkube/pkg/types"
	"github.com/kubeshop/testkube/pkg/utils"
	"github.com/kubeshop/testkube/pkg/workerpool"
)

// CreateTestSuiteHandler for getting test object
func (s TestkubeAPI) CreateTestSuiteHandler() fiber.Handler {
	return func(c *fiber.Ctx) error {
		errPrefix := "failed to create test suite"
		var testSuite testsuitesv3.TestSuite
		if string(c.Request().Header.ContentType()) == mediaTypeYAML {
			testSuiteSpec := string(c.Body())
			decoder := yaml.NewYAMLOrJSONDecoder(bytes.NewBufferString(testSuiteSpec), len(testSuiteSpec))
			if err := decoder.Decode(&testSuite); err != nil {
				return s.Error(c, http.StatusBadRequest, fmt.Errorf("%s: could not parse yaml request: %w", errPrefix, err))
			}

			errPrefix = errPrefix + " " + testSuite.Name
		} else {
			var request testkube.TestSuiteUpsertRequest
			data := c.Body()
			if string(c.Request().Header.ContentType()) != mediaTypeJSON {
				return s.Error(c, http.StatusBadRequest, fiber.ErrUnprocessableEntity)
			}

			err := json.Unmarshal(data, &request)
			if err != nil {
				s.Log.Warnw("could not parse json request", "error", err)
			}
			errPrefix = errPrefix + " " + request.Name

			emptyBatch := true
			for _, step := range request.Steps {
				if len(step.Execute) != 0 {
					emptyBatch = false
					break
				}
			}

			if emptyBatch {
				var requestV2 testkube.TestSuiteUpsertRequestV2
				if err := json.Unmarshal(data, &requestV2); err != nil {
					return s.Error(c, http.StatusBadRequest, err)
				}

				request = *requestV2.ToTestSuiteUpsertRequest()
			}

			if c.Accepts(mediaTypeJSON, mediaTypeYAML) == mediaTypeYAML {
				request.QuoteTestSuiteTextFields()
				data, err := crd.GenerateYAML(crd.TemplateTestSuite, []testkube.TestSuiteUpsertRequest{request})
				return s.getCRDs(c, data, err)
			}

			testSuite, err = testsuitesmapper.MapTestSuiteUpsertRequestToTestCRD(request)
			if err != nil {
				return s.Error(c, http.StatusBadRequest, err)
			}

			testSuite.Namespace = s.Namespace
		}

		s.Log.Infow("creating test suite", "testSuite", testSuite)

		created, err := s.TestsSuitesClient.Create(&testSuite)

		s.Metrics.IncCreateTestSuite(err)

		if err != nil {
			return s.Error(c, http.StatusBadGateway, fmt.Errorf("%s: client could not create test suite: %w", errPrefix, err))
		}

		c.Status(http.StatusCreated)
		return c.JSON(created)
	}
}

// UpdateTestSuiteHandler updates an existing TestSuite CR based on TestSuite content
func (s TestkubeAPI) UpdateTestSuiteHandler() fiber.Handler {
	return func(c *fiber.Ctx) error {
		errPrefix := "failed to update test suite"
		var request testkube.TestSuiteUpdateRequest
		if string(c.Request().Header.ContentType()) == mediaTypeYAML {
			var testSuite testsuitesv3.TestSuite
			testSuiteSpec := string(c.Body())
			decoder := yaml.NewYAMLOrJSONDecoder(bytes.NewBufferString(testSuiteSpec), len(testSuiteSpec))
			if err := decoder.Decode(&testSuite); err != nil {
				return s.Error(c, http.StatusBadRequest, fmt.Errorf("%s: could not parse yaml request: %w", errPrefix, err))
			}

			request = testsuitesmapper.MapTestSuiteTestCRDToUpdateRequest(&testSuite)
		} else {
			data := c.Body()
			if string(c.Request().Header.ContentType()) != mediaTypeJSON {
				return s.Error(c, http.StatusBadRequest, fiber.ErrUnprocessableEntity)
			}

			err := json.Unmarshal(data, &request)
			if err != nil {
				s.Log.Warnw("could not parse json request", "error", err)
			}

			if request.Steps != nil {
				emptyBatch := true
				for _, step := range *request.Steps {
					if len(step.Execute) != 0 {
						emptyBatch = false
						break
					}
				}

				if emptyBatch {
					var requestV2 testkube.TestSuiteUpdateRequestV2
					if err := json.Unmarshal(data, &requestV2); err != nil {
						return s.Error(c, http.StatusBadRequest, err)
					}

					request = *requestV2.ToTestSuiteUpdateRequest()
				}
			}
		}

		var name string
		if request.Name != nil {
			name = *request.Name
		}
		errPrefix = errPrefix + " " + name

		// we need to get resource first and load its metadata.ResourceVersion
		testSuite, err := s.TestsSuitesClient.Get(name)
		if err != nil {
			if errors.IsNotFound(err) {
				return s.Error(c, http.StatusNotFound, fmt.Errorf("%s: test suite not found: %w", errPrefix, err))
			}

			return s.Error(c, http.StatusBadGateway, fmt.Errorf("%s: client could not get test suite: %w", errPrefix, err))
		}

		// map TestSuite but load spec only to not override metadata.ResourceVersion
		testSuiteSpec, err := testsuitesmapper.MapTestSuiteUpdateRequestToTestCRD(request, testSuite)
		if err != nil {
			return s.Error(c, http.StatusBadRequest, err)
		}

		updatedTestSuite, err := s.TestsSuitesClient.Update(testSuiteSpec)

		s.Metrics.IncUpdateTestSuite(err)

		if err != nil {
			return s.Error(c, http.StatusBadGateway, fmt.Errorf("%s: client could not update test suite: %w", errPrefix, err))
		}

		return c.JSON(updatedTestSuite)
	}
}

// GetTestSuiteHandler for getting TestSuite object
func (s TestkubeAPI) GetTestSuiteHandler() fiber.Handler {
	return func(c *fiber.Ctx) error {
		name := c.Params("id")
		errPrefix := "failed to get test suite " + name

		crTestSuite, err := s.TestsSuitesClient.Get(name)
		if err != nil {
			if errors.IsNotFound(err) {
				return s.Warn(c, http.StatusNotFound, fmt.Errorf("%s: test suite not found: %w", errPrefix, err))
			}

			return s.Error(c, http.StatusBadGateway, fmt.Errorf("%s: client could not get test suite: %w", errPrefix, err))
		}

		testSuite := testsuitesmapper.MapCRToAPI(*crTestSuite)
		if c.Accepts(mediaTypeJSON, mediaTypeYAML) == mediaTypeYAML {
			testSuite.QuoteTestSuiteTextFields()
			data, err := crd.GenerateYAML(crd.TemplateTestSuite, []testkube.TestSuite{testSuite})
			return s.getCRDs(c, data, err)
		}

		return c.JSON(testSuite)
	}
}

// GetTestSuiteWithExecutionHandler for getting TestSuite object with execution
func (s TestkubeAPI) GetTestSuiteWithExecutionHandler() fiber.Handler {
	return func(c *fiber.Ctx) error {
		name := c.Params("id")
		errPrefix := fmt.Sprintf("failed to get test suite %s with execution", name)
		crTestSuite, err := s.TestsSuitesClient.Get(name)
		if err != nil {
			if errors.IsNotFound(err) {
				return s.Warn(c, http.StatusNotFound, fmt.Errorf("%s: test suite not found: %w", errPrefix, err))
			}

			return s.Error(c, http.StatusBadGateway, fmt.Errorf("%s: client could not get test suite: %w", errPrefix, err))
		}

		testSuite := testsuitesmapper.MapCRToAPI(*crTestSuite)
		if c.Accepts(mediaTypeJSON, mediaTypeYAML) == mediaTypeYAML {
			testSuite.QuoteTestSuiteTextFields()
			data, err := crd.GenerateYAML(crd.TemplateTestSuite, []testkube.TestSuite{testSuite})
			return s.getCRDs(c, data, err)
		}

		ctx := c.Context()
		startExecution, startErr := s.TestExecutionResults.GetLatestByTestSuite(ctx, name, "starttime")
		if startErr != nil && startErr != mongo.ErrNoDocuments {
			return s.Error(c, http.StatusInternalServerError, fmt.Errorf("%s: could not get execution by start time :%w", errPrefix, startErr))
		}

		endExecution, endErr := s.TestExecutionResults.GetLatestByTestSuite(ctx, name, "endtime")
		if endErr != nil && endErr != mongo.ErrNoDocuments {
			return s.Error(c, http.StatusInternalServerError, fmt.Errorf("%s: could not get execution by end time :%w", errPrefix, endErr))
		}

		testSuiteWithExecution := testkube.TestSuiteWithExecution{
			TestSuite: &testSuite,
		}
		if startErr == nil && endErr == nil {
			if startExecution.StartTime.After(endExecution.EndTime) {
				testSuiteWithExecution.LatestExecution = &startExecution
			} else {
				testSuiteWithExecution.LatestExecution = &endExecution
			}
		} else if startErr == nil {
			testSuiteWithExecution.LatestExecution = &startExecution
		} else if endErr == nil {
			testSuiteWithExecution.LatestExecution = &endExecution
		}

		return c.JSON(testSuiteWithExecution)
	}
}

// DeleteTestSuiteHandler for deleting a TestSuite with id
func (s TestkubeAPI) DeleteTestSuiteHandler() fiber.Handler {
	return func(c *fiber.Ctx) error {
		name := c.Params("id")
		errPrefix := fmt.Sprintf("failed to delete test suite %s", name)

		err := s.TestsSuitesClient.Delete(name)
		if err != nil {
			if errors.IsNotFound(err) {
				return s.Warn(c, http.StatusNotFound, fmt.Errorf("%s: test suite not found: %w", errPrefix, err))
			}

			return s.Error(c, http.StatusBadGateway, fmt.Errorf("%s: client could not delete test suite: %w", errPrefix, err))
		}

		// delete executions for test
		if err = s.ExecutionResults.DeleteByTestSuite(c.Context(), name); err != nil {
			return s.Error(c, http.StatusBadGateway, fmt.Errorf("%s: client could not delete test suite test executions: %w", errPrefix, err))
		}

		// delete executions for test suite
		if err = s.TestExecutionResults.DeleteByTestSuite(c.Context(), name); err != nil {
			return s.Error(c, http.StatusBadGateway, fmt.Errorf("%s: client could not delete test suite executions: %w", errPrefix, err))
		}

		return c.SendStatus(http.StatusNoContent)
	}
}

// DeleteTestSuitesHandler for deleting all TestSuites
func (s TestkubeAPI) DeleteTestSuitesHandler() fiber.Handler {
	return func(c *fiber.Ctx) error {
		errPrefix := "failed to delete test suites"

		var err error
		var testSuiteNames []string
		selector := c.Query("selector")
		if selector == "" {
			err = s.TestsSuitesClient.DeleteAll()
		} else {
			var testSuiteList *testsuitesv3.TestSuiteList
			testSuiteList, err = s.TestsSuitesClient.List(selector)
			if err != nil {
				if !errors.IsNotFound(err) {
					return s.Error(c, http.StatusBadGateway, fmt.Errorf("%s: client could not list test suites: %w", errPrefix, err))
				}
			} else {
				for _, item := range testSuiteList.Items {
					testSuiteNames = append(testSuiteNames, item.Name)
				}
			}

			err = s.TestsSuitesClient.DeleteByLabels(selector)
		}

		if err != nil {
			if errors.IsNotFound(err) {
				return s.Warn(c, http.StatusNotFound, fmt.Errorf("%s: test suite not found: %w", errPrefix, err))
			}

			return s.Error(c, http.StatusBadGateway, fmt.Errorf("%s: client could not delete test suites: %w", errPrefix, err))
		}

		// delete all executions for tests
		if selector == "" {
			err = s.ExecutionResults.DeleteForAllTestSuites(c.Context())
		} else {
			err = s.ExecutionResults.DeleteByTestSuites(c.Context(), testSuiteNames)
		}

		if err != nil {
			return s.Error(c, http.StatusBadGateway, fmt.Errorf("%s: client could not list test suite test executions: %w", errPrefix, err))
		}

		// delete all executions for test suites
		if selector == "" {
			err = s.TestExecutionResults.DeleteAll(c.Context())
		} else {
			err = s.TestExecutionResults.DeleteByTestSuites(c.Context(), testSuiteNames)
		}

		if err != nil {
			return s.Error(c, http.StatusBadGateway, fmt.Errorf("%s: client could not list test suite executions: %w", errPrefix, err))
		}

		return c.SendStatus(http.StatusNoContent)
	}
}

func (s TestkubeAPI) getFilteredTestSuitesList(c *fiber.Ctx) (*testsuitesv3.TestSuiteList, error) {
	crTestSuites, err := s.TestsSuitesClient.List(c.Query("selector"))
	if err != nil {
		return nil, err
	}

	search := c.Query("textSearch")
	if search != "" {
		// filter items array
		for i := len(crTestSuites.Items) - 1; i >= 0; i-- {
			if !strings.Contains(crTestSuites.Items[i].Name, search) {
				crTestSuites.Items = append(crTestSuites.Items[:i], crTestSuites.Items[i+1:]...)
			}
		}
	}

	return crTestSuites, nil
}

// ListTestSuitesHandler for getting list of all available TestSuites
func (s TestkubeAPI) ListTestSuitesHandler() fiber.Handler {
	return func(c *fiber.Ctx) error {
		errPrefix := "failed to list test suites"

		crTestSuites, err := s.getFilteredTestSuitesList(c)
		if err != nil {
			return s.Error(c, http.StatusBadGateway, fmt.Errorf("%s: client could not list test suites: %w", errPrefix, err))
		}

		testSuites := testsuitesmapper.MapTestSuiteListKubeToAPI(*crTestSuites)
		if c.Accepts(mediaTypeJSON, mediaTypeYAML) == mediaTypeYAML {
			for i := range testSuites {
				testSuites[i].QuoteTestSuiteTextFields()
			}

			data, err := crd.GenerateYAML(crd.TemplateTestSuite, testSuites)
			return s.getCRDs(c, data, err)
		}

		return c.JSON(testSuites)
	}
}

// TestSuiteMetricsHandler returns basic metrics for given testsuite
func (s TestkubeAPI) TestSuiteMetricsHandler() fiber.Handler {
	return func(c *fiber.Ctx) error {
		errPrefix := "failed to get test suite metrics"
		const (
			DefaultLastDays = 0
			DefaultLimit    = 0
		)

		testSuiteName := c.Params("id")

		limit, err := strconv.Atoi(c.Query("limit", strconv.Itoa(DefaultLimit)))
		if err != nil {
			limit = DefaultLimit
		}

		last, err := strconv.Atoi(c.Query("last", strconv.Itoa(DefaultLastDays)))
		if err != nil {
			last = DefaultLastDays
		}

		metrics, err := s.TestExecutionResults.GetTestSuiteMetrics(context.Background(), testSuiteName, limit, last)
		if err != nil {
			return s.Error(c, http.StatusInternalServerError, fmt.Errorf("%s: failed to get metrics from client: %w", errPrefix, err))
		}

		return c.JSON(metrics)
	}
}

// getLatestTestSuiteExecutions return latest test suite executions either by starttime or endtine for tests
func (s TestkubeAPI) getLatestTestSuiteExecutions(ctx context.Context, testSuiteNames []string) (map[string]testkube.TestSuiteExecution, error) {
	executions, err := s.TestExecutionResults.GetLatestByTestSuites(ctx, testSuiteNames, "starttime")
	if err != nil && err != mongo.ErrNoDocuments {
		return nil, err
	}

	startExecutionMap := make(map[string]testkube.TestSuiteExecution, len(executions))
	for i := range executions {
		if executions[i].TestSuite == nil {
			continue
		}

		startExecutionMap[executions[i].TestSuite.Name] = executions[i]
	}

	executions, err = s.TestExecutionResults.GetLatestByTestSuites(ctx, testSuiteNames, "endtime")
	if err != nil && err != mongo.ErrNoDocuments {
		return nil, err
	}

	endExecutionMap := make(map[string]testkube.TestSuiteExecution, len(executions))
	for i := range executions {
		if executions[i].TestSuite == nil {
			continue
		}

		endExecutionMap[executions[i].TestSuite.Name] = executions[i]
	}

	executionMap := make(map[string]testkube.TestSuiteExecution)
	for _, testSuiteName := range testSuiteNames {
		startExecution, okStart := startExecutionMap[testSuiteName]
		endExecution, okEnd := endExecutionMap[testSuiteName]
		if !okStart && !okEnd {
			continue
		}

		if okStart && !okEnd {
			executionMap[testSuiteName] = startExecution
			continue
		}

		if !okStart && okEnd {
			executionMap[testSuiteName] = endExecution
			continue
		}

		if startExecution.StartTime.After(endExecution.EndTime) {
			executionMap[testSuiteName] = startExecution
		} else {
			executionMap[testSuiteName] = endExecution
		}
	}

	return executionMap, nil
}

// ListTestSuiteWithExecutionsHandler for getting list of all available TestSuite with latest executions
func (s TestkubeAPI) ListTestSuiteWithExecutionsHandler() fiber.Handler {
	return func(c *fiber.Ctx) error {
		errPrefix := "failed to list test suites with executions"

		crTestSuites, err := s.getFilteredTestSuitesList(c)
		if err != nil {
			return s.Error(c, http.StatusBadGateway, fmt.Errorf("%s: client could not list test suites: %w", errPrefix, err))
		}

		testSuites := testsuitesmapper.MapTestSuiteListKubeToAPI(*crTestSuites)
		if c.Accepts(mediaTypeJSON, mediaTypeYAML) == mediaTypeYAML {
			for i := range testSuites {
				testSuites[i].QuoteTestSuiteTextFields()
			}

			data, err := crd.GenerateYAML(crd.TemplateTestSuite, testSuites)
			return s.getCRDs(c, data, err)
		}

		results := make([]testkube.TestSuiteWithExecutionSummary, 0, len(testSuites))
		testSuiteNames := make([]string, len(testSuites))
		for i := range testSuites {
			testSuiteNames[i] = testSuites[i].Name
		}

		executionMap, err := s.getLatestTestSuiteExecutions(c.Context(), testSuiteNames)
		if err != nil {
			return s.Error(c, http.StatusInternalServerError, fmt.Errorf("%s: could not list test suite executions from db: %w", errPrefix, err))
		}

		for i := range testSuites {
			if execution, ok := executionMap[testSuites[i].Name]; ok {
				results = append(results, testkube.TestSuiteWithExecutionSummary{
					TestSuite:       &testSuites[i],
					LatestExecution: testsuiteexecutionsmapper.MapToSummary(&execution),
				})
			} else {
				results = append(results, testkube.TestSuiteWithExecutionSummary{
					TestSuite: &testSuites[i],
				})
			}
		}

		sort.Slice(results, func(i, j int) bool {
			iTime := results[i].TestSuite.Created
			if results[i].LatestExecution != nil {
				iTime = results[i].LatestExecution.EndTime
				if results[i].LatestExecution.StartTime.After(results[i].LatestExecution.EndTime) {
					iTime = results[i].LatestExecution.StartTime
				}
			}

			jTime := results[j].TestSuite.Created
			if results[j].LatestExecution != nil {
				jTime = results[j].LatestExecution.EndTime
				if results[j].LatestExecution.StartTime.After(results[j].LatestExecution.EndTime) {
					jTime = results[j].LatestExecution.StartTime
				}
			}

			return iTime.After(jTime)
		})

		status := c.Query("status")
		if status != "" {
			statusList, err := testkube.ParseTestSuiteExecutionStatusList(status, ",")
			if err != nil {
				return s.Error(c, http.StatusBadRequest, fmt.Errorf("%s: test suite execution status filter invalid: %w", errPrefix, err))
			}

			statusMap := statusList.ToMap()
			// filter items array
			for i := len(results) - 1; i >= 0; i-- {
				if results[i].LatestExecution != nil && results[i].LatestExecution.Status != nil {
					if _, ok := statusMap[*results[i].LatestExecution.Status]; ok {
						continue
					}
				}

				results = append(results[:i], results[i+1:]...)
			}
		}

		var page, pageSize int
		pageParam := c.Query("page", "")
		if pageParam != "" {
			pageSize = testresult.PageDefaultLimit
			page, err = strconv.Atoi(pageParam)
			if err != nil {
				return s.Error(c, http.StatusBadRequest, fmt.Errorf("%s: test suite page filter invalid: %w", errPrefix, err))
			}
		}

		pageSizeParam := c.Query("pageSize", "")
		if pageSizeParam != "" {
			pageSize, err = strconv.Atoi(pageSizeParam)
			if err != nil {
				s.Error(c, http.StatusBadRequest, fmt.Errorf("%s: test suite page size filter invalid: %w", errPrefix, err))
			}
		}

		if pageParam != "" || pageSizeParam != "" {
			startPos := page * pageSize
			endPos := (page + 1) * pageSize
			if startPos < len(results) {
				if endPos > len(results) {
					endPos = len(results)
				}

				results = results[startPos:endPos]
			}
		}

		return c.JSON(results)
	}
}

func (s TestkubeAPI) ExecuteTestSuitesHandler() fiber.Handler {
	return func(c *fiber.Ctx) error {
		errPrefix := "failed to execute test suite"
		var request testkube.TestSuiteExecutionRequest
		err := c.BodyParser(&request)
		if err != nil {
			return s.Error(c, http.StatusBadRequest, fmt.Errorf("%s: test execution request body invalid: %w", errPrefix, err))
		}

		name := c.Params("id")
		selector := c.Query("selector")
		s.Log.Debugw("getting test suite", "name", name, "selector", selector)

		var testSuites []testsuitesv3.TestSuite
		if name != "" {
			errPrefix = errPrefix + " " + name
			testSuite, err := s.TestsSuitesClient.Get(name)
			if err != nil {
				if errors.IsNotFound(err) {
					return s.Warn(c, http.StatusNotFound, fmt.Errorf("%s: test suite not found: %w", errPrefix, err))
				}

				return s.Error(c, http.StatusBadGateway, fmt.Errorf("%s: client could get test suite: %w", errPrefix, err))
			}

			testSuites = append(testSuites, *testSuite)
		} else {
			testSuiteList, err := s.TestsSuitesClient.List(selector)
			if err != nil {
				return s.Error(c, http.StatusBadGateway, fmt.Errorf("%s: can't list test suites: %w", errPrefix, err))
			}

			testSuites = append(testSuites, testSuiteList.Items...)
		}

		var results []testkube.TestSuiteExecution
		if len(testSuites) != 0 {
<<<<<<< HEAD
			request.TestSuiteExecutionName = c.Query("testSuiteExecutionName")
=======
>>>>>>> 814acab4
			concurrencyLevel, err := strconv.Atoi(c.Query("concurrency", strconv.Itoa(scheduler.DefaultConcurrencyLevel)))
			if err != nil {
				return s.Error(c, http.StatusBadRequest, fmt.Errorf("%s: can't detect concurrency level: %w", errPrefix, err))
			}

			workerpoolService := workerpool.New[testkube.TestSuite, testkube.TestSuiteExecutionRequest, testkube.TestSuiteExecution](concurrencyLevel)

			go workerpoolService.SendRequests(s.scheduler.PrepareTestSuiteRequests(testSuites, request))
			go workerpoolService.Run(c.Context())

			for r := range workerpoolService.GetResponses() {
				results = append(results, r.Result)
			}
		}

		s.Log.Debugw("executing test", "name", name, "selector", selector)
		if name != "" && len(results) != 0 {
			if results[0].IsFailed() {
				return s.Error(c, http.StatusInternalServerError, fmt.Errorf("%s: Test suite failed %v", errPrefix, name))
			}

			c.Status(http.StatusCreated)
			return c.JSON(results[0])
		}

		c.Status(http.StatusCreated)
		return c.JSON(results)
	}
}

func (s TestkubeAPI) ListTestSuiteExecutionsHandler() fiber.Handler {
	return func(c *fiber.Ctx) error {

		now := time.Now()
		var l = s.Log.With("handler", "ListTestSuiteExecutionsHandler", "id", utils.RandAlphanum(10))

		errPrefix := "failed to list test suite execution"
		filter := getExecutionsFilterFromRequest(c)

		ctx := c.Context()
		executionsTotals, err := s.TestExecutionResults.GetExecutionsTotals(ctx, filter)
		if err != nil {
			return s.Error(c, http.StatusInternalServerError, fmt.Errorf("%s: client could not get executions totals: %w", errPrefix, err))
		}
		l.Debugw("got executions totals", "totals", executionsTotals, "time", time.Since(now))
		allExecutionsTotals, err := s.TestExecutionResults.GetExecutionsTotals(ctx)
		if err != nil {
			return s.Error(c, http.StatusInternalServerError, fmt.Errorf("%s: client could not get all executions totals: %w", errPrefix, err))
		}
		l.Debugw("got all executions totals", "totals", executionsTotals, "time", time.Since(now))

		executions, err := s.TestExecutionResults.GetExecutions(ctx, filter)
		if err != nil {
			return s.Error(c, http.StatusInternalServerError, fmt.Errorf("%s: client could not get executions: %w", errPrefix, err))
		}
		l.Debugw("got executions", "time", time.Since(now))

		return c.JSON(testkube.TestSuiteExecutionsResult{
			Totals:   &allExecutionsTotals,
			Filtered: &executionsTotals,
			Results:  testsuitesmapper.MapToTestExecutionSummary(executions),
		})
	}
}

func (s TestkubeAPI) GetTestSuiteExecutionHandler() fiber.Handler {
	return func(c *fiber.Ctx) error {
		id := c.Params("executionID")
		errPrefix := fmt.Sprintf("failed to get test suite execution %s", id)

		execution, err := s.TestExecutionResults.Get(c.Context(), id)
		if err == mongo.ErrNoDocuments {
			return s.Error(c, http.StatusNotFound, fmt.Errorf("%s: test suite with execution id/name %s not found", errPrefix, id))
		}
		if err != nil {
			return s.Error(c, http.StatusInternalServerError, fmt.Errorf("%s: could not get test suite executions from db: %w", errPrefix, err))
		}

		execution.Duration = types.FormatDuration(execution.Duration)

		secretMap := make(map[string]string)
		if execution.SecretUUID != "" && execution.TestSuite != nil {
			secretMap, err = s.TestsSuitesClient.GetSecretTestSuiteVars(execution.TestSuite.Name, execution.SecretUUID)
			if err != nil {
				return s.Error(c, http.StatusBadGateway, fmt.Errorf("%s: client could not get test suite secrets: %w", errPrefix, err))
			}
		}

		for key, value := range secretMap {
			if variable, ok := execution.Variables[key]; ok && value != "" {
				variable.Value = value
				variable.SecretRef = nil
				execution.Variables[key] = variable
			}
		}

		return c.JSON(execution)
	}
}

func (s TestkubeAPI) ListTestSuiteArtifactsHandler() fiber.Handler {
	return func(c *fiber.Ctx) error {
		s.Log.Infow("listing testsuite artifacts", "executionID", c.Params("executionID"))
		id := c.Params("executionID")
		errPrefix := fmt.Sprintf("failed to list test suite artifacts %s", id)
		execution, err := s.TestExecutionResults.Get(c.Context(), id)
		if err == mongo.ErrNoDocuments {
			return s.Error(c, http.StatusNotFound, fmt.Errorf("%s: test suite with execution id/name %s not found", errPrefix, id))
		}
		if err != nil {
			return s.Error(c, http.StatusInternalServerError, fmt.Errorf("%s: could not get test suite execution from db: %w", errPrefix, err))
		}

		var artifacts []testkube.Artifact
		for _, stepResult := range execution.StepResults {
			if stepResult.Execution.Id == "" {
				continue
			}
			stepArtifacts, err := s.artifactsStorage.ListFiles(c.Context(), stepResult.Execution.Id, stepResult.Execution.TestName, stepResult.Execution.TestSuiteName)
			if err != nil {
				s.Log.Warnw("can't list artifacts", "executionID", stepResult.Execution.Id, "error", err)
				continue
			}
			s.Log.Debugw("listing artifacts for step", "executionID", stepResult.Execution.Id, "artifacts", stepArtifacts)
			for i := range stepArtifacts {
				stepArtifacts[i].ExecutionName = stepResult.Execution.Name
				artifacts = append(artifacts, stepArtifacts[i])
			}
		}

		if err != nil {
			return s.Error(c, http.StatusInternalServerError, fmt.Errorf("%s: could not list artifacts: %w", errPrefix, err))
		}

		return c.JSON(artifacts)
	}
}

// AbortTestSuiteHandler for aborting a TestSuite with id
func (s TestkubeAPI) AbortTestSuiteHandler() fiber.Handler {
	return func(c *fiber.Ctx) error {
		ctx := c.Context()
		name := c.Params("id")
		if name == "" {
			return s.Error(c, http.StatusBadRequest, fmt.Errorf("failed to abort test suite: id cannot be empty"))
		}
		errPrefix := fmt.Sprintf("failed to abort test suite %s", name)
		filter := testresult.NewExecutionsFilter().WithName(name).WithStatus(string(testkube.RUNNING_ExecutionStatus))
		executions, err := s.TestExecutionResults.GetExecutions(ctx, filter)
		if err != nil {
			if err == mongo.ErrNoDocuments {
				return s.Error(c, http.StatusNotFound, fmt.Errorf("%s: executions with test syute name %s not found", errPrefix, name))
			}
			return s.Error(c, http.StatusInternalServerError, fmt.Errorf("%s: could not get executions: %w", errPrefix, err))
		}

		for _, execution := range executions {
			execution.Status = testkube.TestSuiteExecutionStatusAborting
			err = s.TestExecutionResults.Update(c.Context(), execution)

			if err != nil {
				return s.Error(c, http.StatusInternalServerError, fmt.Errorf("%s: could not update test suite execution: %w", errPrefix, err))
			}
		}

		return c.Status(http.StatusNoContent).SendString("")
	}
}

func (s TestkubeAPI) AbortTestSuiteExecutionHandler() fiber.Handler {
	return func(c *fiber.Ctx) error {
		s.Log.Infow("aborting test suite execution", "executionID", c.Params("executionID"))
		id := c.Params("executionID")
		errPrefix := fmt.Sprintf("failed to abort test suite execution %s", id)
		execution, err := s.TestExecutionResults.Get(c.Context(), id)
		if err == mongo.ErrNoDocuments {
			return s.Error(c, http.StatusNotFound, fmt.Errorf("%s: test suite with execution id/name %s not found", errPrefix, id))
		}
		if err != nil {
			return s.Error(c, http.StatusInternalServerError, fmt.Errorf("%s: could not abort test suite execution: %w", errPrefix, err))
		}

		execution.Status = testkube.TestSuiteExecutionStatusAborting
		err = s.TestExecutionResults.Update(c.Context(), execution)

		if err != nil {
			return s.Error(c, http.StatusInternalServerError, fmt.Errorf("%s: could not update test suite execution: %w", errPrefix, err))
		}

		return c.Status(http.StatusNoContent).SendString("")
	}
}

// ListTestSuiteTestsHandler for getting list of all available Tests for TestSuites
func (s TestkubeAPI) ListTestSuiteTestsHandler() fiber.Handler {
	return func(c *fiber.Ctx) error {
		name := c.Params("id")
		errPrefix := fmt.Sprintf("failed to list tests for test suite %s", name)
		crTestSuite, err := s.TestsSuitesClient.Get(name)
		if err != nil {
			if errors.IsNotFound(err) {
				return s.Warn(c, http.StatusNotFound, fmt.Errorf("%s: test suite with id/name %s not found", errPrefix, name))
			}

			return s.Error(c, http.StatusBadGateway, fmt.Errorf("%s: client could get test suite: %w", errPrefix, err))
		}

		testSuite := testsuitesmapper.MapCRToAPI(*crTestSuite)
		crTests, err := s.TestsClient.ListByNames(testSuite.GetTestNames())
		if err != nil {
			if errors.IsNotFound(err) {
				return s.Warn(c, http.StatusNotFound, fmt.Errorf("%s: test suite tests with id/name %s not found", errPrefix, testSuite.GetTestNames()))
			}

			return s.Error(c, http.StatusBadGateway, fmt.Errorf("%s: client could get tests for test suite: %w", errPrefix, err))
		}

		return c.JSON(testsmapper.MapTestArrayKubeToAPI(crTests))
	}
}

func getExecutionsFilterFromRequest(c *fiber.Ctx) testresult.Filter {

	filter := testresult.NewExecutionsFilter()
	name := c.Query("id", "")
	if name != "" {
		filter = filter.WithName(name)
	}

	textSearch := c.Query("textSearch", "")
	if textSearch != "" {
		filter = filter.WithTextSearch(textSearch)
	}

	page, err := strconv.Atoi(c.Query("page", ""))
	if err == nil {
		filter = filter.WithPage(page)
	}

	pageSize, err := strconv.Atoi(c.Query("pageSize", ""))
	if err == nil && pageSize != 0 {
		filter = filter.WithPageSize(pageSize)
	}

	status := c.Query("status", "")
	if status != "" {
		filter = filter.WithStatus(status)
	}

	last, err := strconv.Atoi(c.Query("last", "0"))
	if err == nil && last != 0 {
		filter = filter.WithLastNDays(last)
	}

	dFilter := datefilter.NewDateFilter(c.Query("startDate", ""), c.Query("endDate", ""))
	if dFilter.IsStartValid {
		filter = filter.WithStartDate(dFilter.Start)
	}

	if dFilter.IsEndValid {
		filter = filter.WithEndDate(dFilter.End)
	}

	selector := c.Query("selector")
	if selector != "" {
		filter = filter.WithSelector(selector)
	}

	return filter
}<|MERGE_RESOLUTION|>--- conflicted
+++ resolved
@@ -9,10 +9,7 @@
 	"sort"
 	"strconv"
 	"strings"
-<<<<<<< HEAD
-=======
 	"time"
->>>>>>> 814acab4
 
 	"github.com/gofiber/fiber/v2"
 	"go.mongodb.org/mongo-driver/mongo"
@@ -636,10 +633,7 @@
 
 		var results []testkube.TestSuiteExecution
 		if len(testSuites) != 0 {
-<<<<<<< HEAD
 			request.TestSuiteExecutionName = c.Query("testSuiteExecutionName")
-=======
->>>>>>> 814acab4
 			concurrencyLevel, err := strconv.Atoi(c.Query("concurrency", strconv.Itoa(scheduler.DefaultConcurrencyLevel)))
 			if err != nil {
 				return s.Error(c, http.StatusBadRequest, fmt.Errorf("%s: can't detect concurrency level: %w", errPrefix, err))
