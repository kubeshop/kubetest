--- conflicted
+++ resolved
@@ -9,10 +9,7 @@
 	"sort"
 	"strconv"
 	"strings"
-<<<<<<< HEAD
-=======
 	"time"
->>>>>>> 2a9fac71
 
 	"github.com/gofiber/fiber/v2"
 	"go.mongodb.org/mongo-driver/mongo"
@@ -53,7 +50,6 @@
 			if string(c.Request().Header.ContentType()) != mediaTypeJSON {
 				return s.Error(c, http.StatusBadRequest, fiber.ErrUnprocessableEntity)
 			}
-<<<<<<< HEAD
 
 			err := json.Unmarshal(data, &request)
 			if err != nil {
@@ -75,29 +71,6 @@
 					return s.Error(c, http.StatusBadRequest, err)
 				}
 
-=======
-
-			err := json.Unmarshal(data, &request)
-			if err != nil {
-				s.Log.Warnw("could not parse json request", "error", err)
-			}
-			errPrefix = errPrefix + " " + request.Name
-
-			emptyBatch := true
-			for _, step := range request.Steps {
-				if len(step.Execute) != 0 {
-					emptyBatch = false
-					break
-				}
-			}
-
-			if emptyBatch {
-				var requestV2 testkube.TestSuiteUpsertRequestV2
-				if err := json.Unmarshal(data, &requestV2); err != nil {
-					return s.Error(c, http.StatusBadRequest, err)
-				}
-
->>>>>>> 2a9fac71
 				request = *requestV2.ToTestSuiteUpsertRequest()
 			}
 
