package v1

import (
	"net/http"
	"strings"

	"github.com/gofiber/fiber/v2"
	testsv2 "github.com/kubeshop/testkube-operator/apis/tests/v2"
	"github.com/kubeshop/testkube/pkg/api/v1/testkube"
	"github.com/kubeshop/testkube/pkg/cronjob"
	testsmapper "github.com/kubeshop/testkube/pkg/mapper/tests"
	"github.com/kubeshop/testkube/pkg/secret"
	"go.mongodb.org/mongo-driver/mongo"

	"github.com/kubeshop/testkube/pkg/jobs"
	"k8s.io/apimachinery/pkg/api/errors"
)

// GetTestHandler is method for getting an existing test
func (s TestkubeAPI) GetTestHandler() fiber.Handler {
	return func(c *fiber.Ctx) error {
		name := c.Params("id")
		crTest, err := s.TestsClient.Get(name)
		if err != nil {
			if errors.IsNotFound(err) {
				return s.Error(c, http.StatusNotFound, err)
			}

			return s.Error(c, http.StatusBadGateway, err)
		}

		test := testsmapper.MapTestCRToAPI(*crTest)

		return c.JSON(test)
	}
}

// GetTestWithExecutionHandler is method for getting an existing test with execution
func (s TestkubeAPI) GetTestWithExecutionHandler() fiber.Handler {
	return func(c *fiber.Ctx) error {
		name := c.Params("id")
		crTest, err := s.TestsClient.Get(name)
		if err != nil {
			if errors.IsNotFound(err) {
				return s.Error(c, http.StatusNotFound, err)
			}

			return s.Error(c, http.StatusBadGateway, err)
		}

		ctx := c.Context()
		execution, err := s.ExecutionResults.GetLatestByTest(ctx, name)
		if err != nil && err != mongo.ErrNoDocuments {
			return s.Error(c, http.StatusInternalServerError, err)
		}

		test := testsmapper.MapTestCRToAPI(*crTest)
		testWithExecution := testkube.TestWithExecution{
			Test: &test,
		}
		if err == nil {
			testWithExecution.LatestExecution = &execution
		}

		return c.JSON(testWithExecution)
	}
}

func (s TestkubeAPI) getFilteredTestList(c *fiber.Ctx) (*testsv2.TestList, error) {
	namespace := c.Query("namespace", "testkube")
	// TODO filters looks messy need to introduce some common Filter object for Kubernetes query for List like objects
	crTests, err := s.TestsClient.List(namespace, c.Query("selector"))
	if err != nil {
		return nil, err
	}

	search := c.Query("textSearch")
	if search != "" {
		// filter items array
		for i := len(crTests.Items) - 1; i >= 0; i-- {
			if !strings.Contains(crTests.Items[i].Name, search) {
				crTests.Items = append(crTests.Items[:i], crTests.Items[i+1:]...)
			}
		}
	}

	testType := c.Query("type")
	if testType != "" {
		// filter items array
		for i := len(crTests.Items) - 1; i >= 0; i-- {
			if !strings.Contains(crTests.Items[i].Spec.Type_, testType) {
				crTests.Items = append(crTests.Items[:i], crTests.Items[i+1:]...)
			}
		}
	}

	return crTests, nil
}

// ListTestsHandler is a method for getting list of all available tests
func (s TestkubeAPI) ListTestsHandler() fiber.Handler {
	return func(c *fiber.Ctx) error {
<<<<<<< HEAD
		// TODO filters looks messy need to introduce some common Filter object for Kubernetes query for List like objects
		crTests, err := s.TestsClient.List(c.Query("selector"))
=======
		crTests, err := s.getFilteredTestList(c)
>>>>>>> d2e13c6a
		if err != nil {
			return s.Error(c, http.StatusBadGateway, err)
		}

		tests := testsmapper.MapTestListKubeToAPI(*crTests)

		return c.JSON(tests)
	}
}

// ListTestWithExecutionsHandler is a method for getting list of all available test with latest executions
func (s TestkubeAPI) ListTestWithExecutionsHandler() fiber.Handler {
	return func(c *fiber.Ctx) error {
		crTests, err := s.getFilteredTestList(c)
		if err != nil {
			return s.Error(c, http.StatusBadGateway, err)
		}

		tests := testsmapper.MapTestListKubeToAPI(*crTests)
		ctx := c.Context()
		testWithExecutions := make([]testkube.TestWithExecution, len(tests))
		testNames := make([]string, len(tests))
		for i := range tests {
			testNames[i] = tests[i].Name
		}

		executions, err := s.ExecutionResults.GetLatestByTests(ctx, testNames)
		if err != nil && err != mongo.ErrNoDocuments {
			return s.Error(c, http.StatusInternalServerError, err)
		}

		executionMap := make(map[string]testkube.Execution, len(executions))
		for i := range executions {
			executionMap[executions[i].TestName] = executions[i]
		}

		for i := range tests {
			testWithExecutions[i].Test = &tests[i]
			if execution, ok := executionMap[tests[i].Name]; ok {
				testWithExecutions[i].LatestExecution = &execution
			}
		}

		return c.JSON(testWithExecutions)
	}
}

// CreateTestHandler creates new test CR based on test content
func (s TestkubeAPI) CreateTestHandler() fiber.Handler {
	return func(c *fiber.Ctx) error {

		var request testkube.TestUpsertRequest
		err := c.BodyParser(&request)
		if err != nil {
			return s.Error(c, http.StatusBadRequest, err)
		}

		s.Log.Infow("creating test", "request", request)

		testSpec := testsmapper.MapToSpec(request)
		test, err := s.TestsClient.Create(testSpec)

		s.Metrics.IncCreateTest(test.Spec.Type_, err)

		if err != nil {
			return s.Error(c, http.StatusBadGateway, err)
		}

		stringData := GetSecretsStringData(request.Content)
		if err = s.SecretClient.Create(secret.GetMetadataName(request.Name), stringData); err != nil {
			return s.Error(c, http.StatusBadGateway, err)
		}

		return c.JSON(test)
	}
}

// UpdateTestHandler updates an existing test CR based on test content
func (s TestkubeAPI) UpdateTestHandler() fiber.Handler {
	return func(c *fiber.Ctx) error {

		var request testkube.TestUpsertRequest
		err := c.BodyParser(&request)
		if err != nil {
			return s.Error(c, http.StatusBadRequest, err)
		}

		s.Log.Infow("updating test", "request", request)

		// we need to get resource first and load its metadata.ResourceVersion
		test, err := s.TestsClient.Get(request.Name)
		if err != nil {
			return s.Error(c, http.StatusBadGateway, err)
		}

		// delete cron job, if schedule is cleaned
		if test.Spec.Schedule != "" && request.Schedule == "" {
			if err = s.CronJobClient.Delete(cronjob.GetMetadataName(request.Name, testResourceURI)); err != nil {
				if !errors.IsNotFound(err) {
					return s.Error(c, http.StatusBadGateway, err)
				}
			}
		}

		// map test but load spec only to not override metadata.ResourceVersion
		testSpec := testsmapper.MapToSpec(request)
		test.Spec = testSpec.Spec
		test.Labels = request.Labels
		test, err = s.TestsClient.Update(test)

		s.Metrics.IncUpdateTest(test.Spec.Type_, err)

		if err != nil {
			return s.Error(c, http.StatusBadGateway, err)
		}

		// update secrets for scipt
		stringData := GetSecretsStringData(request.Content)
		if err = s.SecretClient.Apply(secret.GetMetadataName(request.Name), stringData); err != nil {
			return s.Error(c, http.StatusBadGateway, err)
		}

		return c.JSON(test)
	}
}

// DeleteTestHandler is a method for deleting a test with id
func (s TestkubeAPI) DeleteTestHandler() fiber.Handler {
	return func(c *fiber.Ctx) error {
		name := c.Params("id")
		err := s.TestsClient.Delete(name)
		if err != nil {
			if errors.IsNotFound(err) {
				return s.Warn(c, http.StatusNotFound, err)
			}

			return s.Error(c, http.StatusBadGateway, err)
		}

		// delete secrets for test
		if err = s.SecretClient.Delete(secret.GetMetadataName(name)); err != nil {
			if !errors.IsNotFound(err) {
				return s.Error(c, http.StatusBadGateway, err)
			}
		}

		// delete cron job for test
		if err = s.CronJobClient.Delete(cronjob.GetMetadataName(name, testResourceURI)); err != nil {
			if !errors.IsNotFound(err) {
				return s.Error(c, http.StatusBadGateway, err)
			}
		}

		return c.SendStatus(fiber.StatusNoContent)
	}
}

// DeleteTestsHandler for deleting all tests
func (s TestkubeAPI) DeleteTestsHandler() fiber.Handler {
	return func(c *fiber.Ctx) error {
		err := s.TestsClient.DeleteAll()
		if err != nil {
			if errors.IsNotFound(err) {
				return s.Warn(c, http.StatusNotFound, err)
			}

			return s.Error(c, http.StatusBadGateway, err)
		}

		// delete all secrets for tests
		if err = s.SecretClient.DeleteAll(); err != nil {
			if !errors.IsNotFound(err) {
				return s.Error(c, http.StatusBadGateway, err)
			}
		}

		// delete all cron jobs for tests
		if err = s.CronJobClient.DeleteAll(testResourceURI); err != nil {
			if !errors.IsNotFound(err) {
				return s.Error(c, http.StatusBadGateway, err)
			}
		}

		return c.SendStatus(fiber.StatusNoContent)
	}
}

func GetSecretsStringData(content *testkube.TestContent) map[string]string {
	// create secrets for test
	stringData := map[string]string{jobs.GitUsernameSecretName: "", jobs.GitTokenSecretName: ""}
	if content != nil && content.Repository != nil {
		stringData[jobs.GitUsernameSecretName] = content.Repository.Username
		stringData[jobs.GitTokenSecretName] = content.Repository.Token
	}

	return stringData
}<|MERGE_RESOLUTION|>--- conflicted
+++ resolved
@@ -67,9 +67,8 @@
 }
 
 func (s TestkubeAPI) getFilteredTestList(c *fiber.Ctx) (*testsv2.TestList, error) {
-	namespace := c.Query("namespace", "testkube")
 	// TODO filters looks messy need to introduce some common Filter object for Kubernetes query for List like objects
-	crTests, err := s.TestsClient.List(namespace, c.Query("selector"))
+	crTests, err := s.TestsClient.List(c.Query("selector"))
 	if err != nil {
 		return nil, err
 	}
@@ -100,12 +99,7 @@
 // ListTestsHandler is a method for getting list of all available tests
 func (s TestkubeAPI) ListTestsHandler() fiber.Handler {
 	return func(c *fiber.Ctx) error {
-<<<<<<< HEAD
-		// TODO filters looks messy need to introduce some common Filter object for Kubernetes query for List like objects
-		crTests, err := s.TestsClient.List(c.Query("selector"))
-=======
 		crTests, err := s.getFilteredTestList(c)
->>>>>>> d2e13c6a
 		if err != nil {
 			return s.Error(c, http.StatusBadGateway, err)
 		}
