package v1

import (
	"context"
	"fmt"
	"net/http"
	"sort"
	"strconv"
	"strings"

	"github.com/gofiber/fiber/v2"
	testsv3 "github.com/kubeshop/testkube-operator/apis/tests/v3"
	"github.com/kubeshop/testkube-operator/client/tests/v3"
	"github.com/kubeshop/testkube/pkg/api/v1/testkube"
	"github.com/kubeshop/testkube/pkg/crd"
	"github.com/kubeshop/testkube/pkg/executor/client"
	testsmapper "github.com/kubeshop/testkube/pkg/mapper/tests"
	"go.mongodb.org/mongo-driver/mongo"

	"k8s.io/apimachinery/pkg/api/errors"
)

// GetTestHandler is method for getting an existing test
func (s TestkubeAPI) GetTestHandler() fiber.Handler {
	return func(c *fiber.Ctx) error {
		name := c.Params("id")
		crTest, err := s.TestsClient.Get(name)
		if err != nil {
			if errors.IsNotFound(err) {
				return s.Error(c, http.StatusNotFound, err)
			}

			return s.Error(c, http.StatusBadGateway, err)
		}

		test := testsmapper.MapTestCRToAPI(*crTest)
		if c.Accepts(mediaTypeJSON, mediaTypeYAML) == mediaTypeYAML {
			if test.Content != nil && test.Content.Data != "" {
				test.Content.Data = fmt.Sprintf("%q", test.Content.Data)
			}

			if test.ExecutionRequest != nil && test.ExecutionRequest.VariablesFile != "" {
				test.ExecutionRequest.VariablesFile = fmt.Sprintf("%q", test.ExecutionRequest.VariablesFile)
			}

			data, err := crd.GenerateYAML(crd.TemplateTest, []testkube.Test{test})
			return s.getCRDs(c, data, err)
		}

		return c.JSON(test)
	}
}

// GetTestWithExecutionHandler is method for getting an existing test with execution
func (s TestkubeAPI) GetTestWithExecutionHandler() fiber.Handler {
	return func(c *fiber.Ctx) error {
		name := c.Params("id")
		crTest, err := s.TestsClient.Get(name)
		if err != nil {
			if errors.IsNotFound(err) {
				return s.Error(c, http.StatusNotFound, err)
			}

			return s.Error(c, http.StatusBadGateway, err)
		}

		test := testsmapper.MapTestCRToAPI(*crTest)
		if c.Accepts(mediaTypeJSON, mediaTypeYAML) == mediaTypeYAML {
			if test.Content != nil && test.Content.Data != "" {
				test.Content.Data = fmt.Sprintf("%q", test.Content.Data)
			}

			if test.ExecutionRequest != nil && test.ExecutionRequest.VariablesFile != "" {
				test.ExecutionRequest.VariablesFile = fmt.Sprintf("%q", test.ExecutionRequest.VariablesFile)
			}

			data, err := crd.GenerateYAML(crd.TemplateTest, []testkube.Test{test})
			return s.getCRDs(c, data, err)
		}

		ctx := c.Context()
		startExecution, startErr := s.ExecutionResults.GetLatestByTest(ctx, name, "starttime")
		if startErr != nil && startErr != mongo.ErrNoDocuments {
			return s.Error(c, http.StatusInternalServerError, startErr)
		}

		endExecution, endErr := s.ExecutionResults.GetLatestByTest(ctx, name, "endtime")
		if endErr != nil && endErr != mongo.ErrNoDocuments {
			return s.Error(c, http.StatusInternalServerError, endErr)
		}

		testWithExecution := testkube.TestWithExecution{
			Test: &test,
		}
		if startErr == nil && endErr == nil {
			if startExecution.StartTime.After(endExecution.EndTime) {
				testWithExecution.LatestExecution = &startExecution
			} else {
				testWithExecution.LatestExecution = &endExecution
			}
		} else if startErr == nil {
			testWithExecution.LatestExecution = &startExecution
		} else if endErr == nil {
			testWithExecution.LatestExecution = &endExecution
		}

		return c.JSON(testWithExecution)
	}
}

func (s TestkubeAPI) getFilteredTestList(c *fiber.Ctx) (*testsv3.TestList, error) {

	crTests, err := s.TestsClient.List(c.Query("selector"))
	if err != nil {
		return nil, err
	}

	search := c.Query("textSearch")
	if search != "" {
		// filter items array
		for i := len(crTests.Items) - 1; i >= 0; i-- {
			if !strings.Contains(crTests.Items[i].Name, search) {
				crTests.Items = append(crTests.Items[:i], crTests.Items[i+1:]...)
			}
		}
	}

	testType := c.Query("type")
	if testType != "" {
		// filter items array
		for i := len(crTests.Items) - 1; i >= 0; i-- {
			if !strings.Contains(crTests.Items[i].Spec.Type_, testType) {
				crTests.Items = append(crTests.Items[:i], crTests.Items[i+1:]...)
			}
		}
	}

	return crTests, nil
}

// ListTestsHandler is a method for getting list of all available tests
func (s TestkubeAPI) ListTestsHandler() fiber.Handler {
	return func(c *fiber.Ctx) error {
		crTests, err := s.getFilteredTestList(c)
		if err != nil {
			return s.Error(c, http.StatusBadGateway, err)
		}

		tests := testsmapper.MapTestListKubeToAPI(*crTests)
		if c.Accepts(mediaTypeJSON, mediaTypeYAML) == mediaTypeYAML {
			for i := range tests {
				if tests[i].Content != nil && tests[i].Content.Data != "" {
					tests[i].Content.Data = fmt.Sprintf("%q", tests[i].Content.Data)
				}

				if tests[i].ExecutionRequest != nil && tests[i].ExecutionRequest.VariablesFile != "" {
					tests[i].ExecutionRequest.VariablesFile = fmt.Sprintf("%q", tests[i].ExecutionRequest.VariablesFile)
				}

			}

			data, err := crd.GenerateYAML(crd.TemplateTest, tests)
			return s.getCRDs(c, data, err)
		}

		return c.JSON(tests)
	}
}

// ListTestsHandler is a method for getting list of all available tests
func (s TestkubeAPI) TestMetricsHandler() fiber.Handler {
	return func(c *fiber.Ctx) error {
		testName := c.Params("id")

		const DefaultLimit = 0
		limit, err := strconv.Atoi(c.Query("limit", strconv.Itoa(DefaultLimit)))
		if err != nil {
			limit = DefaultLimit
		}

		const DefaultLastDays = 7
		last, err := strconv.Atoi(c.Query("last", strconv.Itoa(DefaultLastDays)))
		if err != nil {
			last = DefaultLastDays
		}

		metrics, err := s.ExecutionResults.GetTestMetrics(context.Background(), testName, limit, last)
		if err != nil {
			return s.Error(c, http.StatusBadGateway, err)
		}

		return c.JSON(metrics)
	}
}

// getLatestExecutions return latest executions either by starttime or endtime for tests
func (s TestkubeAPI) getLatestExecutions(ctx context.Context, testNames []string) (map[string]testkube.Execution, error) {
	executions, err := s.ExecutionResults.GetLatestByTests(ctx, testNames, "starttime")
	if err != nil && err != mongo.ErrNoDocuments {
		return nil, err
	}

	startExecutionMap := make(map[string]testkube.Execution, len(executions))
	for i := range executions {
		startExecutionMap[executions[i].TestName] = executions[i]
	}

	executions, err = s.ExecutionResults.GetLatestByTests(ctx, testNames, "endtime")
	if err != nil && err != mongo.ErrNoDocuments {
		return nil, err
	}

	endExecutionMap := make(map[string]testkube.Execution, len(executions))
	for i := range executions {
		endExecutionMap[executions[i].TestName] = executions[i]
	}

	executionMap := make(map[string]testkube.Execution)
	for _, testName := range testNames {
		startExecution, okStart := startExecutionMap[testName]
		endExecution, okEnd := endExecutionMap[testName]
		if !okStart && !okEnd {
			continue
		}

		if okStart && !okEnd {
			executionMap[testName] = startExecution
			continue
		}

		if !okStart && okEnd {
			executionMap[testName] = endExecution
			continue
		}

		if startExecution.StartTime.After(endExecution.EndTime) {
			executionMap[testName] = startExecution
		} else {
			executionMap[testName] = endExecution
		}
	}

	return executionMap, nil
}

// ListTestWithExecutionsHandler is a method for getting list of all available test with latest executions
func (s TestkubeAPI) ListTestWithExecutionsHandler() fiber.Handler {
	return func(c *fiber.Ctx) error {
		crTests, err := s.getFilteredTestList(c)
		if err != nil {
			return s.Error(c, http.StatusBadGateway, err)
		}

		tests := testsmapper.MapTestListKubeToAPI(*crTests)
		if c.Accepts(mediaTypeJSON, mediaTypeYAML) == mediaTypeYAML {
			for i := range tests {
				if tests[i].Content != nil && tests[i].Content.Data != "" {
					tests[i].Content.Data = fmt.Sprintf("%q", tests[i].Content.Data)
				}

				if tests[i].ExecutionRequest != nil && tests[i].ExecutionRequest.VariablesFile != "" {
					tests[i].ExecutionRequest.VariablesFile = fmt.Sprintf("%q", tests[i].ExecutionRequest.VariablesFile)
				}

			}

			data, err := crd.GenerateYAML(crd.TemplateTest, tests)
			return s.getCRDs(c, data, err)
		}

		ctx := c.Context()
		results := make([]testkube.TestWithExecution, 0, len(tests))
		testNames := make([]string, len(tests))
		for i := range tests {
			testNames[i] = tests[i].Name
		}

		executionMap, err := s.getLatestExecutions(ctx, testNames)
		if err != nil {
			return s.Error(c, http.StatusInternalServerError, err)
		}

		for i := range tests {
			if execution, ok := executionMap[tests[i].Name]; ok {
				results = append(results, testkube.TestWithExecution{
					Test:            &tests[i],
					LatestExecution: &execution,
				})
			} else {
				results = append(results, testkube.TestWithExecution{
					Test: &tests[i],
				})
			}
		}

		sort.Slice(results, func(i, j int) bool {
			iTime := results[i].Test.Created
			if results[i].LatestExecution != nil {
				iTime = results[i].LatestExecution.EndTime
				if results[i].LatestExecution.StartTime.After(results[i].LatestExecution.EndTime) {
					iTime = results[i].LatestExecution.StartTime
				}
			}

			jTime := results[j].Test.Created
			if results[j].LatestExecution != nil {
				jTime = results[j].LatestExecution.EndTime
				if results[j].LatestExecution.StartTime.After(results[j].LatestExecution.EndTime) {
					jTime = results[j].LatestExecution.StartTime
				}
			}

			return iTime.After(jTime)
		})

		status := c.Query("status")
		if status != "" {
			statusList, err := testkube.ParseExecutionStatusList(status, ",")
			if err != nil {
				return s.Error(c, http.StatusBadRequest, fmt.Errorf("execution status filter invalid: %w", err))
			}

			statusMap := statusList.ToMap()
			// filter items array
			for i := len(results) - 1; i >= 0; i-- {
				if results[i].LatestExecution != nil && results[i].LatestExecution.ExecutionResult != nil &&
					results[i].LatestExecution.ExecutionResult.Status != nil {
					if _, ok := statusMap[*results[i].LatestExecution.ExecutionResult.Status]; ok {
						continue
					}
				}

				results = append(results[:i], results[i+1:]...)
			}
		}

		return c.JSON(results)
	}
}

// CreateTestHandler creates new test CR based on test content
func (s TestkubeAPI) CreateTestHandler() fiber.Handler {
	return func(c *fiber.Ctx) error {

		var request testkube.TestUpsertRequest
		err := c.BodyParser(&request)
		if err != nil {
			return s.Error(c, http.StatusBadRequest, err)
		}

		if c.Accepts(mediaTypeJSON, mediaTypeYAML) == mediaTypeYAML {
			if request.Content != nil && request.Content.Data != "" {
				request.Content.Data = fmt.Sprintf("%q", request.Content.Data)
			}

			if request.ExecutionRequest != nil && request.ExecutionRequest.VariablesFile != "" {
				request.ExecutionRequest.VariablesFile = fmt.Sprintf("%q", request.ExecutionRequest.VariablesFile)
			}

			data, err := crd.GenerateYAML(crd.TemplateTest, []testkube.TestUpsertRequest{request})
			return s.getCRDs(c, data, err)
		}

		s.Log.Infow("creating test", "request", request)

<<<<<<< HEAD
		testSpec := testsmapper.MapToSpec(request)
		testSpec.Namespace = s.Namespace
		test, err := s.TestsClient.Create(testSpec, tests.Option{Secrets: getTestSecretsData(request.Content)})
=======
		test := testsmapper.MapToSpec(request)
		test.Namespace = s.Namespace
		createdTest, err := s.TestsClient.Create(test)
>>>>>>> bd3d3fdb

		s.Metrics.IncCreateTest(test.Spec.Type_, err)

		if err != nil {
			return s.Error(c, http.StatusBadGateway, err)
		}

		c.Status(http.StatusCreated)
		return c.JSON(createdTest)
	}
}

// UpdateTestHandler updates an existing test CR based on test content
func (s TestkubeAPI) UpdateTestHandler() fiber.Handler {
	return func(c *fiber.Ctx) error {

		var request testkube.TestUpsertRequest
		err := c.BodyParser(&request)
		if err != nil {
			return s.Error(c, http.StatusBadRequest, err)
		}

		s.Log.Infow("updating test", "request", request)

		// we need to get resource first and load its metadata.ResourceVersion
		test, err := s.TestsClient.Get(request.Name)
		if err != nil {
			return s.Error(c, http.StatusBadGateway, err)
		}

		// map test but load spec only to not override metadata.ResourceVersion
		testSpec := testsmapper.MapToSpec(request)
		test.Spec = testSpec.Spec
		test.Labels = request.Labels
<<<<<<< HEAD
		test, err = s.TestsClient.Update(test, tests.Option{Secrets: getTestSecretsData(request.Content)})
=======
		updatedTest, err := s.TestsClient.Update(test)
>>>>>>> bd3d3fdb

		s.Metrics.IncUpdateTest(test.Spec.Type_, err)

		if err != nil {
			return s.Error(c, http.StatusBadGateway, err)
		}

<<<<<<< HEAD
		return c.JSON(test)
=======
		// update secrets for scipt
		stringData := GetSecretsStringData(request.Content)
		if err = s.SecretClient.Apply(secret.GetMetadataName(request.Name), test.Labels, stringData); err != nil {
			return s.Error(c, http.StatusBadGateway, err)
		}

		return c.JSON(updatedTest)
>>>>>>> bd3d3fdb
	}
}

// DeleteTestHandler is a method for deleting a test with id
func (s TestkubeAPI) DeleteTestHandler() fiber.Handler {
	return func(c *fiber.Ctx) error {
		name := c.Params("id")
		err := s.TestsClient.Delete(name)
		if err != nil {
			if errors.IsNotFound(err) {
				return s.Warn(c, http.StatusNotFound, err)
			}

			return s.Error(c, http.StatusBadGateway, err)
		}

		// delete executions for test
		if err = s.ExecutionResults.DeleteByTest(c.Context(), name); err != nil {
			return s.Error(c, http.StatusBadGateway, err)
		}

		return c.SendStatus(http.StatusNoContent)
	}
}

// DeleteTestsHandler for deleting all tests
func (s TestkubeAPI) DeleteTestsHandler() fiber.Handler {
	return func(c *fiber.Ctx) error {
		var err error
		var testNames []string
		selector := c.Query("selector")
		if selector == "" {
			err = s.TestsClient.DeleteAll()
		} else {
			testList, err := s.TestsClient.List(selector)
			if err != nil {
				if !errors.IsNotFound(err) {
					return s.Error(c, http.StatusBadGateway, err)
				}
			} else {
				for _, item := range testList.Items {
					testNames = append(testNames, item.Name)
				}
			}

			err = s.TestsClient.DeleteByLabels(selector)
		}

		if err != nil {
			if errors.IsNotFound(err) {
				return s.Warn(c, http.StatusNotFound, err)
			}

			return s.Error(c, http.StatusBadGateway, err)
		}

		// delete all secrets for tests
		if err = s.SecretClient.DeleteAll(selector); err != nil {
			if !errors.IsNotFound(err) {
				return s.Error(c, http.StatusBadGateway, err)
			}
		}

		// delete all executions for tests
		if selector == "" {
			err = s.ExecutionResults.DeleteAll(c.Context())
		} else {
			err = s.ExecutionResults.DeleteByTests(c.Context(), testNames)
		}

		if err != nil {
			return s.Error(c, http.StatusBadGateway, err)
		}

		return c.SendStatus(http.StatusNoContent)
	}
}

func getTestSecretsData(content *testkube.TestContent) map[string]string {
	// create secrets for test
	username := ""
	token := ""
	if content != nil && content.Repository != nil {
		username = content.Repository.Username
		token = content.Repository.Token
	}

	if username == "" && token == "" {
		return nil
	}

	data := make(map[string]string, 0)
	if username != "" {
		data[client.GitUsernameSecretName] = username
	}

	if token != "" {
		data[client.GitTokenSecretName] = token
	}

	return data
}<|MERGE_RESOLUTION|>--- conflicted
+++ resolved
@@ -363,15 +363,9 @@
 
 		s.Log.Infow("creating test", "request", request)
 
-<<<<<<< HEAD
-		testSpec := testsmapper.MapToSpec(request)
-		testSpec.Namespace = s.Namespace
-		test, err := s.TestsClient.Create(testSpec, tests.Option{Secrets: getTestSecretsData(request.Content)})
-=======
 		test := testsmapper.MapToSpec(request)
 		test.Namespace = s.Namespace
-		createdTest, err := s.TestsClient.Create(test)
->>>>>>> bd3d3fdb
+		createdTest, err := s.TestsClient.Create(test, tests.Option{Secrets: getTestSecretsData(request.Content)})
 
 		s.Metrics.IncCreateTest(test.Spec.Type_, err)
 
@@ -406,11 +400,7 @@
 		testSpec := testsmapper.MapToSpec(request)
 		test.Spec = testSpec.Spec
 		test.Labels = request.Labels
-<<<<<<< HEAD
-		test, err = s.TestsClient.Update(test, tests.Option{Secrets: getTestSecretsData(request.Content)})
-=======
-		updatedTest, err := s.TestsClient.Update(test)
->>>>>>> bd3d3fdb
+		updatedTest, err := s.TestsClient.Update(test, tests.Option{Secrets: getTestSecretsData(request.Content)})
 
 		s.Metrics.IncUpdateTest(test.Spec.Type_, err)
 
@@ -418,17 +408,7 @@
 			return s.Error(c, http.StatusBadGateway, err)
 		}
 
-<<<<<<< HEAD
-		return c.JSON(test)
-=======
-		// update secrets for scipt
-		stringData := GetSecretsStringData(request.Content)
-		if err = s.SecretClient.Apply(secret.GetMetadataName(request.Name), test.Labels, stringData); err != nil {
-			return s.Error(c, http.StatusBadGateway, err)
-		}
-
 		return c.JSON(updatedTest)
->>>>>>> bd3d3fdb
 	}
 }
 
