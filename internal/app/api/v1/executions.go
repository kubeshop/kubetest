--- conflicted
+++ resolved
@@ -29,17 +29,8 @@
 )
 
 const (
-<<<<<<< HEAD
-	// testResourceURI is test resource uri for cron job call
-	testResourceURI = "tests"
-	// testSuiteResourceURI is test suite resource uri for cron job call
-	testSuiteResourceURI = "test-suites"
 	// DefaultConcurrencyLevel is a default concurrency level for worker pool
 	DefaultConcurrencyLevel = "10"
-=======
-	// defaultConcurrencyLevel is a default concurrency level for worker pool
-	defaultConcurrencyLevel = "10"
->>>>>>> d5c9eae1
 	// latestExecutionNo defines the number of relevant latest executions
 	latestExecutions = 5
 )
