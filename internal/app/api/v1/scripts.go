package v1

import (
	"fmt"
	"net/http"

	"github.com/gofiber/fiber/v2"
	scriptsv1 "github.com/kubeshop/kubtest-operator/apis/script/v1"
	"github.com/kubeshop/kubtest/pkg/api/kubtest"
	"github.com/kubeshop/kubtest/pkg/executor/client"
<<<<<<< HEAD
	"github.com/kubeshop/kubtest/pkg/jobs"
=======
	executionsMapper "github.com/kubeshop/kubtest/pkg/mapper/executions"
>>>>>>> d1e17470
	scriptsMapper "github.com/kubeshop/kubtest/pkg/mapper/scripts"

	"github.com/kubeshop/kubtest/pkg/rand"
	"go.mongodb.org/mongo-driver/mongo"
	"k8s.io/apimachinery/pkg/api/errors"
	metav1 "k8s.io/apimachinery/pkg/apis/meta/v1"
)

// ListScripts for getting list of all available scripts
func (s kubtestAPI) GetScript() fiber.Handler {
	return func(c *fiber.Ctx) error {
		name := c.Params("id")
		namespace := c.Query("namespace", "default")
		crScript, err := s.ScriptsClient.Get(namespace, name)
		if err != nil {
			if errors.IsNotFound(err) {
				return s.Error(c, http.StatusNotFound, err)
			}

			return s.Error(c, http.StatusBadGateway, err)
		}

		scripts := scriptsMapper.MapScriptKubeToAPI(*crScript)

		return c.JSON(scripts)
	}
}

// ListScripts for getting list of all available scripts
func (s kubtestAPI) ListScripts() fiber.Handler {
	return func(c *fiber.Ctx) error {
		namespace := c.Query("namespace", "default")
		crScripts, err := s.ScriptsClient.List(namespace)
		if err != nil {
			return s.Error(c, http.StatusBadGateway, err)
		}

		scripts := scriptsMapper.MapScriptListKubeToAPI(*crScripts)

		return c.JSON(scripts)
	}
}

// CreateScript creates new script CR based on script content
func (s kubtestAPI) CreateScript() fiber.Handler {
	return func(c *fiber.Ctx) error {

		var request kubtest.ScriptCreateRequest
		err := c.BodyParser(&request)
		if err != nil {
			return s.Error(c, http.StatusBadRequest, err)
		}

		s.Log.Infow("creating script", "request", request)

		var repository *scriptsv1.Repository

		if request.Repository != nil {
			repository = &scriptsv1.Repository{
				Type_:  "git",
				Uri:    request.Repository.Uri,
				Branch: request.Repository.Branch,
				Path:   request.Repository.Path,
			}
		}

		script, err := s.ScriptsClient.Create(&scriptsv1.Script{
			ObjectMeta: metav1.ObjectMeta{
				Name:      request.Name,
				Namespace: request.Namespace,
			},
			Spec: scriptsv1.ScriptSpec{
				Type_:      request.Type_,
				InputType:  request.InputType,
				Content:    request.Content,
				Repository: repository,
			},
		})

		s.Metrics.IncCreateScript(script.Spec.Type_, err)

		if err != nil {
			return s.Error(c, http.StatusBadGateway, err)
		}

		return c.JSON(script)
	}
}

// ExecuteScript calls particular executor based on execution request content and type
func (s kubtestAPI) ExecuteScript() fiber.Handler {
	return func(c *fiber.Ctx) error {
		scriptID := c.Params("id")

		var request kubtest.ScriptExecutionRequest
		err := c.BodyParser(&request)
		if err != nil {
			return s.Error(c, http.StatusBadRequest, fmt.Errorf("script request body invalid: %w", err))
		}

		// generate random execution name in case there is no one set
		// like for docker images
		if request.Name == "" {
			request.Name = rand.Name()
		}

		// script name + script execution name should be unique
		scriptExecution, _ := s.Repository.GetByNameAndScript(c.Context(), request.Name, scriptID)
		if scriptExecution.Name == request.Name {
			return s.Error(c, http.StatusBadRequest, fmt.Errorf("script execution with name %s already exists", request.Name))
		}

		// get script content from Custom Resource
		scriptCR, err := s.ScriptsClient.Get(request.Namespace, scriptID)
		if err != nil {
			return s.Error(c, http.StatusBadGateway, fmt.Errorf("getting script CR error: %w", err))
		}

		// get executor from kubernetes CRs
		// executor, err := s.Executors.Get(scriptCR.Spec.Type_)
		// if err != nil {
		// 	return s.Error(c, http.StatusInternalServerError, fmt.Errorf("can't get executor: %w", err))
		// }

		// TODO move to mapper

		// check if repository exists in cr repository
		var respository *kubtest.Repository
		if scriptCR.Spec.Repository != nil {
			respository = &kubtest.Repository{
				Type_:  "git",
				Uri:    scriptCR.Spec.Repository.Uri,
				Branch: scriptCR.Spec.Repository.Branch,
				Path:   scriptCR.Spec.Repository.Path,
			}
		}

		// pass options to executor client
		options := client.ExecuteOptions{
			Type_:      scriptCR.Spec.Type_,
			InputType:  scriptCR.Spec.InputType,
			Content:    scriptCR.Spec.Content,
			Repository: respository,
			Params:     request.Params,
		}
<<<<<<< HEAD
		s.Log.Infow("calling executor with options", "options", options)
		// execution, err := executor.Execute(options)
=======
		s.Log.Debugw("calling executor with options", "options", options)
		execution, err := executor.Execute(options)
>>>>>>> d1e17470

		execution := kubtest.NewExecution()
		execution.ScriptContent = options.Content
		execution.Repository = options.Repository
		execution.Result = &kubtest.ExecutionResult{Status: "queued"}
		execution.Params = options.Params

		// store execution
		ctx := c.Context()
		scriptExecution = kubtest.NewScriptExecution(
			scriptID,
			request.Name,
			scriptCR.Spec.Type_,
			execution,
			request.Params,
		)
<<<<<<< HEAD
		err = s.Repository.Insert(ctx, scriptExecution)
		if err != nil {
			return s.Error(c, http.StatusBadGateway, fmt.Errorf("inserting script CR error: %w", err))

		}
		jobClient, err := jobs.NewJobClient()
		if err != nil {
			return s.Error(c, http.StatusInternalServerError, fmt.Errorf("can't get k8s client: %w", err))
		}
		// save watch result asynchronously
		go func(scriptExecution kubtest.ScriptExecution) error {
			result := jobClient.LaunchK8sJob(scriptExecution.Id, getImageFromCRType(scriptCR.Spec.Type_), execution)

			if err != nil {
				return s.Error(c, http.StatusInternalServerError, err)
			}
			scriptExecution.Execution.Result = result
			scriptExecution.Execution.Status = result.Status
			return s.Repository.Update(ctx, scriptExecution)

		}(scriptExecution)
=======

		err = s.Repository.Insert(ctx, scriptExecution)
		if err != nil {
			return s.Error(c, http.StatusInternalServerError, err)
		}

		s.Log.Infow("running execution of script", "scriptName", scriptExecution.ScriptName, "scriptName(pararms)", scriptID, "executionID", scriptExecution.Id, "executionName", scriptExecution.Name, "request", request)
		// save watched results asynchronously
		go func(se kubtest.ScriptExecution, executor client.HTTPExecutorClient) {
			// Watch calls simple Get request to executor in intervals and writes result
			execution, err = executor.Watch(scriptExecution.Execution.Id, func(e kubtest.Execution) error {
				// save only if status changed or output changed
				if e.Status != se.Execution.Status || e.Result.RawOutput != se.Execution.Result.RawOutput {
					l := s.Log.With("executionID", se.Id, "duration", e.Duration().String(), "scriptName", se.ScriptName)
					l.Infow("watch - saving script execution", "oldStatus", se.Execution.Status, "newStatus", e.Status, "result", e.Result)
					l.Debugw("watch - saving script execution - debug", "scriptExecution", se)

					return s.Repository.UpdateExecution(ctx, se.Id, e)
				}

				return nil
			})

			if err != nil {
				s.Log.Errorw("watch execution error", "error", err.Error())
				return
			}

			s.Log.Infow("watch execution completed", "executionID", scriptExecution.Id, "status", scriptExecution.Execution.Status)

		}(scriptExecution, executor)
>>>>>>> d1e17470

		// metrics increase
		s.Metrics.IncExecution(scriptExecution)
		if err != nil {
			return s.Error(c, http.StatusBadRequest, err)
		}

		return c.JSON(scriptExecution)
	}
}

// ListExecutions returns array of available script executions
func (s kubtestAPI) ListExecutions() fiber.Handler {
	return func(c *fiber.Ctx) error {

		scriptID := c.Params("id", "-")
		pager := s.GetPager(c)
		l := s.Log.With("script", scriptID, "pager", pager)
		ctx := c.Context()

		var executions []kubtest.ScriptExecution
		var err error

		// TODO should we split this to separate endpoint? currently this one handles
		// endpoints from /executions and from /scripts/{id}/executions
		// or should scriptID be a query string as it's some kind of filter?
		if scriptID == "-" {
			l.Infow("Getting script executions (no id passed)")
			executions, err = s.Repository.GetNewestExecutions(ctx, pager.Limit)
		} else {
			l.Infow("Getting script executions")
			executions, err = s.Repository.GetScriptExecutions(ctx, scriptID)
		}
		if err != nil {
			return s.Error(c, http.StatusInternalServerError, err)
		}

		// convert to summary
		result := executionsMapper.MapToSummary(executions)

		return c.JSON(result)
	}
}

// GetScriptExecution returns script execution object for given script and execution id
func (s kubtestAPI) GetScriptExecution() fiber.Handler {
	return func(c *fiber.Ctx) error {
		ctx := c.Context()
		scriptID := c.Params("id", "-")
		executionID := c.Params("executionID")

		s.Log.Infow("get execution request", "id", scriptID, "executionID", executionID)

		var scriptExecution kubtest.ScriptExecution
		var err error

		if scriptID == "-" {
			scriptExecution, err = s.Repository.Get(ctx, executionID)
			if err == mongo.ErrNoDocuments {
				return s.Error(c, http.StatusNotFound, fmt.Errorf("script with execution id %s not found", executionID))
			}
			if err != nil {
				return s.Error(c, http.StatusInternalServerError, err)
			}
		} else {
			scriptExecution, err = s.Repository.GetByNameAndScript(ctx, executionID, scriptID)
			if err == mongo.ErrNoDocuments {
				return s.Error(c, http.StatusNotFound, fmt.Errorf("script %s/%s not found", scriptID, executionID))
			}
			if err != nil {
				return s.Error(c, http.StatusInternalServerError, err)
			}
		}

		return c.JSON(scriptExecution)
	}
}

func (s kubtestAPI) AbortExecution() fiber.Handler {
	return func(c *fiber.Ctx) error {
		jobClient, err := jobs.NewJobClient()
		if err != nil {
			return s.Error(c, http.StatusInternalServerError, err)
		}
		return c.JSON(jobClient.AbortK8sJob(c.Params("executionID")))
	}
}

func getImageFromCRType(crType string) string {
	switch crType {
	case "postman/collection":
		return "jasmingacic/postman-agent"
	case "cypress/project":
		return "jasmingacic/cypress-agent"
	case "curl/test":
		return "jasmingacic/curl-agent"
	}
	return ""
}<|MERGE_RESOLUTION|>--- conflicted
+++ resolved
@@ -8,11 +8,8 @@
 	scriptsv1 "github.com/kubeshop/kubtest-operator/apis/script/v1"
 	"github.com/kubeshop/kubtest/pkg/api/kubtest"
 	"github.com/kubeshop/kubtest/pkg/executor/client"
-<<<<<<< HEAD
 	"github.com/kubeshop/kubtest/pkg/jobs"
-=======
 	executionsMapper "github.com/kubeshop/kubtest/pkg/mapper/executions"
->>>>>>> d1e17470
 	scriptsMapper "github.com/kubeshop/kubtest/pkg/mapper/scripts"
 
 	"github.com/kubeshop/kubtest/pkg/rand"
@@ -132,10 +129,10 @@
 		}
 
 		// get executor from kubernetes CRs
-		// executor, err := s.Executors.Get(scriptCR.Spec.Type_)
-		// if err != nil {
-		// 	return s.Error(c, http.StatusInternalServerError, fmt.Errorf("can't get executor: %w", err))
-		// }
+		executor, err := s.Executors.Get(scriptCR.Spec.Type_)
+		if err != nil {
+			return s.Error(c, http.StatusInternalServerError, fmt.Errorf("can't get executor: %w", err))
+		}
 
 		// TODO move to mapper
 
@@ -158,15 +155,11 @@
 			Repository: respository,
 			Params:     request.Params,
 		}
-<<<<<<< HEAD
 		s.Log.Infow("calling executor with options", "options", options)
-		// execution, err := executor.Execute(options)
-=======
-		s.Log.Debugw("calling executor with options", "options", options)
 		execution, err := executor.Execute(options)
->>>>>>> d1e17470
-
-		execution := kubtest.NewExecution()
+
+		// need to be moved to executor for job
+		execution = kubtest.NewExecution()
 		execution.ScriptContent = options.Content
 		execution.Repository = options.Repository
 		execution.Result = &kubtest.ExecutionResult{Status: "queued"}
@@ -181,7 +174,7 @@
 			execution,
 			request.Params,
 		)
-<<<<<<< HEAD
+		// -------- old
 		err = s.Repository.Insert(ctx, scriptExecution)
 		if err != nil {
 			return s.Error(c, http.StatusBadGateway, fmt.Errorf("inserting script CR error: %w", err))
@@ -203,7 +196,7 @@
 			return s.Repository.Update(ctx, scriptExecution)
 
 		}(scriptExecution)
-=======
+		// -- END
 
 		err = s.Repository.Insert(ctx, scriptExecution)
 		if err != nil {
@@ -235,7 +228,7 @@
 			s.Log.Infow("watch execution completed", "executionID", scriptExecution.Id, "status", scriptExecution.Execution.Status)
 
 		}(scriptExecution, executor)
->>>>>>> d1e17470
+		// ----------- origin/main
 
 		// metrics increase
 		s.Metrics.IncExecution(scriptExecution)
