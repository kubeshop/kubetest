package v1

import (
	"encoding/base64"
	"encoding/json"
	"os"
	"strconv"
	"strings"

	"github.com/gofiber/fiber/v2"
	"github.com/gofiber/fiber/v2/middleware/cors"
	"github.com/kelseyhightower/envconfig"
	"k8s.io/apimachinery/pkg/api/errors"
	metav1 "k8s.io/apimachinery/pkg/apis/meta/v1"

	executorv1 "github.com/kubeshop/testkube-operator/apis/executor/v1"

	executorsclientv1 "github.com/kubeshop/testkube-operator/client/executors"
	testsclientv2 "github.com/kubeshop/testkube-operator/client/tests/v2"
	testsuitesclientv1 "github.com/kubeshop/testkube-operator/client/testsuites/v1"

	"github.com/kubeshop/testkube/internal/pkg/api"
	"github.com/kubeshop/testkube/internal/pkg/api/datefilter"
	"github.com/kubeshop/testkube/internal/pkg/api/repository/result"
	"github.com/kubeshop/testkube/internal/pkg/api/repository/testresult"
	"github.com/kubeshop/testkube/pkg/api/v1/testkube"
	"github.com/kubeshop/testkube/pkg/executor/client"
	"github.com/kubeshop/testkube/pkg/secret"
	"github.com/kubeshop/testkube/pkg/server"
	"github.com/kubeshop/testkube/pkg/storage"
	"github.com/kubeshop/testkube/pkg/storage/minio"
)

func NewServer(
	executionsResults result.Repository,
	testExecutionsResults testresult.Repository,
	testsClient *testsclientv2.TestsClient,
	executorsClient *executorsclientv1.ExecutorsClient,
	testsuitesClient *testsuitesclientv1.TestSuitesClient,
	secretClient *secret.Client,
) TestkubeAPI {

	var httpConfig server.Config
	envconfig.Process("APISERVER", &httpConfig)

<<<<<<< HEAD
	s := TestKubeAPI{
		HTTPServer:           server.NewServer(httpConfig),
		TestExecutionResults: testExecutionsResults,
		ExecutionResults:     executionsResults,
		ScriptsClient:        scriptsClient,
=======
	executor, err := client.NewJobExecutor(executionsResults)
	if err != nil {
		panic(err)
	}

	s := TestkubeAPI{
		HTTPServer:           server.NewServer(httpConfig),
		TestExecutionResults: testExecutionsResults,
		ExecutionResults:     executionsResults,
		Executor:             executor,
		TestsClient:          testsClient,
>>>>>>> b033dce8
		ExecutorsClient:      executorsClient,
		SecretClient:         secretClient,
		TestsSuitesClient:    testsuitesClient,
		Metrics:              NewMetrics(),
	}

	initImage, err := s.loadDefaultExecutors(os.Getenv("TESTKUBE_NAMESPACE"), os.Getenv("TESTKUBE_DEFAULT_EXECUTORS"))
	if err != nil {
		s.Log.Warnf("load default executors %w", err)
	}

	s.Executor, err = client.NewJobExecutor(executionsResults, initImage)
	if err != nil {
		panic(err)
	}

	s.Init()
	return s
}

type TestkubeAPI struct {
	server.HTTPServer
	ExecutionResults     result.Repository
	TestExecutionResults testresult.Repository
	Executor             client.Executor
	TestsSuitesClient    *testsuitesclientv1.TestSuitesClient
	TestsClient          *testsclientv2.TestsClient
	ExecutorsClient      *executorsclientv1.ExecutorsClient
	SecretClient         *secret.Client
	Metrics              Metrics
	Storage              storage.Client
	storageParams        storageParams
}

type storageParams struct {
	SSL             bool
	Endpoint        string
	AccessKeyId     string
	SecretAccessKey string
	Location        string
	Token           string
}

func (s TestkubeAPI) Init() {
	envconfig.Process("STORAGE", &s.storageParams)

	s.Storage = minio.NewClient(s.storageParams.Endpoint, s.storageParams.AccessKeyId, s.storageParams.SecretAccessKey, s.storageParams.Location, s.storageParams.Token, s.storageParams.SSL)

	s.Routes.Static("/api-docs", "./api/v1")
	s.Routes.Use(cors.New())

	s.Routes.Get("/info", s.InfoHandler())
	s.Routes.Get("/routes", s.RoutesHandler())

	executors := s.Routes.Group("/executors")

	executors.Post("/", s.CreateExecutorHandler())
	executors.Get("/", s.ListExecutorsHandler())
	executors.Get("/:name", s.GetExecutorHandler())
	executors.Delete("/:name", s.DeleteExecutorHandler())

	executions := s.Routes.Group("/executions")

	executions.Get("/", s.ListExecutionsHandler())
	executions.Get("/:executionID", s.GetExecutionHandler())
	executions.Get("/:executionID/artifacts", s.ListArtifactsHandler())
	executions.Get("/:executionID/logs", s.ExecutionLogsHandler())
	executions.Get("/:executionID/artifacts/:filename", s.GetArtifactHandler())

	tests := s.Routes.Group("/tests")

	tests.Get("/", s.ListTestsHandler())
	tests.Post("/", s.CreateTestHandler())
	tests.Patch("/:id", s.UpdateTestHandler())
	tests.Delete("/", s.DeleteTestsHandler())

	tests.Get("/:id", s.GetTestHandler())
	tests.Delete("/:id", s.DeleteTestHandler())

	tests.Post("/:id/executions", s.ExecuteTestHandler())

	tests.Get("/:id/executions", s.ListExecutionsHandler())
	tests.Get("/:id/executions/:executionID", s.GetExecutionHandler())
	tests.Delete("/:id/executions/:executionID", s.AbortExecutionHandler())

	testsuites := s.Routes.Group("/test-suites")

	testsuites.Post("/", s.CreateTestSuiteHandler())
	testsuites.Get("/", s.ListTestSuitesHandler())
	testsuites.Delete("/", s.DeleteTestSuitesHandler())
	testsuites.Get("/:id", s.GetTestSuiteHandler())
	testsuites.Delete("/:id", s.DeleteTestSuiteHandler())

	testsuites.Post("/:id/executions", s.ExecuteTestSuiteHandler())
	testsuites.Get("/:id/executions", s.ListTestSuiteExecutionsHandler())
	testsuites.Get("/:id/executions/:executionID", s.GetTestSuiteExecutionHandler())

	testExecutions := s.Routes.Group("/test-suite-executions")
	testExecutions.Get("/", s.ListTestSuiteExecutionsHandler())
	testExecutions.Get("/:executionID", s.GetTestSuiteExecutionHandler())

	tags := s.Routes.Group("/tags")
	tags.Get("/", s.ListTagsHandler())

}

func (s TestkubeAPI) InfoHandler() fiber.Handler {
	return func(c *fiber.Ctx) error {
		return c.JSON(testkube.ServerInfo{
			Commit:  api.Commit,
			Version: api.Version,
		})
	}
}

func (s TestkubeAPI) RoutesHandler() fiber.Handler {
	return func(c *fiber.Ctx) error {
		routes := []fiber.Route{}

		stack := s.Mux.Stack()
		for _, e := range stack {
			for _, s := range e {
				route := *s
				routes = append(routes, route)
			}
		}

		return c.JSON(routes)
	}
}

// TODO should we use single generic filter for all list based resources ?
// currently filters for e.g. tests are done "by hand"
func getFilterFromRequest(c *fiber.Ctx) result.Filter {

	filter := result.NewExecutionsFilter()

	// id for /tests/ID/executions
	testName := c.Params("id", "")
	if testName == "" {
		// query param for /executions?testName
		testName = c.Query("testName", "")
	}

	if testName != "" {
		filter = filter.WithTestName(testName)
	}

	textSearch := c.Query("textSearch", "")
	if textSearch != "" {
		filter = filter.WithTextSearch(textSearch)
	}

	page, err := strconv.Atoi(c.Query("page", ""))
	if err == nil {
		filter = filter.WithPage(page)
	}

	pageSize, err := strconv.Atoi(c.Query("pageSize", ""))
	if err == nil && pageSize != 0 {
		filter = filter.WithPageSize(pageSize)
	}

	status := c.Query("status", "")
	if status != "" {
		filter = filter.WithStatus(testkube.ExecutionStatus(status))
	}

	objectType := c.Query("type", "")
	if objectType != "" {
		filter = filter.WithType(objectType)
	}

	dFilter := datefilter.NewDateFilter(c.Query("startDate", ""), c.Query("endDate", ""))
	if dFilter.IsStartValid {
		filter = filter.WithStartDate(dFilter.Start)
	}

	if dFilter.IsEndValid {
		filter = filter.WithEndDate(dFilter.End)
	}

	rawTags := c.Query("tags")
	if rawTags != "" {
		filter = filter.WithTags(strings.Split(rawTags, ","))
	}

	return filter
}

// loadDefaultExecutors loads default executors
<<<<<<< HEAD
func (s TestKubeAPI) loadDefaultExecutors(namespace, data string) (initImage string, err error) {
=======
func (s TestkubeAPI) loadDefaultExecutors(namespace, data string) error {
>>>>>>> b033dce8
	var executors []testkube.ExecutorDetails

	if data == "" {
		return "", nil
	}

	dataDecoded, err := base64.StdEncoding.DecodeString(data)
	if err != nil {
		return "", err
	}

	if err := json.Unmarshal([]byte(dataDecoded), &executors); err != nil {
		return "", err
	}

	for _, executor := range executors {
		if executor.Executor == nil {
			continue
		}

		if executor.Executor.ExecutorType == "init" {
			initImage = executor.Executor.Image
			continue
		}

		obj := &executorv1.Executor{
			ObjectMeta: metav1.ObjectMeta{
				Name:      executor.Name,
				Namespace: namespace,
			},
			Spec: executorv1.ExecutorSpec{
				Types:        executor.Executor.Types,
				ExecutorType: executor.Executor.ExecutorType,
				Image:        executor.Executor.Image,
			},
		}

		result, err := s.ExecutorsClient.Get(namespace, executor.Name)
		if err != nil && !errors.IsNotFound(err) {
			return "", err
		}

		if err != nil {
			if _, err = s.ExecutorsClient.Create(obj); err != nil {
				return "", err
			}
		} else {
			result.Spec = obj.Spec
			if _, err = s.ExecutorsClient.Update(result); err != nil {
				return "", err
			}
		}
	}

	return "", nil
}<|MERGE_RESOLUTION|>--- conflicted
+++ resolved
@@ -43,25 +43,11 @@
 	var httpConfig server.Config
 	envconfig.Process("APISERVER", &httpConfig)
 
-<<<<<<< HEAD
-	s := TestKubeAPI{
-		HTTPServer:           server.NewServer(httpConfig),
-		TestExecutionResults: testExecutionsResults,
-		ExecutionResults:     executionsResults,
-		ScriptsClient:        scriptsClient,
-=======
-	executor, err := client.NewJobExecutor(executionsResults)
-	if err != nil {
-		panic(err)
-	}
-
 	s := TestkubeAPI{
 		HTTPServer:           server.NewServer(httpConfig),
 		TestExecutionResults: testExecutionsResults,
 		ExecutionResults:     executionsResults,
-		Executor:             executor,
 		TestsClient:          testsClient,
->>>>>>> b033dce8
 		ExecutorsClient:      executorsClient,
 		SecretClient:         secretClient,
 		TestsSuitesClient:    testsuitesClient,
@@ -253,11 +239,7 @@
 }
 
 // loadDefaultExecutors loads default executors
-<<<<<<< HEAD
-func (s TestKubeAPI) loadDefaultExecutors(namespace, data string) (initImage string, err error) {
-=======
-func (s TestkubeAPI) loadDefaultExecutors(namespace, data string) error {
->>>>>>> b033dce8
+func (s TestkubeAPI) loadDefaultExecutors(namespace, data string) (initImage string, err error) {
 	var executors []testkube.ExecutorDetails
 
 	if data == "" {
