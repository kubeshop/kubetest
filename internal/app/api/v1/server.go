--- conflicted
+++ resolved
@@ -20,14 +20,11 @@
 	var httpConfig server.Config
 	envconfig.Process("APISERVER", &httpConfig)
 
-<<<<<<< HEAD
-=======
 	executor, err := client.NewJobExecutor(repository)
 	if err != nil {
 		panic(err)
 	}
 
->>>>>>> 6f8b07dc
 	s := testkubeAPI{
 		HTTPServer:      server.NewServer(httpConfig),
 		Repository:      repository,
