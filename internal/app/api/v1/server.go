--- conflicted
+++ resolved
@@ -13,17 +13,10 @@
 	"k8s.io/apimachinery/pkg/api/errors"
 	metav1 "k8s.io/apimachinery/pkg/apis/meta/v1"
 
-<<<<<<< HEAD
 	executorsclientv1 "github.com/kubeshop/testkube-operator/client/executors"
 	scriptsclientv2 "github.com/kubeshop/testkube-operator/client/scripts/v2"
 	testsclientv1 "github.com/kubeshop/testkube-operator/client/tests"
 
-=======
-	executorv1 "github.com/kubeshop/testkube-operator/apis/executor/v1"
-	executorscr "github.com/kubeshop/testkube-operator/client/executors"
-	scriptscr "github.com/kubeshop/testkube-operator/client/scripts"
-	testscr "github.com/kubeshop/testkube-operator/client/tests"
->>>>>>> b3f040d3
 	"github.com/kubeshop/testkube/internal/pkg/api"
 	"github.com/kubeshop/testkube/internal/pkg/api/datefilter"
 	"github.com/kubeshop/testkube/internal/pkg/api/repository/result"
@@ -261,12 +254,12 @@
 			continue
 		}
 
-		obj := &executorv1.Executor{
+		obj := &executorsclientv1.Executor{
 			ObjectMeta: metav1.ObjectMeta{
 				Name:      executor.Name,
 				Namespace: namespace,
 			},
-			Spec: executorv1.ExecutorSpec{
+			Spec: executorsclientv1.ExecutorSpec{
 				Types:        executor.Executor.Types,
 				ExecutorType: executor.Executor.ExecutorType,
 				Image:        executor.Executor.Image,
