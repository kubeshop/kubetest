package result

import (
	"context"
	"time"

	"github.com/kubeshop/testkube/pkg/api/v1/testkube"
)

const PageDefaultLimit int = 100

type Filter interface {
	TestName() string
	TestNameDefined() bool
	StartDate() time.Time
	StartDateDefined() bool
	EndDate() time.Time
	EndDateDefined() bool
	Statuses() testkube.ExecutionStatuses
	StatusesDefined() bool
	Page() int
	PageSize() int
	TextSearchDefined() bool
	TextSearch() string
	Selector() string
	TypeDefined() bool
	Type() string
}

type Repository interface {
	Sequences
	// Get gets execution result by id
	Get(ctx context.Context, id string) (testkube.Execution, error)
	// GetByName gets execution result by name
	GetByName(ctx context.Context, id string) (testkube.Execution, error)
	// GetByNameAndTest gets execution result by name and test name
	GetByNameAndTest(ctx context.Context, name, testName string) (testkube.Execution, error)
	// GetLatestByTest gets latest execution result by test
	GetLatestByTest(ctx context.Context, testName, sortField string) (testkube.Execution, error)
	// GetLatestByTests gets latest execution results by test names
	GetLatestByTests(ctx context.Context, testNames []string, sortField string) (executions []testkube.Execution, err error)
	// GetExecutions gets executions using a filter, use filter with no data for all
	GetExecutions(ctx context.Context, filter Filter) ([]testkube.Execution, error)
	// GetExecutionTotals gets the statistics on number of executions using a filter, but without paging
	GetExecutionTotals(ctx context.Context, paging bool, filter ...Filter) (result testkube.ExecutionsTotals, err error)
	// Insert inserts new execution result
	Insert(ctx context.Context, result testkube.Execution) error
	// Update updates execution result
	Update(ctx context.Context, result testkube.Execution) error
	// UpdateExecution updates result in execution
	UpdateResult(ctx context.Context, id string, execution testkube.ExecutionResult) error
	// StartExecution updates execution start time
	StartExecution(ctx context.Context, id string, startTime time.Time) error
	// EndExecution updates execution end time
	EndExecution(ctx context.Context, id string, endTime time.Time, duration time.Duration) error
	// GetLabels get all available labels
	GetLabels(ctx context.Context) (labels map[string][]string, err error)
	// DeleteByTest deletes execution results by test
	DeleteByTest(ctx context.Context, testName string) error
	// DeleteByTestSuite deletes execution results by test suite
	DeleteByTestSuite(ctx context.Context, testSuiteName string) error
	// DeleteAll deletes all execution results
	DeleteAll(ctx context.Context) error
	// DeleteByTests deletes execution results by tests
	DeleteByTests(ctx context.Context, testNames []string) (err error)
	// DeleteByTestSuites deletes execution results by test suites
	DeleteByTestSuites(ctx context.Context, testSuiteNames []string) (err error)
	// DeleteForAllTestSuites deletes execution results for all test suites
	DeleteForAllTestSuites(ctx context.Context) (err error)
<<<<<<< HEAD

	GetTestMetrics(ctx context.Context, name string) (metrics testkube.TestMetrics, err error)
=======
}

type Sequences interface {
	// GetNextExecutionNumber gets next execution number by test name
	GetNextExecutionNumber(ctx context.Context, testName string) (number int32, err error)
>>>>>>> d0031f6b
}<|MERGE_RESOLUTION|>--- conflicted
+++ resolved
@@ -67,14 +67,11 @@
 	DeleteByTestSuites(ctx context.Context, testSuiteNames []string) (err error)
 	// DeleteForAllTestSuites deletes execution results for all test suites
 	DeleteForAllTestSuites(ctx context.Context) (err error)
-<<<<<<< HEAD
 
 	GetTestMetrics(ctx context.Context, name string) (metrics testkube.TestMetrics, err error)
-=======
 }
 
 type Sequences interface {
 	// GetNextExecutionNumber gets next execution number by test name
 	GetNextExecutionNumber(ctx context.Context, testName string) (number int32, err error)
->>>>>>> d0031f6b
 }