package config

import (
	"time"

	"github.com/kelseyhightower/envconfig"
)

type Config struct {
<<<<<<< HEAD
	APIServerPort                     string        `envconfig:"APISERVER_PORT" default:"8088"`
	APIServerConfig                   string        `envconfig:"APISERVER_CONFIG" default:""`
	APIServerFullname                 string        `envconfig:"APISERVER_FULLNAME" default:"testkube-api-server"`
	APIMongoDSN                       string        `envconfig:"API_MONGO_DSN" default:"mongodb://localhost:27017"`
	APIMongoAllowTLS                  bool          `envconfig:"API_MONGO_ALLOW_TLS" default:"false"`
	APIMongoSSLCert                   string        `envconfig:"API_MONGO_SSL_CERT" default:""`
	APIMongoSSLCAFileKey              string        `envconfig:"API_MONGO_SSL_CA_FILE_KEY" default:"sslCertificateAuthorityFile"`
	APIMongoSSLClientFileKey          string        `envconfig:"API_MONGO_SSL_CLIENT_FILE_KEY" default:"sslClientCertificateKeyFile"`
	APIMongoSSLClientFilePass         string        `envconfig:"API_MONGO_SSL_CLIENT_FILE_PASS_KEY" default:"sslClientCertificateKeyFilePassword"`
	APIMongoAllowDiskUse              bool          `envconfig:"API_MONGO_ALLOW_DISK_USE" default:"false"`
	APIMongoDB                        string        `envconfig:"API_MONGO_DB" default:"testkube"`
	APIMongoDBType                    string        `envconfig:"API_MONGO_DB_TYPE" default:"mongo"`
	SlackToken                        string        `envconfig:"SLACK_TOKEN" default:""`
	SlackConfig                       string        `envconfig:"SLACK_CONFIG" default:""`
	SlackTemplate                     string        `envconfig:"SLACK_TEMPLATE" default:""`
	StorageEndpoint                   string        `envconfig:"STORAGE_ENDPOINT" default:"localhost:9000"`
	StorageBucket                     string        `envconfig:"STORAGE_BUCKET" default:"testkube-logs"`
	StorageExpiration                 int           `envconfig:"STORAGE_EXPIRATION"`
	StorageAccessKeyID                string        `envconfig:"STORAGE_ACCESSKEYID" default:""`
	StorageSecretAccessKey            string        `envconfig:"STORAGE_SECRETACCESSKEY" default:""`
	StorageRegion                     string        `envconfig:"STORAGE_REGION" default:""`
	StorageToken                      string        `envconfig:"STORAGE_TOKEN" default:""`
	StorageSSL                        bool          `envconfig:"STORAGE_SSL" default:"false"`
	ScrapperEnabled                   bool          `envconfig:"SCRAPPERENABLED" default:"false"`
	LogsBucket                        string        `envconfig:"LOGS_BUCKET" default:""`
	LogsStorage                       string        `envconfig:"LOGS_STORAGE" default:""`
	NatsURI                           string        `envconfig:"NATS_URI" default:"nats://localhost:4222"`
	JobServiceAccountName             string        `envconfig:"JOB_SERVICE_ACCOUNT_NAME" default:""`
	JobTemplateFile                   string        `envconfig:"JOB_TEMPLATE_FILE" default:""`
	DisableTestTriggers               bool          `envconfig:"DISABLE_TEST_TRIGGERS" default:"false"`
	TestkubeDefaultExecutors          string        `envconfig:"TESTKUBE_DEFAULT_EXECUTORS" default:""`
	TestkubeTemplateJob               string        `envconfig:"TESTKUBE_TEMPLATE_JOB" default:""`
	TestkubeContainerTemplateJob      string        `envconfig:"TESTKUBE_CONTAINER_TEMPLATE_JOB" default:""`
	TestkubeContainerTemplateScraper  string        `envconfig:"TESTKUBE_CONTAINER_TEMPLATE_SCRAPER" default:""`
	TestkubeContainerTemplatePVC      string        `envconfig:"TESTKUBE_CONTAINER_TEMPLATE_PVC" default:""`
	TestkubeTemplateSlavePod          string        `envconfig:"TESTKUBE_TEMPLATE_SLAVE_POD" default:""`
	TestkubeConfigDir                 string        `envconfig:"TESTKUBE_CONFIG_DIR" default:"config"`
	TestkubeAnalyticsEnabled          bool          `envconfig:"TESTKUBE_ANALYTICS_ENABLED" default:"false"`
	TestkubeReadonlyExecutors         bool          `envconfig:"TESTKUBE_READONLY_EXECUTORS" default:"false"`
	TestkubeNamespace                 string        `envconfig:"TESTKUBE_NAMESPACE" default:"testkube"`
	TestkubeOAuthClientID             string        `envconfig:"TESTKUBE_OAUTH_CLIENTID" default:""`
	TestkubeOAuthClientSecret         string        `envconfig:"TESTKUBE_OAUTH_CLIENTSECRET" default:""`
	TestkubeOAuthProvider             string        `envconfig:"TESTKUBE_OAUTH_PROVIDER" default:""`
	TestkubeOAuthScopes               string        `envconfig:"TESTKUBE_OAUTH_SCOPES" default:""`
	TestkubeCloudAPIKey               string        `envconfig:"TESTKUBE_CLOUD_API_KEY" default:""`
	TestkubeCloudURL                  string        `envconfig:"TESTKUBE_CLOUD_URL" default:""`
	TestkubeCloudTLSInsecure          bool          `envconfig:"TESTKUBE_CLOUD_TLS_INSECURE" default:"false"`
	TestkubeCloudWorkerCount          int           `envconfig:"TESTKUBE_CLOUD_WORKER_COUNT" default:"50"`
	TestkubeCloudLogStreamWorkerCount int           `envconfig:"TESTKUBE_CLOUD_LOG_STREAM_WORKER_COUNT" default:"25"`
	TestkubeWatcherNamespaces         string        `envconfig:"TESTKUBE_WATCHER_NAMESPACES" default:""`
	GraphqlPort                       string        `envconfig:"TESTKUBE_GRAPHQL_PORT" default:"8070"`
	TestkubeRegistry                  string        `envconfig:"TESTKUBE_REGISTRY" default:""`
	TestkubePodStartTimeout           time.Duration `envconfig:"TESTKUBE_POD_START_TIMEOUT" default:"30m"`
	CDEventsTarget                    string        `envconfig:"CDEVENTS_TARGET" default:""`
	TestkubeDashboardURI              string        `envconfig:"TESTKUBE_DASHBOARD_URI" default:""`
	DisableReconciler                 bool          `envconfig:"DISABLE_RECONCILER" default:"false"`
	TestkubeClusterName               string        `envconfig:"TESTKUBE_CLUSTER_NAME" default:""`
	CompressArtifacts                 bool          `envconfig:"COMPRESSARTIFACTS" default:"false"`
	TestkubeHelmchartVersion          string        `envconfig:"TESTKUBE_HELMCHART_VERSION" default:""`
	DebugListenAddr                   string        `envconfig:"DEBUG_LISTEN_ADDR" default:"0.0.0.0:1337"`
	EnableDebugServer                 bool          `envconfig:"ENABLE_DEBUG_SERVER" default:"false"`
	EnableSecretsEndpoint             bool          `envconfig:"ENABLE_SECRETS_ENDPOINT" default:"false"`
	DisableMongoMigrations            bool          `envconfig:"DISABLE_MONGO_MIGRATIONS" default:"false"`
=======
	APIServerPort                    string        `envconfig:"APISERVER_PORT" default:"8088"`
	APIServerConfig                  string        `envconfig:"APISERVER_CONFIG" default:""`
	APIServerFullname                string        `envconfig:"APISERVER_FULLNAME" default:"testkube-api-server"`
	APIMongoDSN                      string        `envconfig:"API_MONGO_DSN" default:"mongodb://localhost:27017"`
	APIMongoAllowTLS                 bool          `envconfig:"API_MONGO_ALLOW_TLS" default:"false"`
	APIMongoSSLCert                  string        `envconfig:"API_MONGO_SSL_CERT" default:""`
	APIMongoSSLCAFileKey             string        `envconfig:"API_MONGO_SSL_CA_FILE_KEY" default:"sslCertificateAuthorityFile"`
	APIMongoSSLClientFileKey         string        `envconfig:"API_MONGO_SSL_CLIENT_FILE_KEY" default:"sslClientCertificateKeyFile"`
	APIMongoSSLClientFilePass        string        `envconfig:"API_MONGO_SSL_CLIENT_FILE_PASS_KEY" default:"sslClientCertificateKeyFilePassword"`
	APIMongoAllowDiskUse             bool          `envconfig:"API_MONGO_ALLOW_DISK_USE" default:"false"`
	APIMongoDB                       string        `envconfig:"API_MONGO_DB" default:"testkube"`
	APIMongoDBType                   string        `envconfig:"API_MONGO_DB_TYPE" default:"mongo"`
	SlackToken                       string        `envconfig:"SLACK_TOKEN" default:""`
	SlackConfig                      string        `envconfig:"SLACK_CONFIG" default:""`
	SlackTemplate                    string        `envconfig:"SLACK_TEMPLATE" default:""`
	StorageEndpoint                  string        `envconfig:"STORAGE_ENDPOINT" default:"localhost:9000"`
	StorageBucket                    string        `envconfig:"STORAGE_BUCKET" default:"testkube-logs"`
	StorageExpiration                int           `envconfig:"STORAGE_EXPIRATION"`
	StorageAccessKeyID               string        `envconfig:"STORAGE_ACCESSKEYID" default:""`
	StorageSecretAccessKey           string        `envconfig:"STORAGE_SECRETACCESSKEY" default:""`
	StorageRegion                    string        `envconfig:"STORAGE_REGION" default:""`
	StorageToken                     string        `envconfig:"STORAGE_TOKEN" default:""`
	StorageSSL                       bool          `envconfig:"STORAGE_SSL" default:"false"`
	StorageSkipVerify                bool          `envconfig:"STORAGE_SKIP_VERIFY" default:"false"`
	ScrapperEnabled                  bool          `envconfig:"SCRAPPERENABLED" default:"false"`
	LogsBucket                       string        `envconfig:"LOGS_BUCKET" default:""`
	LogsStorage                      string        `envconfig:"LOGS_STORAGE" default:""`
	NatsURI                          string        `envconfig:"NATS_URI" default:"nats://localhost:4222"`
	JobServiceAccountName            string        `envconfig:"JOB_SERVICE_ACCOUNT_NAME" default:""`
	JobTemplateFile                  string        `envconfig:"JOB_TEMPLATE_FILE" default:""`
	DisableTestTriggers              bool          `envconfig:"DISABLE_TEST_TRIGGERS" default:"false"`
	TestkubeDefaultExecutors         string        `envconfig:"TESTKUBE_DEFAULT_EXECUTORS" default:""`
	TestkubeTemplateJob              string        `envconfig:"TESTKUBE_TEMPLATE_JOB" default:""`
	TestkubeContainerTemplateJob     string        `envconfig:"TESTKUBE_CONTAINER_TEMPLATE_JOB" default:""`
	TestkubeContainerTemplateScraper string        `envconfig:"TESTKUBE_CONTAINER_TEMPLATE_SCRAPER" default:""`
	TestkubeContainerTemplatePVC     string        `envconfig:"TESTKUBE_CONTAINER_TEMPLATE_PVC" default:""`
	TestkubeConfigDir                string        `envconfig:"TESTKUBE_CONFIG_DIR" default:"config"`
	TestkubeAnalyticsEnabled         bool          `envconfig:"TESTKUBE_ANALYTICS_ENABLED" default:"false"`
	TestkubeReadonlyExecutors        bool          `envconfig:"TESTKUBE_READONLY_EXECUTORS" default:"false"`
	TestkubeNamespace                string        `envconfig:"TESTKUBE_NAMESPACE" default:"testkube"`
	TestkubeOAuthClientID            string        `envconfig:"TESTKUBE_OAUTH_CLIENTID" default:""`
	TestkubeOAuthClientSecret        string        `envconfig:"TESTKUBE_OAUTH_CLIENTSECRET" default:""`
	TestkubeOAuthProvider            string        `envconfig:"TESTKUBE_OAUTH_PROVIDER" default:""`
	TestkubeOAuthScopes              string        `envconfig:"TESTKUBE_OAUTH_SCOPES" default:""`
	TestkubeProAPIKey                string        `envconfig:"TESTKUBE_PRO_API_KEY" default:""`
	TestkubeProURL                   string        `envconfig:"TESTKUBE_PRO_URL" default:""`
	TestkubeProTLSInsecure           bool          `envconfig:"TESTKUBE_PRO_TLS_INSECURE" default:"false"`
	TestkubeProWorkerCount           int           `envconfig:"TESTKUBE_PRO_WORKER_COUNT" default:"50"`
	TestkubeProLogStreamWorkerCount  int           `envconfig:"TESTKUBE_PRO_LOG_STREAM_WORKER_COUNT" default:"25"`
	TestkubeWatcherNamespaces        string        `envconfig:"TESTKUBE_WATCHER_NAMESPACES" default:""`
	GraphqlPort                      string        `envconfig:"TESTKUBE_GRAPHQL_PORT" default:"8070"`
	TestkubeRegistry                 string        `envconfig:"TESTKUBE_REGISTRY" default:""`
	TestkubePodStartTimeout          time.Duration `envconfig:"TESTKUBE_POD_START_TIMEOUT" default:"30m"`
	CDEventsTarget                   string        `envconfig:"CDEVENTS_TARGET" default:""`
	TestkubeDashboardURI             string        `envconfig:"TESTKUBE_DASHBOARD_URI" default:""`
	DisableReconciler                bool          `envconfig:"DISABLE_RECONCILER" default:"false"`
	TestkubeClusterName              string        `envconfig:"TESTKUBE_CLUSTER_NAME" default:""`
	CompressArtifacts                bool          `envconfig:"COMPRESSARTIFACTS" default:"false"`
	TestkubeHelmchartVersion         string        `envconfig:"TESTKUBE_HELMCHART_VERSION" default:""`
	DebugListenAddr                  string        `envconfig:"DEBUG_LISTEN_ADDR" default:"0.0.0.0:1337"`
	EnableDebugServer                bool          `envconfig:"ENABLE_DEBUG_SERVER" default:"false"`
	EnableSecretsEndpoint            bool          `envconfig:"ENABLE_SECRETS_ENDPOINT" default:"false"`
	DisableMongoMigrations           bool          `envconfig:"DISABLE_MONGO_MIGRATIONS" default:"false"`

	// Deprecated
	TestkubeCloudAPIKey               string `envconfig:"TESTKUBE_CLOUD_API_KEY" default:""`
	TestkubeCloudURL                  string `envconfig:"TESTKUBE_CLOUD_URL" default:""`
	TestkubeCloudTLSInsecure          bool   `envconfig:"TESTKUBE_CLOUD_TLS_INSECURE" default:"false"`
	TestkubeCloudWorkerCount          int    `envconfig:"TESTKUBE_CLOUD_WORKER_COUNT" default:"50"`
	TestkubeCloudLogStreamWorkerCount int    `envconfig:"TESTKUBE_CLOUD_LOG_STREAM_WORKER_COUNT" default:"25"`
>>>>>>> 916661c4
}

func Get() (*Config, error) {
	config := Config{}
	if err := envconfig.Process("config", &config); err != nil {
		return nil, err
	}
	return &config, nil
}

// cleanLegacyVars
func (c *Config) CleanLegacyVars() {
	if c.TestkubeProAPIKey == "" && c.TestkubeCloudAPIKey != "" {
		c.TestkubeProAPIKey = c.TestkubeCloudAPIKey
	}

	if c.TestkubeProURL == "" && c.TestkubeCloudURL != "" {
		c.TestkubeProURL = c.TestkubeCloudURL
	}

	if !c.TestkubeProTLSInsecure && c.TestkubeCloudTLSInsecure {
		c.TestkubeProTLSInsecure = c.TestkubeCloudTLSInsecure
	}

	if c.TestkubeProWorkerCount == 0 && c.TestkubeCloudWorkerCount != 0 {
		c.TestkubeProWorkerCount = c.TestkubeCloudWorkerCount
	}

	if c.TestkubeProLogStreamWorkerCount == 0 && c.TestkubeCloudLogStreamWorkerCount != 0 {
		c.TestkubeProLogStreamWorkerCount = c.TestkubeCloudLogStreamWorkerCount
	}
}<|MERGE_RESOLUTION|>--- conflicted
+++ resolved
@@ -7,71 +7,6 @@
 )
 
 type Config struct {
-<<<<<<< HEAD
-	APIServerPort                     string        `envconfig:"APISERVER_PORT" default:"8088"`
-	APIServerConfig                   string        `envconfig:"APISERVER_CONFIG" default:""`
-	APIServerFullname                 string        `envconfig:"APISERVER_FULLNAME" default:"testkube-api-server"`
-	APIMongoDSN                       string        `envconfig:"API_MONGO_DSN" default:"mongodb://localhost:27017"`
-	APIMongoAllowTLS                  bool          `envconfig:"API_MONGO_ALLOW_TLS" default:"false"`
-	APIMongoSSLCert                   string        `envconfig:"API_MONGO_SSL_CERT" default:""`
-	APIMongoSSLCAFileKey              string        `envconfig:"API_MONGO_SSL_CA_FILE_KEY" default:"sslCertificateAuthorityFile"`
-	APIMongoSSLClientFileKey          string        `envconfig:"API_MONGO_SSL_CLIENT_FILE_KEY" default:"sslClientCertificateKeyFile"`
-	APIMongoSSLClientFilePass         string        `envconfig:"API_MONGO_SSL_CLIENT_FILE_PASS_KEY" default:"sslClientCertificateKeyFilePassword"`
-	APIMongoAllowDiskUse              bool          `envconfig:"API_MONGO_ALLOW_DISK_USE" default:"false"`
-	APIMongoDB                        string        `envconfig:"API_MONGO_DB" default:"testkube"`
-	APIMongoDBType                    string        `envconfig:"API_MONGO_DB_TYPE" default:"mongo"`
-	SlackToken                        string        `envconfig:"SLACK_TOKEN" default:""`
-	SlackConfig                       string        `envconfig:"SLACK_CONFIG" default:""`
-	SlackTemplate                     string        `envconfig:"SLACK_TEMPLATE" default:""`
-	StorageEndpoint                   string        `envconfig:"STORAGE_ENDPOINT" default:"localhost:9000"`
-	StorageBucket                     string        `envconfig:"STORAGE_BUCKET" default:"testkube-logs"`
-	StorageExpiration                 int           `envconfig:"STORAGE_EXPIRATION"`
-	StorageAccessKeyID                string        `envconfig:"STORAGE_ACCESSKEYID" default:""`
-	StorageSecretAccessKey            string        `envconfig:"STORAGE_SECRETACCESSKEY" default:""`
-	StorageRegion                     string        `envconfig:"STORAGE_REGION" default:""`
-	StorageToken                      string        `envconfig:"STORAGE_TOKEN" default:""`
-	StorageSSL                        bool          `envconfig:"STORAGE_SSL" default:"false"`
-	ScrapperEnabled                   bool          `envconfig:"SCRAPPERENABLED" default:"false"`
-	LogsBucket                        string        `envconfig:"LOGS_BUCKET" default:""`
-	LogsStorage                       string        `envconfig:"LOGS_STORAGE" default:""`
-	NatsURI                           string        `envconfig:"NATS_URI" default:"nats://localhost:4222"`
-	JobServiceAccountName             string        `envconfig:"JOB_SERVICE_ACCOUNT_NAME" default:""`
-	JobTemplateFile                   string        `envconfig:"JOB_TEMPLATE_FILE" default:""`
-	DisableTestTriggers               bool          `envconfig:"DISABLE_TEST_TRIGGERS" default:"false"`
-	TestkubeDefaultExecutors          string        `envconfig:"TESTKUBE_DEFAULT_EXECUTORS" default:""`
-	TestkubeTemplateJob               string        `envconfig:"TESTKUBE_TEMPLATE_JOB" default:""`
-	TestkubeContainerTemplateJob      string        `envconfig:"TESTKUBE_CONTAINER_TEMPLATE_JOB" default:""`
-	TestkubeContainerTemplateScraper  string        `envconfig:"TESTKUBE_CONTAINER_TEMPLATE_SCRAPER" default:""`
-	TestkubeContainerTemplatePVC      string        `envconfig:"TESTKUBE_CONTAINER_TEMPLATE_PVC" default:""`
-	TestkubeTemplateSlavePod          string        `envconfig:"TESTKUBE_TEMPLATE_SLAVE_POD" default:""`
-	TestkubeConfigDir                 string        `envconfig:"TESTKUBE_CONFIG_DIR" default:"config"`
-	TestkubeAnalyticsEnabled          bool          `envconfig:"TESTKUBE_ANALYTICS_ENABLED" default:"false"`
-	TestkubeReadonlyExecutors         bool          `envconfig:"TESTKUBE_READONLY_EXECUTORS" default:"false"`
-	TestkubeNamespace                 string        `envconfig:"TESTKUBE_NAMESPACE" default:"testkube"`
-	TestkubeOAuthClientID             string        `envconfig:"TESTKUBE_OAUTH_CLIENTID" default:""`
-	TestkubeOAuthClientSecret         string        `envconfig:"TESTKUBE_OAUTH_CLIENTSECRET" default:""`
-	TestkubeOAuthProvider             string        `envconfig:"TESTKUBE_OAUTH_PROVIDER" default:""`
-	TestkubeOAuthScopes               string        `envconfig:"TESTKUBE_OAUTH_SCOPES" default:""`
-	TestkubeCloudAPIKey               string        `envconfig:"TESTKUBE_CLOUD_API_KEY" default:""`
-	TestkubeCloudURL                  string        `envconfig:"TESTKUBE_CLOUD_URL" default:""`
-	TestkubeCloudTLSInsecure          bool          `envconfig:"TESTKUBE_CLOUD_TLS_INSECURE" default:"false"`
-	TestkubeCloudWorkerCount          int           `envconfig:"TESTKUBE_CLOUD_WORKER_COUNT" default:"50"`
-	TestkubeCloudLogStreamWorkerCount int           `envconfig:"TESTKUBE_CLOUD_LOG_STREAM_WORKER_COUNT" default:"25"`
-	TestkubeWatcherNamespaces         string        `envconfig:"TESTKUBE_WATCHER_NAMESPACES" default:""`
-	GraphqlPort                       string        `envconfig:"TESTKUBE_GRAPHQL_PORT" default:"8070"`
-	TestkubeRegistry                  string        `envconfig:"TESTKUBE_REGISTRY" default:""`
-	TestkubePodStartTimeout           time.Duration `envconfig:"TESTKUBE_POD_START_TIMEOUT" default:"30m"`
-	CDEventsTarget                    string        `envconfig:"CDEVENTS_TARGET" default:""`
-	TestkubeDashboardURI              string        `envconfig:"TESTKUBE_DASHBOARD_URI" default:""`
-	DisableReconciler                 bool          `envconfig:"DISABLE_RECONCILER" default:"false"`
-	TestkubeClusterName               string        `envconfig:"TESTKUBE_CLUSTER_NAME" default:""`
-	CompressArtifacts                 bool          `envconfig:"COMPRESSARTIFACTS" default:"false"`
-	TestkubeHelmchartVersion          string        `envconfig:"TESTKUBE_HELMCHART_VERSION" default:""`
-	DebugListenAddr                   string        `envconfig:"DEBUG_LISTEN_ADDR" default:"0.0.0.0:1337"`
-	EnableDebugServer                 bool          `envconfig:"ENABLE_DEBUG_SERVER" default:"false"`
-	EnableSecretsEndpoint             bool          `envconfig:"ENABLE_SECRETS_ENDPOINT" default:"false"`
-	DisableMongoMigrations            bool          `envconfig:"DISABLE_MONGO_MIGRATIONS" default:"false"`
-=======
 	APIServerPort                    string        `envconfig:"APISERVER_PORT" default:"8088"`
 	APIServerConfig                  string        `envconfig:"APISERVER_CONFIG" default:""`
 	APIServerFullname                string        `envconfig:"APISERVER_FULLNAME" default:"testkube-api-server"`
@@ -108,6 +43,7 @@
 	TestkubeContainerTemplateJob     string        `envconfig:"TESTKUBE_CONTAINER_TEMPLATE_JOB" default:""`
 	TestkubeContainerTemplateScraper string        `envconfig:"TESTKUBE_CONTAINER_TEMPLATE_SCRAPER" default:""`
 	TestkubeContainerTemplatePVC     string        `envconfig:"TESTKUBE_CONTAINER_TEMPLATE_PVC" default:""`
+	TestkubeTemplateSlavePod         string        `envconfig:"TESTKUBE_TEMPLATE_SLAVE_POD" default:""`
 	TestkubeConfigDir                string        `envconfig:"TESTKUBE_CONFIG_DIR" default:"config"`
 	TestkubeAnalyticsEnabled         bool          `envconfig:"TESTKUBE_ANALYTICS_ENABLED" default:"false"`
 	TestkubeReadonlyExecutors        bool          `envconfig:"TESTKUBE_READONLY_EXECUTORS" default:"false"`
@@ -142,7 +78,6 @@
 	TestkubeCloudTLSInsecure          bool   `envconfig:"TESTKUBE_CLOUD_TLS_INSECURE" default:"false"`
 	TestkubeCloudWorkerCount          int    `envconfig:"TESTKUBE_CLOUD_WORKER_COUNT" default:"50"`
 	TestkubeCloudLogStreamWorkerCount int    `envconfig:"TESTKUBE_CLOUD_LOG_STREAM_WORKER_COUNT" default:"25"`
->>>>>>> 916661c4
 }
 
 func Get() (*Config, error) {
