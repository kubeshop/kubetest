package event

import (
	"context"
	"sync"
	"time"

	"go.uber.org/zap"

	"github.com/kubeshop/testkube/pkg/api/v1/testkube"
	"github.com/kubeshop/testkube/pkg/event/bus"
	"github.com/kubeshop/testkube/pkg/event/kind/common"
	"github.com/kubeshop/testkube/pkg/log"
)

const (
	eventsBuffer      = 10000
	workersCount      = 20
	reconcileInterval = time.Second
)

// NewEmitter returns new emitter instance
func NewEmitter(eventBus bus.Bus) *Emitter {
	return &Emitter{
		Results:   make(chan testkube.EventResult, eventsBuffer),
		Log:       log.DefaultLogger,
		Loader:    NewLoader(),
		Bus:       eventBus,
		Listeners: make(common.Listeners, 0),
	}
}

// Emitter handles events emitting for webhooks
type Emitter struct {
	Results   chan testkube.EventResult
	Listeners common.Listeners
	Loader    *Loader
	Log       *zap.SugaredLogger
	mutex     sync.Mutex
	Bus       bus.Bus
}

// Register adds new listener
func (e *Emitter) Register(listener common.Listener) {
	e.mutex.Lock()
	defer e.mutex.Unlock()

	e.Listeners = append(e.Listeners, listener)
}

// UpdateListeners updates listeners list
func (e *Emitter) UpdateListeners(listeners common.Listeners) {

	e.mutex.Lock()
	defer e.mutex.Unlock()

	for i, new := range listeners {
		found := false
		for j, old := range e.Listeners {
			if new.Name() == old.Name() {
				e.Listeners[j] = listeners[i]
				found = true
			}
		}
		// if listener is not registered yet we need to subscribe
		if !found {
			e.Listeners = append(e.Listeners, listeners[i])
			e.startListener(listeners[i])
		}
	}
}

// Notify notifies emitter with webhook
func (e *Emitter) Notify(event testkube.Event) {
	err := e.Bus.Publish(event)
	e.Log.Infow("event published", append(event.Log(), "error", err)...)
}

// Listen runs emitter workers responsible for sending HTTP requests
func (e *Emitter) Listen(ctx context.Context) {
	// clean after closing Emitter
	go func() {
		<-ctx.Done()
		e.Log.Warn("closing event bus")

		for _, l := range e.Listeners {
			go e.Bus.Unsubscribe(l.Name())
		}

		e.Bus.Close()
	}()

	e.mutex.Lock()
	defer e.mutex.Unlock()

	for _, l := range e.Listeners {
		go e.startListener(l)
	}
}

func (e *Emitter) startListener(l common.Listener) {
	e.Log.Infow("starting listener", l.Name(), l.Metadata())
	err := e.Bus.Subscribe(l.Name(), e.notifyHandler(l))
	if err != nil {
		e.Log.Errorw("error subscribing to event", "error", err)
	}
}

func (e *Emitter) notifyHandler(l common.Listener) bus.Handler {
	log := e.Log.With("listen-on", l.Events(), "queue-group", l.Name(), "selector", l.Selector(), "metadata", l.Metadata())
	return func(event testkube.Event) error {
		if event.Valid(l.Selector(), l.Events()) {
			l.Notify(event)
			log.Infow("listener notified", event.Log()...)
		} else {
			log.Infow("dropping event not matching selector or type", event.Log()...)
		}
		return nil
	}
}

// Reconcile reloads listeners from all registered reconcilers
func (e *Emitter) Reconcile(ctx context.Context) {
	for {
		select {
		case <-ctx.Done():
			e.Log.Infow("stopping reconciler")
			return
		default:
<<<<<<< HEAD
			listeners := s.Loader.Reconcile()
			s.OverrideListeners(listeners)
			// TODO: Uncomment
			//s.Log.Debugw("reconciled listeners", s.Listeners.Log()...)
=======
			listeners := e.Loader.Reconcile()
			e.UpdateListeners(listeners)
			e.Log.Debugw("reconciled listeners", e.Listeners.Log()...)
>>>>>>> d5c9eae1
			time.Sleep(reconcileInterval)

		}
	}
}<|MERGE_RESOLUTION|>--- conflicted
+++ resolved
@@ -127,16 +127,9 @@
 			e.Log.Infow("stopping reconciler")
 			return
 		default:
-<<<<<<< HEAD
-			listeners := s.Loader.Reconcile()
-			s.OverrideListeners(listeners)
-			// TODO: Uncomment
-			//s.Log.Debugw("reconciled listeners", s.Listeners.Log()...)
-=======
 			listeners := e.Loader.Reconcile()
 			e.UpdateListeners(listeners)
 			e.Log.Debugw("reconciled listeners", e.Listeners.Log()...)
->>>>>>> d5c9eae1
 			time.Sleep(reconcileInterval)
 
 		}
