package webhook

import (
	"bytes"
	"context"
	"encoding/json"
	"fmt"
	"io"
	"net/http"
	"text/template"

	"github.com/pkg/errors"
	"go.uber.org/zap"

	v1 "github.com/kubeshop/testkube/internal/app/api/metrics"
	"github.com/kubeshop/testkube/pkg/api/v1/testkube"
	"github.com/kubeshop/testkube/pkg/event/kind/common"
	thttp "github.com/kubeshop/testkube/pkg/http"
	"github.com/kubeshop/testkube/pkg/log"
	"github.com/kubeshop/testkube/pkg/repository/result"
	"github.com/kubeshop/testkube/pkg/repository/testresult"
	"github.com/kubeshop/testkube/pkg/repository/testworkflow"
	"github.com/kubeshop/testkube/pkg/utils"
	"github.com/kubeshop/testkube/pkg/utils/text"
)

var _ common.Listener = (*WebhookListener)(nil)

func NewWebhookListener(name, uri, selector string, events []testkube.EventType,
	payloadObjectField, payloadTemplate string, headers map[string]string, disabled bool,
<<<<<<< HEAD
	metrics v1.Metrics) *WebhookListener {
	return &WebhookListener{
		name:               name,
		Uri:                uri,
		Log:                log.DefaultLogger,
		HttpClient:         thttp.NewClient(),
		selector:           selector,
		events:             events,
		payloadObjectField: payloadObjectField,
		payloadTemplate:    payloadTemplate,
		headers:            headers,
		disabled:           disabled,
		metrics:            metrics,
=======
	onStateChange bool,
	testExecutionResults result.Repository,
	testSuiteExecutionResults testresult.Repository,
	testWorkflowExecutionResults testworkflow.Repository) *WebhookListener {
	return &WebhookListener{
		name:                         name,
		Uri:                          uri,
		Log:                          log.DefaultLogger,
		HttpClient:                   thttp.NewClient(),
		selector:                     selector,
		events:                       events,
		payloadObjectField:           payloadObjectField,
		payloadTemplate:              payloadTemplate,
		headers:                      headers,
		disabled:                     disabled,
		onStateChange:                onStateChange,
		testExecutionResults:         testExecutionResults,
		testSuiteExecutionResults:    testSuiteExecutionResults,
		testWorkflowExecutionResults: testWorkflowExecutionResults,
>>>>>>> 53b67f17
	}
}

type WebhookListener struct {
<<<<<<< HEAD
	name               string
	Uri                string
	Log                *zap.SugaredLogger
	HttpClient         *http.Client
	events             []testkube.EventType
	selector           string
	payloadObjectField string
	payloadTemplate    string
	headers            map[string]string
	disabled           bool
	metrics            v1.Metrics
=======
	name                         string
	Uri                          string
	Log                          *zap.SugaredLogger
	HttpClient                   *http.Client
	events                       []testkube.EventType
	selector                     string
	payloadObjectField           string
	payloadTemplate              string
	headers                      map[string]string
	disabled                     bool
	onStateChange                bool
	testExecutionResults         result.Repository
	testSuiteExecutionResults    testresult.Repository
	testWorkflowExecutionResults testworkflow.Repository
>>>>>>> 53b67f17
}

func (l *WebhookListener) Name() string {
	return common.ListenerName(l.name)
}

func (l *WebhookListener) Selector() string {
	return l.selector
}

func (l *WebhookListener) Events() []testkube.EventType {
	return l.events
}
func (l *WebhookListener) Metadata() map[string]string {
	return map[string]string{
		"name":               l.Name(),
		"uri":                l.Uri,
		"selector":           l.selector,
		"events":             fmt.Sprintf("%v", l.events),
		"payloadObjectField": l.payloadObjectField,
		"payloadTemplate":    l.payloadTemplate,
		"headers":            fmt.Sprintf("%v", l.headers),
		"disabled":           fmt.Sprint(l.disabled),
		"onStateChange":      fmt.Sprint(l.onStateChange),
	}
}

func (l *WebhookListener) PayloadObjectField() string {
	return l.payloadObjectField
}

func (l *WebhookListener) PayloadTemplate() string {
	return l.payloadTemplate
}

func (l *WebhookListener) Headers() map[string]string {
	return l.headers
}

func (l *WebhookListener) Disabled() bool {
	return l.disabled
}

func (l *WebhookListener) Notify(event testkube.Event) (result testkube.EventResult) {
	defer func() {
		var eventType, resource, res string
		if event.Resource != nil {
			resource = string(*event.Resource)
		}

		if event.Type_ != nil {
			eventType = string(*event.Type_)
		}

		res = "success"
		if result.Error() != "" {
			res = "error"
		}

		l.metrics.InWebhookEventCount(l.name, resource, eventType, res)
	}()

	switch {
	case l.disabled:
		l.Log.With(event.Log()...).Debug("webhook listener is disabled")
		result = testkube.NewSuccessEventResult(event.Id, "webhook listener is disabled")
		return
	case event.TestExecution != nil && event.TestExecution.DisableWebhooks:
		l.Log.With(event.Log()...).Debug("webhook listener is disabled for test execution")
		result = testkube.NewSuccessEventResult(event.Id, "webhook listener is disabled for test execution")
		return
	case event.TestSuiteExecution != nil && event.TestSuiteExecution.DisableWebhooks:
		l.Log.With(event.Log()...).Debug("webhook listener is disabled for test suite execution")
		result = testkube.NewSuccessEventResult(event.Id, "webhook listener is disabled for test suite execution")
		return
	case event.TestWorkflowExecution != nil && event.TestWorkflowExecution.DisableWebhooks:
		l.Log.With(event.Log()...).Debug("webhook listener is disabled for test workflow execution")
		result = testkube.NewSuccessEventResult(event.Id, "webhook listener is disabled for test workflow execution")
		return
	}

	if l.onStateChange {
		changed, err := l.hasStateChanges(event)
		if err != nil {
			l.Log.With(event.Log()...).Errorw(fmt.Sprintf("could not get previous finished state for test %s", event.TestExecution.TestName), "error", err)
		}
		if !changed {
			return testkube.NewSuccessEventResult(event.Id, "webhook set to state change only; state has not changed")
		}
	}

	body := bytes.NewBuffer([]byte{})
	log := l.Log.With(event.Log()...)

	var err error
	if l.payloadTemplate != "" {
		var data []byte
		data, err = l.processTemplate("payload", l.payloadTemplate, event)
		if err != nil {
			result = testkube.NewFailedEventResult(event.Id, err)
			return
		}

		_, err = body.Write(data)
	} else {
		err = json.NewEncoder(body).Encode(event)
		if err == nil && l.payloadObjectField != "" {
			data := map[string]string{l.payloadObjectField: string(body.Bytes())}
			body.Reset()
			err = json.NewEncoder(body).Encode(data)
		}
	}

	if err != nil {
		err = errors.Wrap(err, "webhook send encode error")
		log.Errorw("webhook send encode error", "error", err)
		result = testkube.NewFailedEventResult(event.Id, err)
		return
	}

	data, err := l.processTemplate("uri", l.Uri, event)
	if err != nil {
		result = testkube.NewFailedEventResult(event.Id, err)
		return
	}

	request, err := http.NewRequest(http.MethodPost, string(data), body)
	if err != nil {
		log.Errorw("webhook request creating error", "error", err)
		result = testkube.NewFailedEventResult(event.Id, err)
		return
	}

	request.Header.Set("Content-Type", "application/json")
	for key, value := range l.headers {
		values := []*string{&key, &value}
		for i := range values {
			data, err = l.processTemplate("header", *values[i], event)
			if err != nil {
				result = testkube.NewFailedEventResult(event.Id, err)
				return
			}

			*values[i] = string(data)
		}

		request.Header.Set(key, value)
	}

	resp, err := l.HttpClient.Do(request)
	if err != nil {
		log.Errorw("webhook send error", "error", err)
		result = testkube.NewFailedEventResult(event.Id, err)
		return
	}
	defer resp.Body.Close()

	data, err = io.ReadAll(resp.Body)
	if err != nil {
		log.Errorw("webhook read response error", "error", err)
		result = testkube.NewFailedEventResult(event.Id, err)
		return
	}

	responseStr := string(data)

	if resp.StatusCode >= 400 {
		err := fmt.Errorf("webhook response with bad status code: %d", resp.StatusCode)
		log.Errorw("webhook send error", "error", err, "status", resp.StatusCode)
		result = testkube.NewFailedEventResult(event.Id, err).WithResult(responseStr)
		return
	}

	log.Debugw("got webhook send result", "response", responseStr)
	result = testkube.NewSuccessEventResult(event.Id, responseStr)
	return
}

func (l *WebhookListener) Kind() string {
	return "webhook"
}

func (l *WebhookListener) processTemplate(field, body string, event testkube.Event) ([]byte, error) {
	log := l.Log.With(event.Log()...)

	var tmpl *template.Template
	tmpl, err := utils.NewTemplate(field).Funcs(template.FuncMap{
		"tostr":                            text.ToStr,
		"executionstatustostring":          testkube.ExecutionStatusString,
		"testsuiteexecutionstatustostring": testkube.TestSuiteExecutionStatusString,
		"testworkflowstatustostring":       testkube.TestWorkflowStatusString,
	}).Parse(body)
	if err != nil {
		log.Errorw(fmt.Sprintf("creating webhook %s error", field), "error", err)
		return nil, err
	}

	var buffer bytes.Buffer
	if err = tmpl.ExecuteTemplate(&buffer, field, event); err != nil {
		log.Errorw(fmt.Sprintf("executing webhook %s error", field), "error", err)
		return nil, err
	}

	return buffer.Bytes(), nil
}

func (l *WebhookListener) hasStateChanges(event testkube.Event) (bool, error) {
	log := l.Log.With(event.Log()...)

	if event.TestExecution != nil && event.TestExecution.ExecutionResult != nil {
		prevStatus, err := l.testExecutionResults.GetPreviousFinishedState(context.Background(), event.TestExecution.TestName, event.TestExecution.EndTime)
		if err != nil {
			return false, err
		}
		if prevStatus == "" {
			log.Debugw(fmt.Sprintf("no previous finished state for test %s", event.TestExecution.TestName))
			return true, nil
		}

		return *event.TestExecution.ExecutionResult.Status != prevStatus, nil
	}

	if event.TestSuiteExecution != nil && event.TestSuiteExecution.Status != nil {
		prevStatus, err := l.testSuiteExecutionResults.GetPreviousFinishedState(context.Background(), event.TestSuiteExecution.TestSuite.Name, event.TestSuiteExecution.EndTime)
		if err != nil {
			log.Errorw(fmt.Sprintf("could not get previous finished state for test suite %s", event.TestSuiteExecution.TestSuite.Name), "error", err)
			return false, err
		}
		if prevStatus == "" {
			log.Debugw(fmt.Sprintf("no previous finished state for test suite %s", event.TestSuiteExecution.TestSuite.Name))
			return true, nil
		}

		return *event.TestSuiteExecution.Status != prevStatus, nil
	}

	if event.TestWorkflowExecution != nil && event.TestWorkflowExecution.Result != nil {
		prevStatus, err := l.testWorkflowExecutionResults.GetPreviousFinishedState(context.Background(), event.TestWorkflowExecution.Workflow.Name, event.TestWorkflowExecution.StatusAt)

		if err != nil {
			log.Errorw(fmt.Sprintf("could not get previous finished state for test workflow %s", event.TestWorkflowExecution.Workflow.Name), "error", err)
			return false, err
		}
		if prevStatus == "" {
			log.Debugw(fmt.Sprintf("no previous finished state for test workflow %s", event.TestWorkflowExecution.Workflow.Name))
			return true, nil
		}
		return *event.TestWorkflowExecution.Result.Status != prevStatus, nil
	}

	return false, nil
}<|MERGE_RESOLUTION|>--- conflicted
+++ resolved
@@ -28,25 +28,10 @@
 
 func NewWebhookListener(name, uri, selector string, events []testkube.EventType,
 	payloadObjectField, payloadTemplate string, headers map[string]string, disabled bool,
-<<<<<<< HEAD
-	metrics v1.Metrics) *WebhookListener {
-	return &WebhookListener{
-		name:               name,
-		Uri:                uri,
-		Log:                log.DefaultLogger,
-		HttpClient:         thttp.NewClient(),
-		selector:           selector,
-		events:             events,
-		payloadObjectField: payloadObjectField,
-		payloadTemplate:    payloadTemplate,
-		headers:            headers,
-		disabled:           disabled,
-		metrics:            metrics,
-=======
 	onStateChange bool,
 	testExecutionResults result.Repository,
 	testSuiteExecutionResults testresult.Repository,
-	testWorkflowExecutionResults testworkflow.Repository) *WebhookListener {
+	testWorkflowExecutionResults testworkflow.Repository, metrics v1.Metrics) *WebhookListener {
 	return &WebhookListener{
 		name:                         name,
 		Uri:                          uri,
@@ -62,24 +47,11 @@
 		testExecutionResults:         testExecutionResults,
 		testSuiteExecutionResults:    testSuiteExecutionResults,
 		testWorkflowExecutionResults: testWorkflowExecutionResults,
->>>>>>> 53b67f17
+		metrics:                      metrics,
 	}
 }
 
 type WebhookListener struct {
-<<<<<<< HEAD
-	name               string
-	Uri                string
-	Log                *zap.SugaredLogger
-	HttpClient         *http.Client
-	events             []testkube.EventType
-	selector           string
-	payloadObjectField string
-	payloadTemplate    string
-	headers            map[string]string
-	disabled           bool
-	metrics            v1.Metrics
-=======
 	name                         string
 	Uri                          string
 	Log                          *zap.SugaredLogger
@@ -94,7 +66,7 @@
 	testExecutionResults         result.Repository
 	testSuiteExecutionResults    testresult.Repository
 	testWorkflowExecutionResults testworkflow.Repository
->>>>>>> 53b67f17
+	metrics                      v1.Metrics
 }
 
 func (l *WebhookListener) Name() string {
