--- conflicted
+++ resolved
@@ -10,10 +10,7 @@
 
 import (
 	"context"
-<<<<<<< HEAD
 	"fmt"
-=======
->>>>>>> 8c9b1a6b
 	"time"
 
 	"github.com/pkg/errors"
@@ -39,11 +36,7 @@
 	Pause(ctx context.Context) error
 	Resume(ctx context.Context) error
 	Cleanup(ctx context.Context) error
-<<<<<<< HEAD
-	Watch(ctx context.Context) Watcher[Notification]
-=======
 	Watch(ctx context.Context) <-chan ChannelMessage[Notification]
->>>>>>> 8c9b1a6b
 	StopController()
 }
 
@@ -137,10 +130,12 @@
 }
 
 func (c *controller) PodIP(ctx context.Context) (string, error) {
-<<<<<<< HEAD
-	v := <-c.pod.Any(ctx)
+	v, ok := <-c.pod.PeekMessage(ctx)
 	if v.Error != nil {
 		return "", v.Error
+	}
+	if !ok {
+		return "", context.Canceled
 	}
 	if v.Value.Status.PodIP == "" {
 		return "", errors.New("there is no IP assigned to this pod")
@@ -157,43 +152,11 @@
 }
 
 func (c *controller) Resume(ctx context.Context) error {
-=======
-	v, ok := <-c.pod.PeekMessage(ctx)
-	if v.Error != nil {
-		return "", v.Error
-	}
-	if !ok {
-		return "", context.Canceled
-	}
-	if v.Value.Status.PodIP == "" {
-		return "", errors.New("there is no IP assigned to this pod")
-	}
-	return v.Value.Status.PodIP, nil
-}
-
-func (c *controller) Pause(ctx context.Context) error {
->>>>>>> 8c9b1a6b
-	podIP, err := c.PodIP(ctx)
-	if err != nil {
-		return err
-	}
-<<<<<<< HEAD
-	return Resume(ctx, podIP)
-}
-
-func (c *controller) StopController() {
-	c.ctxCancel()
-=======
-	return Pause(ctx, podIP)
-}
-
-func (c *controller) Resume(ctx context.Context) error {
 	podIP, err := c.PodIP(ctx)
 	if err != nil {
 		return err
 	}
 	return Resume(ctx, podIP)
->>>>>>> 8c9b1a6b
 }
 
 func (c *controller) StopController() {
