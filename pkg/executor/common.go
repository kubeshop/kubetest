package executor

import (
	"bytes"
	"context"
	"fmt"
	"io"
	"os"
	"strings"
	"time"

	"github.com/pkg/errors"

	corev1 "k8s.io/api/core/v1"
	k8serrors "k8s.io/apimachinery/pkg/api/errors"
	metav1 "k8s.io/apimachinery/pkg/apis/meta/v1"
	"k8s.io/apimachinery/pkg/util/wait"
	"k8s.io/client-go/kubernetes"
	tcorev1 "k8s.io/client-go/kubernetes/typed/core/v1"

	executorv1 "github.com/kubeshop/testkube-operator/api/executor/v1"
	executorsclientv1 "github.com/kubeshop/testkube-operator/pkg/client/executors/v1"
	"github.com/kubeshop/testkube/pkg/api/v1/testkube"
	"github.com/kubeshop/testkube/pkg/log"
	executorsmapper "github.com/kubeshop/testkube/pkg/mapper/executors"
)

var ErrPodInitializing = errors.New("PodInitializing")

const (
	// VolumeDir is volume dir
	VolumeDir            = "/data"
	defaultLogLinesCount = 100
	// GitUsernameSecretName is git username secret name
	GitUsernameSecretName = "git-username"
	// GitTokenSecretName is git token secret name
	GitTokenSecretName = "git-token"
	// SlavesConfigsEnv is slave configs for creating slaves in executor
	SlavesConfigsEnv = "RUNNER_SLAVES_CONFIGS"
<<<<<<< HEAD
	SidecarImage     = "ex00/testkube-sidecar:latest" // TODO - change it to valid image name
=======

	SidecarImage = "kubeshop/testkube-logs-sidecar:v0-1" // TODO - change it to valid image name after deployment will be ready
>>>>>>> fcb8d845
)

var RunnerEnvVars = []corev1.EnvVar{
	{
		Name:  "DEBUG",
		Value: os.Getenv("DEBUG"),
	},
	{
		Name:  "RUNNER_ENDPOINT",
		Value: os.Getenv("STORAGE_ENDPOINT"),
	},
	{
		Name:  "RUNNER_ACCESSKEYID",
		Value: os.Getenv("STORAGE_ACCESSKEYID"),
	},
	{
		Name:  "RUNNER_SECRETACCESSKEY",
		Value: os.Getenv("STORAGE_SECRETACCESSKEY"),
	},
	{
		Name:  "RUNNER_REGION",
		Value: os.Getenv("STORAGE_REGION"),
	},
	{
		Name:  "RUNNER_TOKEN",
		Value: os.Getenv("STORAGE_TOKEN"),
	},
	{
		Name:  "RUNNER_SSL",
		Value: getOr("STORAGE_SSL", "false"),
	},
	{
		Name:  "RUNNER_SKIP_VERIFY",
		Value: getOr("STORAGE_SKIP_VERIFY", "false"),
	},
	{
		Name:  "RUNNER_CERT_FILE",
		Value: os.Getenv("STORAGE_CERT_FILE"),
	},
	{
		Name:  "RUNNER_KEY_FILE",
		Value: os.Getenv("STORAGE_KEY_FILE"),
	},
	{
		Name:  "RUNNER_CA_FILE",
		Value: os.Getenv("STORAGE_CA_FILE"),
	},
	{
		Name:  "RUNNER_SCRAPPERENABLED",
		Value: getOr("SCRAPPERENABLED", "false"),
	},
	{
		Name:  "RUNNER_DATADIR",
		Value: VolumeDir,
	},
	{
		Name:  "RUNNER_CDEVENTS_TARGET",
		Value: os.Getenv("CDEVENTS_TARGET"),
	},
	{
		Name:  "RUNNER_COMPRESSARTIFACTS",
		Value: getOr("COMPRESSARTIFACTS", "false"),
	},
	{
		Name:  "RUNNER_CLOUD_MODE",
		Value: getRunnerCloudMode(),
	},
	{
		Name:  "RUNNER_CLOUD_API_KEY",
		Value: os.Getenv("TESTKUBE_CLOUD_API_KEY"),
	},
	{
		Name:  "RUNNER_CLOUD_API_TLS_INSECURE",
		Value: getOr("TESTKUBE_CLOUD_TLS_INSECURE", "false"),
	},
	{
		Name:  "RUNNER_CLOUD_API_URL",
		Value: os.Getenv("TESTKUBE_CLOUD_URL"),
	},
	{
		Name:  "RUNNER_DASHBOARD_URI",
		Value: os.Getenv("TESTKUBE_DASHBOARD_URI"),
	},
	{
		Name:  "CI",
		Value: "1",
	},
}

type SlavesConfigs struct {
	Images                SlaveImages             `json:"images"`
	ServiceAccountName    string                  `json:"serviceAccountName"`
	CertificateSecret     string                  `json:"certificateSecret"`
	SlavePodTemplate      string                  `json:"slavePodTemplate"`
	ImagePullSecrets      []string                `json:"imagePullSecrets"`
	EnvConfigMaps         []testkube.EnvReference `json:"envConfigMaps"`
	EnvSecrets            []testkube.EnvReference `json:"envSecrets"`
	ActiveDeadlineSeconds int                     `json:"activeDeadlineSeconds"`
}

type SlaveImages struct {
	Init     string `json:"init"`
	Slave    string `json:"slave"`
	Registry string `json:"registry"`
}

func GetSlavesConfigs(initImage string,
	slavesMeta executorv1.SlavesMeta,
	registry string,
	serviceAccountName string,
	certificateSecret string,
	slavePodTemplate string,
	imagePullSecrets []string,
	envConfigMaps []testkube.EnvReference,
	envSecrets []testkube.EnvReference,
	activeDeadlineSeconds int,
) SlavesConfigs {
	return SlavesConfigs{
		Images: SlaveImages{
			Init:     initImage,
			Slave:    slavesMeta.Image,
			Registry: registry,
		},
		ServiceAccountName:    serviceAccountName,
		CertificateSecret:     certificateSecret,
		SlavePodTemplate:      slavePodTemplate,
		ImagePullSecrets:      imagePullSecrets,
		EnvConfigMaps:         envConfigMaps,
		EnvSecrets:            envSecrets,
		ActiveDeadlineSeconds: activeDeadlineSeconds,
	}
}

func getOr(key, defaultVal string) string {
	if val, ok := os.LookupEnv(key); ok {
		return val
	}
	return defaultVal
}

func getRunnerCloudMode() string {
	val := "false"
	if os.Getenv("TESTKUBE_CLOUD_API_KEY") != "" {
		val = "true"
	}
	return val
}

// Templates contains templates for executor
type Templates struct {
	Job     string `json:"job"`
	PVC     string `json:"pvc"`
	Scraper string `json:"scraper"`
}

// Images contains images for executor
type Images struct {
	Init       string
	Scraper    string
	LogSidecar string
}

// IsPodReady defines if pod is ready or failed for logs scrapping
func IsPodReady(c kubernetes.Interface, podName, namespace string) wait.ConditionWithContextFunc {
	return func(ctx context.Context) (bool, error) {
		pod, err := c.CoreV1().Pods(namespace).Get(ctx, podName, metav1.GetOptions{})
		if err != nil {
			return false, err
		}

		if pod.Status.Phase == corev1.PodSucceeded {
			return true, nil
		}

		if err = IsPodFailed(pod); err != nil {
			return true, err
		}

		return false, nil
	}
}

// IsPodLoggable defines if pod is ready to get logs from it
func IsPodLoggable(c kubernetes.Interface, podName, namespace string) wait.ConditionWithContextFunc {
	return func(ctx context.Context) (bool, error) {
		pod, err := c.CoreV1().Pods(namespace).Get(ctx, podName, metav1.GetOptions{})
		if err != nil {
			return false, err
		}

		if pod.Status.Phase == corev1.PodSucceeded || pod.Status.Phase == corev1.PodRunning {
			return true, nil
		}

		if err = IsPodFailed(pod); err != nil {
			return true, err
		}

		return false, nil
	}
}

// IsWaitStateFailed defines possible failed wait state
// those states are defined and throwed as errors in Kubernetes runtime
// https://github.com/kubernetes/kubernetes/blob/127f33f63d118d8d61bebaba2a240c60f71c824a/pkg/kubelet/kuberuntime/kuberuntime_container.go#L59
func IsWaitStateFailed(state string) bool {
	var failedWaitingStates = []string{
		"CreateContainerConfigError",
		"PreCreateHookError",
		"CreateContainerError",
		"PreStartHookError",
		"PostStartHookError",
	}

	for _, fws := range failedWaitingStates {
		if state == fws {
			return true
		}
	}

	return false
}

// IsPodFailed checks if pod failed
// pod can be in wait state with reason which is error for us on the end
func IsPodFailed(pod *corev1.Pod) (err error) {
	if pod.Status.Phase == corev1.PodFailed {
		return errors.New(pod.Status.Message)
	}

	for _, initContainerStatus := range pod.Status.InitContainerStatuses {
		waitState := initContainerStatus.State.Waiting
		// TODO there could be more edge cases but didn't found any constants in go libraries
		if waitState != nil && IsWaitStateFailed(waitState.Reason) {
			return errors.New(waitState.Message)
		}
	}

	return
}

// GetJobPods returns job pods
func GetJobPods(ctx context.Context, podsClient tcorev1.PodInterface, jobName string, retryNr, retryCount int) (*corev1.PodList, error) {
	pods, err := podsClient.List(ctx, metav1.ListOptions{LabelSelector: "job-name=" + jobName})
	if err != nil {
		return nil, err
	}
	if retryNr == retryCount {
		return nil, fmt.Errorf("retry count exceeeded, there are no active pods with given id=%s", jobName)
	}
	if len(pods.Items) == 0 {
		time.Sleep(time.Duration(retryNr * 500 * int(time.Millisecond))) // increase backoff timeout
		return GetJobPods(ctx, podsClient, jobName, retryNr+1, retryCount)
	}
	return pods, nil
}

// GetPodLogs returns pod logs bytes
func GetPodLogs(ctx context.Context, c kubernetes.Interface, namespace string, pod corev1.Pod, logLinesCount ...int64) (logs []byte, err error) {
	var count int64 = defaultLogLinesCount
	if len(logLinesCount) > 0 {
		count = logLinesCount[0]
	}

	var containers []string
	for _, container := range pod.Spec.InitContainers {
		containers = append(containers, container.Name)
	}

	for _, container := range pod.Spec.Containers {
		containers = append(containers, container.Name)
	}

	for _, container := range containers {
		containerLogs, err := GetContainerLogs(ctx, c, &pod, container, namespace, &count)
		if err != nil {
			if errors.Is(err, ErrPodInitializing) {
				return logs, nil
			}
			return logs, err
		}

		logs = append(logs, containerLogs...)
	}

	return logs, nil
}

// GetContainerLogs returns container logs
func GetContainerLogs(ctx context.Context, c kubernetes.Interface, pod *corev1.Pod, container, namespace string, tailLines *int64) ([]byte, error) {
	podLogOptions := corev1.PodLogOptions{
		Container: container,
	}

	podLogRequest := c.CoreV1().
		Pods(namespace).
		GetLogs(pod.Name, &podLogOptions)

	stream, err := podLogRequest.Stream(ctx)
	if err != nil {
		isPodInitializingError := strings.Contains(err.Error(), "PodInitializing")
		if isPodInitializingError {
			return nil, errors.WithStack(ErrPodInitializing)
		}

		return nil, err
	}
	defer stream.Close()

	var buff bytes.Buffer
	_, err = io.Copy(&buff, stream)
	if err != nil {
		return nil, err
	}

	return buff.Bytes(), nil
}

// AbortJob - aborts Kubernetes Job with no grace period
func AbortJob(ctx context.Context, c kubernetes.Interface, namespace string, jobName string) (*testkube.ExecutionResult, error) {
	var zero int64 = 0
	bg := metav1.DeletePropagationBackground
	jobs := c.BatchV1().Jobs(namespace)
	err := jobs.Delete(ctx, jobName, metav1.DeleteOptions{
		GracePeriodSeconds: &zero,
		PropagationPolicy:  &bg,
	})
	if err != nil {
		log.DefaultLogger.Errorf("Error while aborting job %s: %s", jobName, err.Error())
		return &testkube.ExecutionResult{
			Status: testkube.ExecutionStatusFailed,
			Output: err.Error(),
		}, nil
	}
	log.DefaultLogger.Infof("Job %s aborted", jobName)
	return &testkube.ExecutionResult{
		Status: testkube.ExecutionStatusAborted,
	}, nil
}

// SyncDefaultExecutors creates or updates default executors
func SyncDefaultExecutors(
	executorsClient executorsclientv1.Interface,
	namespace string,
	executors []testkube.ExecutorDetails,
	readOnlyExecutors bool,
) (images Images, err error) {
	if len(executors) == 0 {
		return images, nil
	}

	images.LogSidecar = SidecarImage
	for _, executor := range executors {
<<<<<<< HEAD
		images.LogSidecar = SidecarImage
=======
>>>>>>> fcb8d845

		if executor.Executor == nil {
			continue
		}

		if executor.Name == "init-executor" {
			images.Init = executor.Executor.Image
			continue
		}

		if executor.Name == "scraper-executor" {
			images.Scraper = executor.Executor.Image
			continue
		}

		if readOnlyExecutors {
			continue
		}

		obj := &executorv1.Executor{
			ObjectMeta: metav1.ObjectMeta{
				Name:      executor.Name,
				Namespace: namespace,
			},
			Spec: executorv1.ExecutorSpec{
				Types:        executor.Executor.Types,
				ExecutorType: executorv1.ExecutorType(executor.Executor.ExecutorType),
				Image:        executor.Executor.Image,
				Slaves:       executorsmapper.MapSlavesConfigsToCRD(executor.Executor.Slaves),
				Command:      executor.Executor.Command,
				Args:         executor.Executor.Args,
				Features:     executorsmapper.MapFeaturesToCRD(executor.Executor.Features),
				ContentTypes: executorsmapper.MapContentTypesToCRD(executor.Executor.ContentTypes),
				Meta:         executorsmapper.MapMetaToCRD(executor.Executor.Meta),
			},
		}

		result, err := executorsClient.Get(executor.Name)
		if err != nil && !k8serrors.IsNotFound(err) {
			return images, err
		}
		if err != nil {
			if _, err = executorsClient.Create(obj); err != nil {
				return images, err
			}
		} else {
			obj.Spec.JobTemplate = result.Spec.JobTemplate
			obj.Spec.JobTemplateReference = result.Spec.JobTemplateReference
			obj.Spec.UseDataDirAsWorkingDir = result.Spec.UseDataDirAsWorkingDir
			result.Spec = obj.Spec
			if _, err = executorsClient.Update(result); err != nil {
				return images, err
			}
		}
	}

	return images, nil
}

// GetPodErrorMessage returns pod error message
func GetPodErrorMessage(ctx context.Context, client kubernetes.Interface, pod *corev1.Pod) string {
	message := ""
	if pod.Status.Message != "" || pod.Status.Reason != "" {
		message = fmt.Sprintf("pod message: %s reason: %s", pod.Status.Message, pod.Status.Reason)
	}

	for _, initContainerStatus := range pod.Status.InitContainerStatuses {
		if initContainerStatus.State.Terminated != nil &&
			(initContainerStatus.State.Terminated.ExitCode > 1 || initContainerStatus.State.Terminated.ExitCode < -1) &&
			(initContainerStatus.State.Terminated.Message != "" || initContainerStatus.State.Terminated.Reason != "") {
			if message != "" {
				message += "\n"
			}

			message += fmt.Sprintf("init container message: %s reason: %s", initContainerStatus.State.Terminated.Message,
				initContainerStatus.State.Terminated.Reason)
			message += fmt.Sprintf("\nexit code: %d", initContainerStatus.State.Terminated.ExitCode)
			return message
		}
	}

	for _, containerStatus := range pod.Status.ContainerStatuses {
		if containerStatus.State.Terminated != nil &&
			(containerStatus.State.Terminated.ExitCode > 1 || containerStatus.State.Terminated.ExitCode < -1) &&
			(containerStatus.State.Terminated.Message != "" || containerStatus.State.Terminated.Reason != "") {
			if message != "" {
				message += "\n"
			}

			message += fmt.Sprintf("test container message: %s reason: %s", containerStatus.State.Terminated.Message,
				containerStatus.State.Terminated.Reason)
			message += fmt.Sprintf("\nexit code: %d", containerStatus.State.Terminated.ExitCode)
			return message
		}
	}

	if message == "" {
		message = fmt.Sprintf("execution pod %s failed", pod.Name)
	}

	return message
}

// GetPodExitCode returns pod exit code
func GetPodExitCode(pod *corev1.Pod) int32 {
	for _, initContainerStatus := range pod.Status.InitContainerStatuses {
		if initContainerStatus.State.Terminated != nil && initContainerStatus.State.Terminated.ExitCode != 0 {
			return initContainerStatus.State.Terminated.ExitCode
		}
	}

	for _, containerStatus := range pod.Status.ContainerStatuses {
		if containerStatus.State.Terminated != nil && containerStatus.State.Terminated.ExitCode != 0 {
			return containerStatus.State.Terminated.ExitCode
		}
	}

	return 0
}

// GetPodEventsSummary returns pod events summary
func GetPodEventsSummary(ctx context.Context, client kubernetes.Interface, pod *corev1.Pod) (string, error) {
	message := ""
	list, err := client.CoreV1().Events(pod.Namespace).List(ctx, metav1.ListOptions{})
	if err != nil {
		return "", err
	}

	for _, item := range list.Items {
		if item.InvolvedObject.Name != pod.Name {
			continue
		}

		if message != "" {
			message += "\n"
		}

		message += fmt.Sprintf("event type: %s, reason: %s, message: %s",
			item.Type, item.Reason, item.Message)
	}

	return message, nil
}<|MERGE_RESOLUTION|>--- conflicted
+++ resolved
@@ -37,12 +37,8 @@
 	GitTokenSecretName = "git-token"
 	// SlavesConfigsEnv is slave configs for creating slaves in executor
 	SlavesConfigsEnv = "RUNNER_SLAVES_CONFIGS"
-<<<<<<< HEAD
-	SidecarImage     = "ex00/testkube-sidecar:latest" // TODO - change it to valid image name
-=======
 
 	SidecarImage = "kubeshop/testkube-logs-sidecar:v0-1" // TODO - change it to valid image name after deployment will be ready
->>>>>>> fcb8d845
 )
 
 var RunnerEnvVars = []corev1.EnvVar{
@@ -396,10 +392,6 @@
 
 	images.LogSidecar = SidecarImage
 	for _, executor := range executors {
-<<<<<<< HEAD
-		images.LogSidecar = SidecarImage
-=======
->>>>>>> fcb8d845
 
 		if executor.Executor == nil {
 			continue
