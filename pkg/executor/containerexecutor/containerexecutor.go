package containerexecutor

import (
	"context"
	"os"
	"path/filepath"
	"time"

	"github.com/kubeshop/testkube/pkg/repository/config"
	"github.com/kubeshop/testkube/pkg/utils"

	"github.com/kubeshop/testkube/pkg/repository/result"

	"github.com/kubeshop/testkube/pkg/version"

	"go.uber.org/zap"
	corev1 "k8s.io/api/core/v1"
	metav1 "k8s.io/apimachinery/pkg/apis/meta/v1"
	"k8s.io/apimachinery/pkg/util/wait"
	"k8s.io/client-go/kubernetes"

	executorv1 "github.com/kubeshop/testkube-operator/api/executor/v1"
	executorsclientv1 "github.com/kubeshop/testkube-operator/pkg/client/executors/v1"
	templatesv1 "github.com/kubeshop/testkube-operator/pkg/client/templates/v1"
	testexecutionsv1 "github.com/kubeshop/testkube-operator/pkg/client/testexecutions/v1"
	testsv3 "github.com/kubeshop/testkube-operator/pkg/client/tests/v3"
	"github.com/kubeshop/testkube/pkg/api/v1/testkube"
	"github.com/kubeshop/testkube/pkg/executor"
	"github.com/kubeshop/testkube/pkg/executor/client"
	"github.com/kubeshop/testkube/pkg/executor/output"
	"github.com/kubeshop/testkube/pkg/k8sclient"
	"github.com/kubeshop/testkube/pkg/log"
	testexecutionsmapper "github.com/kubeshop/testkube/pkg/mapper/testexecutions"
	testsmapper "github.com/kubeshop/testkube/pkg/mapper/tests"
	"github.com/kubeshop/testkube/pkg/telemetry"
)

const (
	pollTimeout             = 24 * time.Hour
	pollInterval            = 200 * time.Millisecond
	jobDefaultDelaySeconds  = 180
	jobArtifactDelaySeconds = 90
	repoPath                = "/data/repo"
)

type EventEmitter interface {
	Notify(event testkube.Event)
}

// TODO: remove duplicated code that was done when created container executor

// NewContainerExecutor creates new job executor
func NewContainerExecutor(
	repo result.Repository,
	namespace string,
	images executor.Images,
	templates executor.Templates,
	serviceAccountName string,
	metrics ExecutionCounter,
	emiter EventEmitter,
	configMap config.Repository,
	executorsClient executorsclientv1.Interface,
	testsClient testsv3.Interface,
	testExecutionsClient testexecutionsv1.Interface,
	templatesClient templatesv1.Interface,
	registry string,
	podStartTimeout time.Duration,
	clusterID string,
	dashboardURI string,
	apiURI string,
) (client *ContainerExecutor, err error) {
	clientSet, err := k8sclient.ConnectToK8s()
	if err != nil {
		return client, err
	}

	return &ContainerExecutor{
		clientSet:            clientSet,
		repository:           repo,
		log:                  log.DefaultLogger,
		namespace:            namespace,
		images:               images,
		templates:            templates,
		configMap:            configMap,
		serviceAccountName:   serviceAccountName,
		metrics:              metrics,
		emitter:              emiter,
		testsClient:          testsClient,
		executorsClient:      executorsClient,
		testExecutionsClient: testExecutionsClient,
		templatesClient:      templatesClient,
		registry:             registry,
		podStartTimeout:      podStartTimeout,
		clusterID:            clusterID,
		dashboardURI:         dashboardURI,
		apiURI:               apiURI,
	}, nil
}

type ExecutionCounter interface {
	IncExecuteTest(execution testkube.Execution, dashboardURI string)
}

// ContainerExecutor is container for managing job executor dependencies
type ContainerExecutor struct {
	repository           result.Repository
	log                  *zap.SugaredLogger
	clientSet            kubernetes.Interface
	namespace            string
	images               executor.Images
	templates            executor.Templates
	metrics              ExecutionCounter
	emitter              EventEmitter
	configMap            config.Repository
	serviceAccountName   string
	testsClient          testsv3.Interface
	executorsClient      executorsclientv1.Interface
	testExecutionsClient testexecutionsv1.Interface
	templatesClient      templatesv1.Interface
	registry             string
	podStartTimeout      time.Duration
	clusterID            string
	dashboardURI         string
	apiURI               string
}

type JobOptions struct {
	Name                      string
	Namespace                 string
	Image                     string
	ImagePullSecrets          []string
	Command                   []string
	Args                      []string
	WorkingDir                string
	ImageOverride             string
	Jsn                       string
	TestName                  string
	InitImage                 string
	ScraperImage              string
	JobTemplate               string
	ScraperTemplate           string
	PvcTemplate               string
	SecretEnvs                map[string]string
	Envs                      map[string]string
	HTTPProxy                 string
	HTTPSProxy                string
	UsernameSecret            *testkube.SecretRef
	TokenSecret               *testkube.SecretRef
	CertificateSecret         string
	Variables                 map[string]testkube.Variable
	ActiveDeadlineSeconds     int64
	ArtifactRequest           *testkube.ArtifactRequest
	ServiceAccountName        string
	DelaySeconds              int
	JobTemplateExtensions     string
	ScraperTemplateExtensions string
	PvcTemplateExtensions     string
	EnvConfigMaps             []testkube.EnvReference
	EnvSecrets                []testkube.EnvReference
	Labels                    map[string]string
	Registry                  string
	ClusterID                 string
	ExecutionNumber           int32
	ContextType               string
	ContextData               string
<<<<<<< HEAD
	Debug                     bool
	LogSidecarImage           string
	NatsUri                   string
=======
	APIURI                    string
>>>>>>> 28a808ab
}

// Logs returns job logs stream channel using kubernetes api
func (c *ContainerExecutor) Logs(ctx context.Context, id string) (out chan output.Output, err error) {
	out = make(chan output.Output)

	go func() {
		defer func() {
			c.log.Debug("closing ContainerExecutor.Logs out log")
			close(out)
		}()

		execution, err := c.repository.Get(ctx, id)
		if err != nil {
			out <- output.NewOutputError(err)
			return
		}

		exec, err := c.executorsClient.GetByType(execution.TestType)
		if err != nil {
			out <- output.NewOutputError(err)
			return
		}

		supportArtifacts := false
		for _, feature := range exec.Spec.Features {
			if feature == executorv1.FeatureArtifacts {
				supportArtifacts = true
				break
			}
		}

		ids := []string{id}
		if supportArtifacts && execution.ArtifactRequest != nil &&
			execution.ArtifactRequest.StorageClassName != "" {
			ids = append(ids, id+"-scraper")
		}

		for _, podName := range ids {
			logs := make(chan []byte)

			if err := c.TailJobLogs(ctx, podName, logs); err != nil {
				out <- output.NewOutputError(err)
				return
			}

			for l := range logs {
				entry := output.NewOutputLine(l)
				out <- entry
			}
		}
	}()

	return
}

// Execute starts new external test execution, reads data and returns ID
// Execution is started asynchronously client can check later for results
func (c *ContainerExecutor) Execute(ctx context.Context, execution *testkube.Execution, options client.ExecuteOptions) (*testkube.ExecutionResult, error) {
	executionResult := testkube.NewRunningExecutionResult()
	execution.ExecutionResult = executionResult

	jobOptions, err := c.createJob(ctx, *execution, options)
	if err != nil {
		executionResult.Err(err)
		return executionResult, err
	}

	podsClient := c.clientSet.CoreV1().Pods(c.namespace)
	pods, err := executor.GetJobPods(ctx, podsClient, execution.Id, 1, 10)
	if err != nil {
		executionResult.Err(err)
		return executionResult, err
	}

	l := c.log.With("executionID", execution.Id, "sync", options.Sync)

	for _, pod := range pods.Items {
		if pod.Status.Phase != corev1.PodRunning && pod.Labels["job-name"] == execution.Id {
			if options.Sync {
				return c.updateResultsFromPod(ctx, pod, l, execution, jobOptions)
			}

			// async wait for complete status or error
			go func(pod corev1.Pod) {
				_, err := c.updateResultsFromPod(ctx, pod, l, execution, jobOptions)
				if err != nil {
					l.Errorw("update results from jobs pod error", "error", err)
				}
			}(pod)

			return executionResult, nil
		}
	}

	l.Debugw("no pods was found", "totalPodsCount", len(pods.Items))

	return execution.ExecutionResult, nil
}

// createJob creates new Kubernetes job based on execution and execute options
func (c *ContainerExecutor) createJob(ctx context.Context, execution testkube.Execution, options client.ExecuteOptions) (*JobOptions, error) {
	jobsClient := c.clientSet.BatchV1().Jobs(c.namespace)

	jobOptions, err := NewJobOptions(c.log, c.templatesClient, c.images, c.templates, c.serviceAccountName,
		c.registry, c.clusterID, c.apiURI, execution, options)
	if err != nil {
		return nil, err
	}

	if jobOptions.ArtifactRequest != nil &&
		jobOptions.ArtifactRequest.StorageClassName != "" {
		c.log.Debug("creating persistent volume claim with options", "options", jobOptions)
		pvcsClient := c.clientSet.CoreV1().PersistentVolumeClaims(c.namespace)
		pvcSpec, err := NewPersistentVolumeClaimSpec(c.log, jobOptions)
		if err != nil {
			return nil, err
		}

		_, err = pvcsClient.Create(ctx, pvcSpec, metav1.CreateOptions{})
		if err != nil {
			return nil, err
		}
	}

	c.log.Debug("creating executor job with options", "options", jobOptions)
	jobSpec, err := NewExecutorJobSpec(c.log, jobOptions)
	if err != nil {
		return nil, err
	}

	_, err = jobsClient.Create(ctx, jobSpec, metav1.CreateOptions{})
	return jobOptions, err
}

// updateResultsFromPod watches logs and stores results if execution is finished
func (c *ContainerExecutor) updateResultsFromPod(
	ctx context.Context,
	executorPod corev1.Pod,
	l *zap.SugaredLogger,
	execution *testkube.Execution,
	jobOptions *JobOptions,
) (*testkube.ExecutionResult, error) {
	var err error

	// save stop time and final state
	defer c.stopExecution(ctx, execution, execution.ExecutionResult)

	// wait for pod
	l.Debug("poll immediate waiting for executor pod")
	if err = wait.PollUntilContextTimeout(ctx, pollInterval, c.podStartTimeout, true, executor.IsPodLoggable(c.clientSet, executorPod.Name, c.namespace)); err != nil {
		l.Errorw("waiting for executor pod started error", "error", err)
	} else if err = wait.PollUntilContextTimeout(ctx, pollInterval, pollTimeout, true, executor.IsPodReady(c.clientSet, executorPod.Name, c.namespace)); err != nil {
		// continue on poll err and try to get logs later
		l.Errorw("waiting for executor pod complete error", "error", err)
	}
	if err != nil {
		execution.ExecutionResult.Err(err)
	}
	l.Debug("poll executor immediate end")

	// we need to retrieve the Pod to get its latest status
	podsClient := c.clientSet.CoreV1().Pods(c.namespace)
	latestExecutorPod, err := podsClient.Get(context.Background(), executorPod.Name, metav1.GetOptions{})
	if err != nil {
		return execution.ExecutionResult, err
	}

	var scraperLogs []byte
	if jobOptions.ArtifactRequest != nil &&
		jobOptions.ArtifactRequest.StorageClassName != "" {
		c.log.Debug("creating scraper job with options", "options", jobOptions)
		jobsClient := c.clientSet.BatchV1().Jobs(c.namespace)
		scraperSpec, err := NewScraperJobSpec(c.log, jobOptions)
		if err != nil {
			return execution.ExecutionResult, err
		}

		_, err = jobsClient.Create(ctx, scraperSpec, metav1.CreateOptions{})
		if err != nil {
			return execution.ExecutionResult, err
		}

		scraperPodName := execution.Id + "-scraper"
		scraperPods, err := executor.GetJobPods(ctx, podsClient, scraperPodName, 1, 10)
		if err != nil {
			return execution.ExecutionResult, err
		}

		// get scraper job pod and
		for _, scraperPod := range scraperPods.Items {
			if scraperPod.Status.Phase != corev1.PodRunning && scraperPod.Labels["job-name"] == scraperPodName {
				l.Debug("poll immediate waiting for scraper pod to succeed")
				if err = wait.PollUntilContextTimeout(ctx, pollInterval, c.podStartTimeout, true, executor.IsPodLoggable(c.clientSet, scraperPod.Name, c.namespace)); err != nil {
					l.Errorw("waiting for scraper pod started error", "error", err)
				} else if err = wait.PollUntilContextTimeout(ctx, pollInterval, pollTimeout, true, executor.IsPodReady(c.clientSet, scraperPod.Name, c.namespace)); err != nil {
					// continue on poll err and try to get logs later
					l.Errorw("waiting for scraper pod complete error", "error", err)
				}
				l.Debug("poll scraper immediate end")

				latestScraperPod, err := podsClient.Get(context.Background(), scraperPod.Name, metav1.GetOptions{})
				if err != nil {
					return execution.ExecutionResult, err
				}

				pvcsClient := c.clientSet.CoreV1().PersistentVolumeClaims(c.namespace)
				err = pvcsClient.Delete(ctx, execution.Id+"-pvc", metav1.DeleteOptions{})
				if err != nil {
					return execution.ExecutionResult, err
				}

				switch latestScraperPod.Status.Phase {
				case corev1.PodSucceeded:
					execution.ExecutionResult.Success()
				case corev1.PodFailed:
					execution.ExecutionResult.Error()
				}

				scraperLogs, err = executor.GetPodLogs(ctx, c.clientSet, c.namespace, *latestScraperPod)
				if err != nil {
					l.Errorw("get scraper pod logs error", "error", err)
					return execution.ExecutionResult, err
				}

				break
			}
		}
	}

	if !execution.ExecutionResult.IsFailed() {
		switch latestExecutorPod.Status.Phase {
		case corev1.PodSucceeded:
			execution.ExecutionResult.Success()
		case corev1.PodFailed:
			execution.ExecutionResult.Error()
		}
	}

	executorLogs, err := executor.GetPodLogs(ctx, c.clientSet, c.namespace, *latestExecutorPod)
	if err != nil {
		l.Errorw("get executor pod logs error", "error", err)
		execution.ExecutionResult.Err(err)
		err = c.repository.UpdateResult(ctx, execution.Id, *execution)
		if err != nil {
			l.Infow("Update result", "error", err)
		}
		return execution.ExecutionResult, err
	}

	executorLogs = append(executorLogs, scraperLogs...)

	// parse container output log (mixed JSON and plain text stream)
	executionResult, output, err := output.ParseContainerOutput(executorLogs)
	if err != nil {
		l.Errorw("parse output error", "error", err)
		execution.ExecutionResult.Output = output
		execution.ExecutionResult.Err(err)
		err = c.repository.UpdateResult(ctx, execution.Id, *execution)
		if err != nil {
			l.Infow("Update result", "error", err)
		}
		return execution.ExecutionResult, err
	}

	if executionResult != nil {
		execution.ExecutionResult = executionResult
	}
	execution.ExecutionResult.Output = output

	if execution.ExecutionResult.IsFailed() {
		errorMessage := execution.ExecutionResult.ErrorMessage
		if errorMessage == "" {
			errorMessage = executor.GetPodErrorMessage(ctx, c.clientSet, latestExecutorPod)
		}

		execution.ExecutionResult.ErrorMessage = errorMessage
	}

	l.Infow("container execution completed saving result", "executionId", execution.Id, "status", execution.ExecutionResult.Status)
	err = c.repository.UpdateResult(ctx, execution.Id, *execution)
	if err != nil {
		l.Errorw("Update execution result error", "error", err)
	}
	return execution.ExecutionResult, nil
}

func (c *ContainerExecutor) stopExecution(ctx context.Context, execution *testkube.Execution, result *testkube.ExecutionResult) {
	c.log.Debug("stopping execution")
	execution.Stop()
	err := c.repository.EndExecution(ctx, *execution)
	if err != nil {
		c.log.Errorw("Update execution result error", "error", err)
	}

	// metrics increase
	execution.ExecutionResult = result
	c.metrics.IncExecuteTest(*execution, c.dashboardURI)

	test, err := c.testsClient.Get(execution.TestName)
	if err != nil {
		c.log.Errorw("getting test error", "error", err)
	}

	if test != nil {
		test.Status = testsmapper.MapExecutionToTestStatus(execution)
		if err = c.testsClient.UpdateStatus(test); err != nil {
			c.log.Errorw("updating test error", "error", err)
		}
	}

	if execution.TestExecutionName != "" {
		testExecution, err := c.testExecutionsClient.Get(execution.TestExecutionName)
		if err != nil {
			c.log.Errorw("getting test execution error", "error", err)
		}

		if testExecution != nil {
			testExecution.Status = testexecutionsmapper.MapAPIToCRD(execution, testExecution.Generation)
			if err = c.testExecutionsClient.UpdateStatus(testExecution); err != nil {
				c.log.Errorw("updating test execution error", "error", err)
			}
		}
	}

	if result.IsPassed() {
		c.emitter.Notify(testkube.NewEventEndTestSuccess(execution))
	} else if result.IsTimeout() {
		c.emitter.Notify(testkube.NewEventEndTestTimeout(execution))
	} else if result.IsAborted() {
		c.emitter.Notify(testkube.NewEventEndTestAborted(execution))
	} else {
		c.emitter.Notify(testkube.NewEventEndTestFailed(execution))
	}

	telemetryEnabled, err := c.configMap.GetTelemetryEnabled(ctx)
	if err != nil {
		c.log.Debugw("getting telemetry enabled error", "error", err)
	}

	if !telemetryEnabled {
		return
	}

	clusterID, err := c.configMap.GetUniqueClusterId(ctx)
	if err != nil {
		c.log.Debugw("getting cluster id error", "error", err)
	}

	host, err := os.Hostname()
	if err != nil {
		c.log.Debugw("getting hostname error", "hostname", host, "error", err)
	}

	var dataSource string
	if execution.Content != nil {
		dataSource = execution.Content.Type_
	}

	status := ""
	if execution.ExecutionResult != nil && execution.ExecutionResult.Status != nil {
		status = string(*execution.ExecutionResult.Status)
	}

	out, err := telemetry.SendRunEvent("testkube_api_run_test", telemetry.RunParams{
		AppVersion: version.Version,
		DataSource: dataSource,
		Host:       host,
		ClusterID:  clusterID,
		TestType:   execution.TestType,
		DurationMs: execution.DurationMs,
		Status:     status,
	})
	if err != nil {
		c.log.Debugw("sending run test telemetry event error", "error", err)
	} else {
		c.log.Debugw("sending run test telemetry event", "output", out)
	}

}

// NewJobOptionsFromExecutionOptions compose JobOptions based on ExecuteOptions
func NewJobOptionsFromExecutionOptions(options client.ExecuteOptions) *JobOptions {
	// for args, command and image, HTTP request takes priority, then test spec, then executor
	var args []string
	argsMode := options.Request.ArgsMode
	if options.TestSpec.ExecutionRequest != nil && argsMode == "" {
		argsMode = string(options.TestSpec.ExecutionRequest.ArgsMode)
	}

	if argsMode == string(testkube.ArgsModeTypeAppend) || argsMode == "" {
		args = options.Request.Args
		if options.TestSpec.ExecutionRequest != nil && len(args) == 0 {
			args = options.TestSpec.ExecutionRequest.Args
		}

		args = append(options.ExecutorSpec.Args, args...)
	}

	if argsMode == string(testkube.ArgsModeTypeOverride) {
		args = options.Request.Args
		if options.TestSpec.ExecutionRequest != nil && len(args) == 0 {
			args = options.TestSpec.ExecutionRequest.Args
		}
	}

	var command []string
	switch {
	case len(options.ExecutorSpec.Command) != 0:
		command = options.ExecutorSpec.Command

	case options.TestSpec.ExecutionRequest != nil &&
		len(options.TestSpec.ExecutionRequest.Command) != 0:
		command = options.TestSpec.ExecutionRequest.Command

	case len(options.Request.Command) != 0:
		command = options.Request.Command
	}

	var image string
	switch {
	case options.ExecutorSpec.Image != "":
		image = options.ExecutorSpec.Image

	case options.TestSpec.ExecutionRequest != nil &&
		options.TestSpec.ExecutionRequest.Image != "":
		image = options.TestSpec.ExecutionRequest.Image

	case options.Request.Image != "":
		image = options.Request.Image
	}

	var workingDir string
	if options.TestSpec.Content != nil &&
		options.TestSpec.Content.Repository != nil &&
		options.TestSpec.Content.Repository.WorkingDir != "" {
		workingDir = options.TestSpec.Content.Repository.WorkingDir
		if !filepath.IsAbs(workingDir) {
			workingDir = filepath.Join(repoPath, workingDir)
		}
	}

	supportArtifacts := false
	for _, feature := range options.ExecutorSpec.Features {
		if feature == executorv1.FeatureArtifacts {
			supportArtifacts = true
			break
		}
	}

	var artifactRequest *testkube.ArtifactRequest
	jobDelaySeconds := jobDefaultDelaySeconds
	if supportArtifacts {
		artifactRequest = options.Request.ArtifactRequest
		jobDelaySeconds = jobArtifactDelaySeconds
	}

	labels := map[string]string{
		testkube.TestLabelTestType: utils.SanitizeName(options.TestSpec.Type_),
		testkube.TestLabelExecutor: options.ExecutorName,
		testkube.TestLabelTestName: options.TestName,
	}
	for key, value := range options.Labels {
		labels[key] = value
	}

	contextType := ""
	contextData := ""
	if options.Request.RunningContext != nil {
		contextType = options.Request.RunningContext.Type_
		contextData = options.Request.RunningContext.Context
	}

	return &JobOptions{
		Image:                     image,
		ImagePullSecrets:          options.ImagePullSecretNames,
		Args:                      args,
		Command:                   command,
		WorkingDir:                workingDir,
		TestName:                  options.TestName,
		Namespace:                 options.Namespace,
		Envs:                      options.Request.Envs,
		SecretEnvs:                options.Request.SecretEnvs,
		HTTPProxy:                 options.Request.HttpProxy,
		HTTPSProxy:                options.Request.HttpsProxy,
		UsernameSecret:            options.UsernameSecret,
		TokenSecret:               options.TokenSecret,
		CertificateSecret:         options.CertificateSecret,
		ActiveDeadlineSeconds:     options.Request.ActiveDeadlineSeconds,
		ArtifactRequest:           artifactRequest,
		DelaySeconds:              jobDelaySeconds,
		JobTemplate:               options.ExecutorSpec.JobTemplate,
		JobTemplateExtensions:     options.Request.JobTemplate,
		ScraperTemplateExtensions: options.Request.ScraperTemplate,
		PvcTemplateExtensions:     options.Request.PvcTemplate,
		EnvConfigMaps:             options.Request.EnvConfigMaps,
		EnvSecrets:                options.Request.EnvSecrets,
		Labels:                    labels,
		ExecutionNumber:           options.Request.Number,
		ContextType:               contextType,
		ContextData:               contextData,
	}
}

// Abort K8sJob aborts K8S by job name
func (c *ContainerExecutor) Abort(ctx context.Context, execution *testkube.Execution) (*testkube.ExecutionResult, error) {
	return executor.AbortJob(ctx, c.clientSet, c.namespace, execution.Id)
}<|MERGE_RESOLUTION|>--- conflicted
+++ resolved
@@ -163,13 +163,10 @@
 	ExecutionNumber           int32
 	ContextType               string
 	ContextData               string
-<<<<<<< HEAD
 	Debug                     bool
 	LogSidecarImage           string
 	NatsUri                   string
-=======
 	APIURI                    string
->>>>>>> 28a808ab
 }
 
 // Logs returns job logs stream channel using kubernetes api
