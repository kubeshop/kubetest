--- conflicted
+++ resolved
@@ -13,19 +13,6 @@
 )
 
 type ExecuteOptions struct {
-<<<<<<< HEAD
-	ID           string
-	TestName     string
-	Namespace    string
-	TestSpec     testsv3.TestSpec
-	ExecutorName string
-	ExecutorSpec executorv1.ExecutorSpec
-	Request      testkube.ExecutionRequest
-	Sync         bool
-	HasSecrets   bool
-	Labels       map[string]string
-	Image        string
-=======
 	ID             string
 	TestName       string
 	Namespace      string
@@ -38,5 +25,5 @@
 	Labels         map[string]string
 	UsernameSecret *testkube.SecretRef
 	TokenSecret    *testkube.SecretRef
->>>>>>> be187a51
+	Image          string
 }