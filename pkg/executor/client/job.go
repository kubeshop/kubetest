--- conflicted
+++ resolved
@@ -53,40 +53,24 @@
 )
 
 // NewJobExecutor creates new job executor
-<<<<<<< HEAD
 func NewJobExecutor(repo result.Repository, namespace string, images executor.Images, templates executor.Templates,
-=======
-func NewJobExecutor(repo result.Repository, namespace, initImage, jobTemplate, serviceAccountName string,
->>>>>>> 51f3afeb
-	metrics ExecutionCounter, emiter *event.Emitter, configMap config.Repository) (client *JobExecutor, err error) {
+	serviceAccountName string, metrics ExecutionCounter, emiter *event.Emitter, configMap config.Repository) (client *JobExecutor, err error) {
 	clientSet, err := k8sclient.ConnectToK8s()
 	if err != nil {
 		return client, err
 	}
 
 	return &JobExecutor{
-<<<<<<< HEAD
-		ClientSet:  clientSet,
-		Repository: repo,
-		Log:        log.DefaultLogger,
-		Namespace:  namespace,
-		images:     images,
-		templates:  templates,
-		metrics:    metrics,
-		Emitter:    emiter,
-		configMap:  configMap,
-=======
 		ClientSet:          clientSet,
 		Repository:         repo,
 		Log:                log.DefaultLogger,
 		Namespace:          namespace,
-		initImage:          initImage,
-		jobTemplate:        jobTemplate,
+		images:             images,
+		templates:          templates,
 		serviceAccountName: serviceAccountName,
 		metrics:            metrics,
 		Emitter:            emiter,
 		configMap:          configMap,
->>>>>>> 51f3afeb
 	}, nil
 }
 
@@ -96,30 +80,17 @@
 
 // JobExecutor is container for managing job executor dependencies
 type JobExecutor struct {
-<<<<<<< HEAD
-	Repository result.Repository
-	Log        *zap.SugaredLogger
-	ClientSet  *kubernetes.Clientset
-	Namespace  string
-	Cmd        string
-	images     executor.Images
-	templates  executor.Templates
-	metrics    ExecutionCounter
-	Emitter    *event.Emitter
-	configMap  config.Repository
-=======
 	Repository         result.Repository
 	Log                *zap.SugaredLogger
 	ClientSet          *kubernetes.Clientset
 	Namespace          string
 	Cmd                string
-	initImage          string
-	jobTemplate        string
+	images             executor.Images
+	templates          executor.Templates
 	serviceAccountName string
 	metrics            ExecutionCounter
 	Emitter            *event.Emitter
 	configMap          config.Repository
->>>>>>> 51f3afeb
 }
 
 type JobOptions struct {
@@ -290,12 +261,7 @@
 // CreateJob creates new Kubernetes job based on execution and execute options
 func (c JobExecutor) CreateJob(ctx context.Context, execution testkube.Execution, options ExecuteOptions) error {
 	jobs := c.ClientSet.BatchV1().Jobs(c.Namespace)
-
-<<<<<<< HEAD
-	jobOptions, err := NewJobOptions(c.images.Init, c.templates.Job, execution, options)
-=======
-	jobOptions, err := NewJobOptions(c.initImage, c.jobTemplate, c.serviceAccountName, execution, options)
->>>>>>> 51f3afeb
+	jobOptions, err := NewJobOptions(c.images.Init, c.templates.Job, c.serviceAccountName, execution, options)
 	if err != nil {
 		return err
 	}
