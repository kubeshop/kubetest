package client

import (
	"bufio"
	"bytes"
	"context"
	"encoding/json"
	"fmt"
	"io"
	"os"
	"path/filepath"
	"strings"
	"text/template"
	"time"

	"github.com/kubeshop/testkube/pkg/repository/config"

	"github.com/pkg/errors"

	"github.com/kubeshop/testkube/pkg/version"

	"github.com/kubeshop/testkube/pkg/repository/result"

	"go.uber.org/zap"
	batchv1 "k8s.io/api/batch/v1"
	corev1 "k8s.io/api/core/v1"
	metav1 "k8s.io/apimachinery/pkg/apis/meta/v1"
	"k8s.io/apimachinery/pkg/util/wait"
	"k8s.io/apimachinery/pkg/util/yaml"
	"k8s.io/client-go/kubernetes"
	"sigs.k8s.io/kustomize/kyaml/yaml/merge2"

	kyaml "sigs.k8s.io/kustomize/kyaml/yaml"

	templatesv1 "github.com/kubeshop/testkube-operator/pkg/client/templates/v1"
	testexecutionsv1 "github.com/kubeshop/testkube-operator/pkg/client/testexecutions/v1"
	testsv3 "github.com/kubeshop/testkube-operator/pkg/client/tests/v3"
	"github.com/kubeshop/testkube/pkg/api/v1/testkube"
	"github.com/kubeshop/testkube/pkg/event"
	"github.com/kubeshop/testkube/pkg/executor"
	"github.com/kubeshop/testkube/pkg/executor/agent"
	"github.com/kubeshop/testkube/pkg/executor/env"
	"github.com/kubeshop/testkube/pkg/executor/output"
	"github.com/kubeshop/testkube/pkg/log"
	testexecutionsmapper "github.com/kubeshop/testkube/pkg/mapper/testexecutions"
	testsmapper "github.com/kubeshop/testkube/pkg/mapper/tests"
	"github.com/kubeshop/testkube/pkg/telemetry"
	"github.com/kubeshop/testkube/pkg/utils"
)

const (
	// GitUsernameSecretName is git username secret name
	GitUsernameSecretName = "git-username"
	// GitUsernameEnvVarName is git username environment var name
	GitUsernameEnvVarName = "RUNNER_GITUSERNAME"
	// GitTokenSecretName is git token secret name
	GitTokenSecretName = "git-token"
	// GitTokenEnvVarName is git token environment var name
	GitTokenEnvVarName = "RUNNER_GITTOKEN"
	// SecretTest is a test secret
	SecretTest = "secrets"
	// SecretSource is a source secret
	SecretSource = "source-secrets"

	pollTimeout  = 24 * time.Hour
	pollInterval = 200 * time.Millisecond
	// pollJobStatus is interval for checking if job timeout occurred
	pollJobStatus = 1 * time.Second
	// timeoutIndicator is string that is added to job logs when timeout occurs
	timeoutIndicator = "DeadlineExceeded"
)

// NewJobExecutor creates new job executor
func NewJobExecutor(
	repo result.Repository,
	namespace string,
	images executor.Images,
	jobTemplate string,
	serviceAccountName string,
	metrics ExecutionCounter,
	emiter *event.Emitter,
	configMap config.Repository,
	testsClient testsv3.Interface,
	clientset kubernetes.Interface,
	testExecutionsClient testexecutionsv1.Interface,
	templatesClient templatesv1.Interface,
	registry string,
	podStartTimeout time.Duration,
	clusterID string,
	dashboardURI string,
	apiURI string,
) (client *JobExecutor, err error) {
	return &JobExecutor{
		ClientSet:            clientset,
		Repository:           repo,
		Log:                  log.DefaultLogger,
		Namespace:            namespace,
		images:               images,
		jobTemplate:          jobTemplate,
		serviceAccountName:   serviceAccountName,
		metrics:              metrics,
		Emitter:              emiter,
		configMap:            configMap,
		testsClient:          testsClient,
		testExecutionsClient: testExecutionsClient,
		templatesClient:      templatesClient,
		registry:             registry,
		podStartTimeout:      podStartTimeout,
		clusterID:            clusterID,
		dashboardURI:         dashboardURI,
		apiURI:               apiURI,
	}, nil
}

type ExecutionCounter interface {
	IncExecuteTest(execution testkube.Execution, dashboardURI string)
}

// JobExecutor is container for managing job executor dependencies
type JobExecutor struct {
	Repository           result.Repository
	Log                  *zap.SugaredLogger
	ClientSet            kubernetes.Interface
	Namespace            string
	Cmd                  string
	images               executor.Images
	jobTemplate          string
	serviceAccountName   string
	metrics              ExecutionCounter
	Emitter              *event.Emitter
	configMap            config.Repository
	testsClient          testsv3.Interface
	testExecutionsClient testexecutionsv1.Interface
	templatesClient      templatesv1.Interface
	registry             string
	podStartTimeout      time.Duration
	clusterID            string
	dashboardURI         string
	apiURI               string
}

type JobOptions struct {
	Name                  string
	Namespace             string
	Image                 string
	ImagePullSecrets      []string
	ImageOverride         string
	Jsn                   string
	TestName              string
	InitImage             string
	JobTemplate           string
	Envs                  map[string]string
	SecretEnvs            map[string]string
	HTTPProxy             string
	HTTPSProxy            string
	UsernameSecret        *testkube.SecretRef
	TokenSecret           *testkube.SecretRef
	CertificateSecret     string
	Variables             map[string]testkube.Variable
	ActiveDeadlineSeconds int64
	ServiceAccountName    string
	JobTemplateExtensions string
	EnvConfigMaps         []testkube.EnvReference
	EnvSecrets            []testkube.EnvReference
	Labels                map[string]string
	Registry              string
	ClusterID             string
	ArtifactRequest       *testkube.ArtifactRequest
	WorkingDir            string
	ExecutionNumber       int32
	ContextType           string
	ContextData           string
<<<<<<< HEAD
	Debug                 bool
	NatsUri               string
	LogSidecarImage       string
=======
	APIURI                string
>>>>>>> 28a808ab
}

// Logs returns job logs stream channel using kubernetes api
func (c *JobExecutor) Logs(ctx context.Context, id string) (out chan output.Output, err error) {
	out = make(chan output.Output)
	logs := make(chan []byte)

	go func() {
		defer func() {
			c.Log.Debug("closing JobExecutor.Logs out log")
			close(out)
		}()

		if err := c.TailJobLogs(ctx, id, logs); err != nil {
			out <- output.NewOutputError(err)
			return
		}

		for l := range logs {
			entry, err := output.GetLogEntry(l)
			if err != nil {
				c.Log.Errorw("error parsing log entry", "error", err)
			}
			out <- entry
		}
	}()

	return
}

// Execute starts new external test execution, reads data and returns ID
// Execution is started asynchronously client can check later for results
func (c *JobExecutor) Execute(ctx context.Context, execution *testkube.Execution, options ExecuteOptions) (result *testkube.ExecutionResult, err error) {
	result = testkube.NewRunningExecutionResult()
	execution.ExecutionResult = result

	err = c.CreateJob(ctx, *execution, options)
	if err != nil {
		return result.Err(err), err
	}
	if !options.Sync {
		go c.MonitorJobForTimeout(ctx, execution.Id)
	}

	podsClient := c.ClientSet.CoreV1().Pods(c.Namespace)
	pods, err := executor.GetJobPods(ctx, podsClient, execution.Id, 1, 10)
	if err != nil {
		return result.Err(err), err
	}

	l := c.Log.With("executionID", execution.Id, "type", "async")

	for _, pod := range pods.Items {
		if pod.Status.Phase != corev1.PodRunning && pod.Labels["job-name"] == execution.Id {
			// for sync block and complete
			if options.Sync {
				return c.updateResultsFromPod(ctx, pod, l, execution, options.Request.NegativeTest)
			}

			// for async start goroutine and return in progress job
			go func(pod corev1.Pod) {
				_, err := c.updateResultsFromPod(ctx, pod, l, execution, options.Request.NegativeTest)
				if err != nil {
					l.Errorw("update results from jobs pod error", "error", err)
				}
			}(pod)

			return result, nil
		}
	}

	l.Debugw("no pods was found", "totalPodsCount", len(pods.Items))

	return testkube.NewRunningExecutionResult(), nil
}

func (c *JobExecutor) MonitorJobForTimeout(ctx context.Context, jobName string) {
	ticker := time.NewTicker(pollJobStatus)
	l := c.Log.With("jobName", jobName)
	for {
		select {
		case <-ctx.Done():
			l.Infow("context done, stopping job timeout monitor")
			return
		case <-ticker.C:
			jobs, err := c.ClientSet.BatchV1().Jobs(c.Namespace).List(ctx, metav1.ListOptions{LabelSelector: "job-name=" + jobName})
			if err != nil {
				l.Errorw("could not get jobs", "error", err)
				return
			}
			if jobs == nil || len(jobs.Items) == 0 {
				return
			}

			job := jobs.Items[0]

			if job.Status.Succeeded > 0 {
				l.Debugw("job succeeded", "status")
				return
			}

			if job.Status.Failed > 0 {
				l.Debugw("job failed")
				if len(job.Status.Conditions) > 0 {
					for _, condition := range job.Status.Conditions {
						l.Infow("job timeout", "condition.reason", condition.Reason)
						if condition.Reason == timeoutIndicator {
							c.Timeout(ctx, jobName)
						}
					}
				}
				return
			}

			if job.Status.Active > 0 {
				continue
			}
		}
	}
}

// CreateJob creates new Kubernetes job based on execution and execute options
func (c *JobExecutor) CreateJob(ctx context.Context, execution testkube.Execution, options ExecuteOptions) error {
	jobs := c.ClientSet.BatchV1().Jobs(c.Namespace)
<<<<<<< HEAD
	jobOptions, err := NewJobOptions(
		c.Log, c.templatesClient, c.images, c.jobTemplate, c.serviceAccountName,
		c.registry, c.clusterID, execution, options,
	)
=======
	jobOptions, err := NewJobOptions(c.Log, c.templatesClient, c.images.Init, c.jobTemplate, c.serviceAccountName, c.registry,
		c.clusterID, c.apiURI, execution, options)
>>>>>>> 28a808ab
	if err != nil {
		return err
	}

	c.Log.Debug("creating job with options", "options", jobOptions)
	jobSpec, err := NewJobSpec(c.Log, jobOptions)
	if err != nil {
		return err
	}

	_, err = jobs.Create(ctx, jobSpec, metav1.CreateOptions{})
	return err
}

// updateResultsFromPod watches logs and stores results if execution is finished
func (c *JobExecutor) updateResultsFromPod(ctx context.Context, pod corev1.Pod, l *zap.SugaredLogger, execution *testkube.Execution, isNegativeTest bool) (*testkube.ExecutionResult, error) {
	var err error

	// save stop time and final state
	defer func() {
		if err := c.stopExecution(ctx, l, execution, execution.ExecutionResult, isNegativeTest, err); err != nil {
			l.Errorw("error stopping execution after updating results from pod", "error", err)
		}
	}()

	// wait for pod to be loggable
	if err = wait.PollUntilContextTimeout(ctx, pollInterval, c.podStartTimeout, true, executor.IsPodLoggable(c.ClientSet, pod.Name, c.Namespace)); err != nil {
		l.Errorw("waiting for pod started error", "error", err)
	}

	l.Debug("poll immediate waiting for pod")
	// wait for pod
	if err = wait.PollUntilContextTimeout(ctx, pollInterval, pollTimeout, true, executor.IsPodReady(c.ClientSet, pod.Name, c.Namespace)); err != nil {
		// continue on poll err and try to get logs later
		l.Errorw("waiting for pod complete error", "error", err)
	}
	if err != nil {
		execution.ExecutionResult.Err(err)
	}
	l.Debug("poll immediate end")

	var logs []byte
	logs, err = executor.GetPodLogs(ctx, c.ClientSet, c.Namespace, pod)
	if err != nil {
		l.Errorw("get pod logs error", "error", err)
		return execution.ExecutionResult, err
	}

	// parse job output log (JSON stream)
	execution.ExecutionResult, err = output.ParseRunnerOutput(logs)
	if err != nil {
		l.Errorw("parse output error", "error", err)
		return execution.ExecutionResult, err
	}

	if execution.ExecutionResult.IsFailed() {
		errorMessage := execution.ExecutionResult.ErrorMessage
		if errorMessage == "" {
			errorMessage = executor.GetPodErrorMessage(ctx, c.ClientSet, &pod)
		}

		execution.ExecutionResult.ErrorMessage = errorMessage
	}

	// saving result in the defer function
	return execution.ExecutionResult, nil
}

func (c *JobExecutor) stopExecution(ctx context.Context, l *zap.SugaredLogger, execution *testkube.Execution, result *testkube.ExecutionResult, isNegativeTest bool, passedErr error) error {
	savedExecution, err := c.Repository.Get(ctx, execution.Id)
	if err != nil {
		l.Errorw("get execution error", "error", err)
		return err
	}
	l.Debugw("stopping execution", "executionId", execution.Id, "status", result.Status, "executionStatus", execution.ExecutionResult.Status, "passedError", passedErr, "savedExecutionStatus", savedExecution.ExecutionResult.Status)

	if savedExecution.IsCanceled() || savedExecution.IsTimeout() {
		return nil
	}

	execution.Stop()
	if isNegativeTest {
		if result.IsFailed() {
			l.Infow("test run was expected to fail, and it failed as expected", "test", execution.TestName)
			execution.ExecutionResult.Status = testkube.ExecutionStatusPassed
			result.Status = testkube.ExecutionStatusPassed
			result.Output = result.Output + "\nTest run was expected to fail, and it failed as expected"
		} else {
			l.Infow("test run was expected to fail - the result will be reversed", "test", execution.TestName)
			execution.ExecutionResult.Status = testkube.ExecutionStatusFailed
			result.Status = testkube.ExecutionStatusFailed
			result.Output = result.Output + "\nTest run was expected to fail, the result will be reversed"
		}
	}

	err = c.Repository.EndExecution(ctx, *execution)
	if err != nil {
		l.Errorw("Update execution result error", "error", err)
		return err
	}

	if passedErr != nil {
		result.Err(passedErr)
	}

	eventToSend := testkube.NewEventEndTestSuccess(execution)
	if result.IsAborted() {
		result.Output = result.Output + "\nTest run was aborted manually."
		eventToSend = testkube.NewEventEndTestAborted(execution)
	} else if result.IsTimeout() {
		result.Output = result.Output + "\nTest run was aborted due to timeout."
		eventToSend = testkube.NewEventEndTestTimeout(execution)
	} else if result.IsFailed() {
		eventToSend = testkube.NewEventEndTestFailed(execution)
	}

	// metrics increase
	execution.ExecutionResult = result
	l.Infow("execution ended, saving result", "executionId", execution.Id, "status", result.Status)
	if err = c.Repository.UpdateResult(ctx, execution.Id, *execution); err != nil {
		l.Errorw("Update execution result error", "error", err)
		return err
	}

	test, err := c.testsClient.Get(execution.TestName)
	if err != nil {
		l.Errorw("getting test error", "error", err)
		return err
	}

	test.Status = testsmapper.MapExecutionToTestStatus(execution)
	if err = c.testsClient.UpdateStatus(test); err != nil {
		l.Errorw("updating test error", "error", err)
		return err
	}

	if execution.TestExecutionName != "" {
		testExecution, err := c.testExecutionsClient.Get(execution.TestExecutionName)
		if err != nil {
			l.Errorw("getting test execution error", "error", err)
			return err
		}

		testExecution.Status = testexecutionsmapper.MapAPIToCRD(execution, testExecution.Generation)
		if err = c.testExecutionsClient.UpdateStatus(testExecution); err != nil {
			l.Errorw("updating test execution error", "error", err)
			return err
		}
	}

	c.metrics.IncExecuteTest(*execution, c.dashboardURI)
	c.Emitter.Notify(eventToSend)

	telemetryEnabled, err := c.configMap.GetTelemetryEnabled(ctx)
	if err != nil {
		l.Debugw("getting telemetry enabled error", "error", err)
	}

	if !telemetryEnabled {
		return nil
	}

	clusterID, err := c.configMap.GetUniqueClusterId(ctx)
	if err != nil {
		l.Debugw("getting cluster id error", "error", err)
	}

	host, err := os.Hostname()
	if err != nil {
		l.Debugw("getting hostname error", "hostname", host, "error", err)
	}

	var dataSource string
	if execution.Content != nil {
		dataSource = execution.Content.Type_
	}

	status := ""
	if execution.ExecutionResult != nil && execution.ExecutionResult.Status != nil {
		status = string(*execution.ExecutionResult.Status)
	}

	out, err := telemetry.SendRunEvent("testkube_api_run_test", telemetry.RunParams{
		AppVersion: version.Version,
		DataSource: dataSource,
		Host:       host,
		ClusterID:  clusterID,
		TestType:   execution.TestType,
		DurationMs: execution.DurationMs,
		Status:     status,
	})
	if err != nil {
		l.Debugw("sending run test telemetry event error", "error", err)
	} else {
		l.Debugw("sending run test telemetry event", "output", out)
	}

	return nil
}

// NewJobOptionsFromExecutionOptions compose JobOptions based on ExecuteOptions
func NewJobOptionsFromExecutionOptions(options ExecuteOptions) JobOptions {
	labels := map[string]string{
		testkube.TestLabelTestType: utils.SanitizeName(options.TestSpec.Type_),
		testkube.TestLabelExecutor: options.ExecutorName,
		testkube.TestLabelTestName: options.TestName,
	}
	for key, value := range options.Labels {
		labels[key] = value
	}

	contextType := ""
	contextData := ""
	if options.Request.RunningContext != nil {
		contextType = options.Request.RunningContext.Type_
		contextData = options.Request.RunningContext.Context
	}

	return JobOptions{
		Image:                 options.ExecutorSpec.Image,
		ImageOverride:         options.ImageOverride,
		ImagePullSecrets:      options.ImagePullSecretNames,
		JobTemplate:           options.ExecutorSpec.JobTemplate,
		TestName:              options.TestName,
		Namespace:             options.Namespace,
		Envs:                  options.Request.Envs,
		SecretEnvs:            options.Request.SecretEnvs,
		HTTPProxy:             options.Request.HttpProxy,
		HTTPSProxy:            options.Request.HttpsProxy,
		UsernameSecret:        options.UsernameSecret,
		TokenSecret:           options.TokenSecret,
		CertificateSecret:     options.CertificateSecret,
		ActiveDeadlineSeconds: options.Request.ActiveDeadlineSeconds,
		JobTemplateExtensions: options.Request.JobTemplate,
		EnvConfigMaps:         options.Request.EnvConfigMaps,
		EnvSecrets:            options.Request.EnvSecrets,
		Labels:                labels,
		ExecutionNumber:       options.Request.Number,
		ContextType:           contextType,
		ContextData:           contextData,
	}
}

// TailJobLogs - locates logs for job pod(s)
func (c *JobExecutor) TailJobLogs(ctx context.Context, id string, logs chan []byte) (err error) {

	podsClient := c.ClientSet.CoreV1().Pods(c.Namespace)

	pods, err := executor.GetJobPods(ctx, podsClient, id, 1, 10)
	if err != nil {
		close(logs)
		return err
	}

	for _, pod := range pods.Items {
		if pod.Labels["job-name"] == id {

			l := c.Log.With("podNamespace", pod.Namespace, "podName", pod.Name, "podStatus", pod.Status)

			switch pod.Status.Phase {

			case corev1.PodRunning:
				l.Debug("tailing pod logs: immediately")
				return c.TailPodLogs(ctx, pod, logs)

			case corev1.PodFailed:
				err := errors.Errorf("can't get pod logs, pod failed: %s/%s", pod.Namespace, pod.Name)
				l.Errorw(err.Error())
				return c.GetLastLogLineError(ctx, pod)

			default:
				l.Debugw("tailing job logs: waiting for pod to be ready")
				if err = wait.PollUntilContextTimeout(ctx, pollInterval, c.podStartTimeout, true, executor.IsPodLoggable(c.ClientSet, pod.Name, c.Namespace)); err != nil {
					l.Errorw("poll immediate error when tailing logs", "error", err)
					return err
				}

				l.Debug("tailing pod logs")
				return c.TailPodLogs(ctx, pod, logs)
			}
		}
	}

	return
}

func (c *JobExecutor) TailPodLogs(ctx context.Context, pod corev1.Pod, logs chan []byte) (err error) {
	count := int64(1)

	var containers []string
	for _, container := range pod.Spec.InitContainers {
		containers = append(containers, container.Name)
	}

	for _, container := range pod.Spec.Containers {
		containers = append(containers, container.Name)
	}

	go func() {
		defer close(logs)

		for _, container := range containers {
			podLogOptions := corev1.PodLogOptions{
				Follow:    true,
				TailLines: &count,
				Container: container,
			}

			podLogRequest := c.ClientSet.CoreV1().
				Pods(c.Namespace).
				GetLogs(pod.Name, &podLogOptions)

			stream, err := podLogRequest.Stream(ctx)
			if err != nil {
				c.Log.Errorw("stream error", "error", err)
				continue
			}

			reader := bufio.NewReader(stream)

			for {
				b, err := utils.ReadLongLine(reader)
				if err != nil {
					if err == io.EOF {
						err = nil
					}
					break
				}
				c.Log.Debug("TailPodLogs stream scan", "out", b, "pod", pod.Name)
				logs <- b
			}

			if err != nil {
				c.Log.Errorw("scanner error", "error", err)
			}
		}
	}()
	return
}

// GetPodLogError returns last line as error
func (c *JobExecutor) GetPodLogError(ctx context.Context, pod corev1.Pod) (logsBytes []byte, err error) {
	// error line should be last one
	return executor.GetPodLogs(ctx, c.ClientSet, c.Namespace, pod, 1)
}

// GetLastLogLineError return error if last line is failed
func (c *JobExecutor) GetLastLogLineError(ctx context.Context, pod corev1.Pod) error {
	l := c.Log.With("pod", pod.Name, "namespace", pod.Namespace)
	errorLog, err := c.GetPodLogError(ctx, pod)
	if err != nil {
		l.Errorw("getPodLogs error", "error", err, "pod", pod)
		return errors.Errorf("getPodLogs error: %v", err)
	}

	l.Debugw("log", "got last log bytes", string(errorLog)) // in case distorted log bytes
	entry, err := output.GetLogEntry(errorLog)
	if err != nil {
		l.Errorw("GetLogEntry error", "error", err, "input", string(errorLog), "pod", pod)
		return errors.Errorf("GetLogEntry error: %v", err)
	}

	l.Infow("got last log entry", "log", entry.String())
	return errors.Errorf("error from last log entry: %s", entry.String())
}

// Abort aborts K8S by job name
func (c *JobExecutor) Abort(ctx context.Context, execution *testkube.Execution) (result *testkube.ExecutionResult, err error) {
	l := c.Log.With("execution", execution.Id)
	result, err = executor.AbortJob(ctx, c.ClientSet, c.Namespace, execution.Id)
	if err != nil {
		l.Errorw("error aborting job", "execution", execution.Id, "error", err)
	}
	l.Debugw("job aborted", "execution", execution.Id, "result", result)
	if err := c.stopExecution(ctx, l, execution, result, false, nil); err != nil {
		l.Errorw("error stopping execution on job executor abort", "error", err)
	}
	return result, nil
}

func (c *JobExecutor) Timeout(ctx context.Context, jobName string) (result *testkube.ExecutionResult) {
	l := c.Log.With("jobName", jobName)
	l.Infow("job timeout")
	execution, err := c.Repository.Get(ctx, jobName)
	if err != nil {
		l.Errorw("error getting execution", "error", err)
		return
	}
	result = &testkube.ExecutionResult{
		Status: testkube.ExecutionStatusTimeout,
	}
	if err := c.stopExecution(ctx, l, &execution, result, false, nil); err != nil {
		l.Errorw("error stopping execution on job executor timeout", "error", err)
	}

	return
}

// NewJobSpec is a method to create new job spec
func NewJobSpec(log *zap.SugaredLogger, options JobOptions) (*batchv1.Job, error) {
	envManager := env.NewManager()
	secretEnvVars := append(envManager.PrepareSecrets(options.SecretEnvs, options.Variables),
		envManager.PrepareGitCredentials(options.UsernameSecret, options.TokenSecret)...)

	tmpl, err := utils.NewTemplate("job").Funcs(template.FuncMap{"vartypeptrtostring": testkube.VariableTypeString}).
		Parse(options.JobTemplate)
	if err != nil {
		return nil, errors.Errorf("creating job spec from options.JobTemplate error: %v", err)
	}

	options.Jsn = strings.ReplaceAll(options.Jsn, "'", "''")
	var buffer bytes.Buffer
	if err = tmpl.ExecuteTemplate(&buffer, "job", options); err != nil {
		return nil, errors.Errorf("executing job spec template: %v", err)
	}

	var job batchv1.Job
	jobSpec := buffer.String()
	if options.JobTemplateExtensions != "" {
		tmplExt, err := utils.NewTemplate("jobExt").Funcs(template.FuncMap{"vartypeptrtostring": testkube.VariableTypeString}).
			Parse(options.JobTemplateExtensions)
		if err != nil {
			return nil, errors.Errorf("creating job extensions spec from template error: %v", err)
		}

		var bufferExt bytes.Buffer
		if err = tmplExt.ExecuteTemplate(&bufferExt, "jobExt", options); err != nil {
			return nil, errors.Errorf("executing job extensions spec template: %v", err)
		}

		if jobSpec, err = merge2.MergeStrings(bufferExt.String(), jobSpec, false, kyaml.MergeOptions{}); err != nil {
			return nil, errors.Errorf("merging job spec templates: %v", err)
		}
	}

	log.Debug("Job specification", jobSpec)
	decoder := yaml.NewYAMLOrJSONDecoder(bytes.NewBufferString(jobSpec), len(jobSpec))
	if err := decoder.Decode(&job); err != nil {
		return nil, errors.Errorf("decoding job spec error: %v", err)
	}

	for key, value := range options.Labels {
		if job.Labels == nil {
			job.Labels = make(map[string]string)
		}

		job.Labels[key] = value

		if job.Spec.Template.Labels == nil {
			job.Spec.Template.Labels = make(map[string]string)
		}

		job.Spec.Template.Labels[key] = value
	}

	envs := append(executor.RunnerEnvVars, corev1.EnvVar{Name: "RUNNER_CLUSTERID", Value: options.ClusterID})
	if options.ArtifactRequest != nil && options.ArtifactRequest.StorageBucket != "" {
		envs = append(envs, corev1.EnvVar{Name: "RUNNER_BUCKET", Value: options.ArtifactRequest.StorageBucket})
	} else {
		envs = append(envs, corev1.EnvVar{Name: "RUNNER_BUCKET", Value: os.Getenv("STORAGE_BUCKET")})
	}

	envs = append(envs, secretEnvVars...)
	if options.HTTPProxy != "" {
		envs = append(envs, corev1.EnvVar{Name: "HTTP_PROXY", Value: options.HTTPProxy})
	}

	if options.HTTPSProxy != "" {
		envs = append(envs, corev1.EnvVar{Name: "HTTPS_PROXY", Value: options.HTTPSProxy})
	}

	envs = append(envs, envManager.PrepareEnvs(options.Envs, options.Variables)...)
	envs = append(envs, corev1.EnvVar{Name: "RUNNER_WORKINGDIR", Value: options.WorkingDir})
	envs = append(envs, corev1.EnvVar{Name: "RUNNER_EXECUTIONID", Value: options.Name})
	envs = append(envs, corev1.EnvVar{Name: "RUNNER_TESTNAME", Value: options.TestName})
	envs = append(envs, corev1.EnvVar{Name: "RUNNER_EXECUTIONNUMBER", Value: fmt.Sprint(options.ExecutionNumber)})
	envs = append(envs, corev1.EnvVar{Name: "RUNNER_CONTEXTTYPE", Value: options.ContextType})
	envs = append(envs, corev1.EnvVar{Name: "RUNNER_CONTEXTDATA", Value: options.ContextData})
	envs = append(envs, corev1.EnvVar{Name: "RUNNER_APIURI", Value: options.APIURI})

	for i := range job.Spec.Template.Spec.InitContainers {
		job.Spec.Template.Spec.InitContainers[i].Env = append(job.Spec.Template.Spec.InitContainers[i].Env, envs...)
	}

	for i := range job.Spec.Template.Spec.Containers {
		job.Spec.Template.Spec.Containers[i].Env = append(job.Spec.Template.Spec.Containers[i].Env, envs...)
		// override container image if provided
		if options.ImageOverride != "" {
			job.Spec.Template.Spec.Containers[i].Image = options.ImageOverride
		}
	}

	return &job, nil
}

<<<<<<< HEAD
func NewJobOptions(log *zap.SugaredLogger, templatesClient templatesv1.Interface, images executor.Images, jobTemplate, serviceAccountName, registry, clusterID string,
	execution testkube.Execution, options ExecuteOptions) (jobOptions JobOptions, err error) {
=======
func NewJobOptions(log *zap.SugaredLogger, templatesClient templatesv1.Interface, initImage, jobTemplate, serviceAccountName,
	registry, clusterID, apiURI string, execution testkube.Execution, options ExecuteOptions) (jobOptions JobOptions, err error) {
>>>>>>> 28a808ab
	jsn, err := json.Marshal(execution)
	if err != nil {
		return jobOptions, err
	}

	jobOptions = NewJobOptionsFromExecutionOptions(options)
	jobOptions.Name = execution.Id
	jobOptions.Namespace = execution.TestNamespace
	jobOptions.Jsn = string(jsn)
	jobOptions.InitImage = images.Init
	jobOptions.TestName = execution.TestName

	// options needed for Log sidecar
	jobOptions.Debug = os.Getenv("DEBUG") == "true"
	jobOptions.NatsUri = os.Getenv("NATS_URI")
	jobOptions.LogSidecarImage = images.LogSidecar

	if jobOptions.JobTemplate == "" {
		jobOptions.JobTemplate = jobTemplate
	}

	if options.ExecutorSpec.JobTemplateReference != "" {
		template, err := templatesClient.Get(options.ExecutorSpec.JobTemplateReference)
		if err != nil {
			return jobOptions, err
		}

		if template.Spec.Type_ != nil && testkube.TemplateType(*template.Spec.Type_) == testkube.JOB_TemplateType {
			jobOptions.JobTemplate = template.Spec.Body
		} else {
			log.Warnw("Not matched template type", "template", options.ExecutorSpec.JobTemplateReference)
		}
	}

	if options.Request.JobTemplateReference != "" {
		template, err := templatesClient.Get(options.Request.JobTemplateReference)
		if err != nil {
			return jobOptions, err
		}

		if template.Spec.Type_ != nil && testkube.TemplateType(*template.Spec.Type_) == testkube.JOB_TemplateType {
			jobOptions.JobTemplate = template.Spec.Body
		} else {
			log.Warnw("Not matched template type", "template", options.Request.JobTemplateReference)
		}
	}

	jobOptions.Variables = execution.Variables
	if options.ExecutorSpec.Slaves != nil {
		slvesConfigs, err := json.Marshal(executor.GetSlavesConfigs(initImage, *options.ExecutorSpec.Slaves))
		if err != nil {
			return jobOptions, err
		}
		jobOptions.Variables[executor.SlavesConfigsEnv] = testkube.NewBasicVariable(executor.SlavesConfigsEnv, string(slvesConfigs))
	}
	jobOptions.ServiceAccountName = serviceAccountName
	jobOptions.Registry = registry
	jobOptions.ClusterID = clusterID
	jobOptions.ArtifactRequest = execution.ArtifactRequest
	workingDir := agent.GetDefaultWorkingDir(executor.VolumeDir, execution)
	if execution.Content != nil && execution.Content.Repository != nil && execution.Content.Repository.WorkingDir != "" {
		workingDir = filepath.Join(executor.VolumeDir, "repo", execution.Content.Repository.WorkingDir)
	}

	jobOptions.WorkingDir = workingDir
	jobOptions.APIURI = apiURI

	return
}<|MERGE_RESOLUTION|>--- conflicted
+++ resolved
@@ -170,13 +170,10 @@
 	ExecutionNumber       int32
 	ContextType           string
 	ContextData           string
-<<<<<<< HEAD
 	Debug                 bool
 	NatsUri               string
 	LogSidecarImage       string
-=======
 	APIURI                string
->>>>>>> 28a808ab
 }
 
 // Logs returns job logs stream channel using kubernetes api
@@ -301,15 +298,10 @@
 // CreateJob creates new Kubernetes job based on execution and execute options
 func (c *JobExecutor) CreateJob(ctx context.Context, execution testkube.Execution, options ExecuteOptions) error {
 	jobs := c.ClientSet.BatchV1().Jobs(c.Namespace)
-<<<<<<< HEAD
 	jobOptions, err := NewJobOptions(
 		c.Log, c.templatesClient, c.images, c.jobTemplate, c.serviceAccountName,
 		c.registry, c.clusterID, execution, options,
 	)
-=======
-	jobOptions, err := NewJobOptions(c.Log, c.templatesClient, c.images.Init, c.jobTemplate, c.serviceAccountName, c.registry,
-		c.clusterID, c.apiURI, execution, options)
->>>>>>> 28a808ab
 	if err != nil {
 		return err
 	}
@@ -805,13 +797,8 @@
 	return &job, nil
 }
 
-<<<<<<< HEAD
 func NewJobOptions(log *zap.SugaredLogger, templatesClient templatesv1.Interface, images executor.Images, jobTemplate, serviceAccountName, registry, clusterID string,
 	execution testkube.Execution, options ExecuteOptions) (jobOptions JobOptions, err error) {
-=======
-func NewJobOptions(log *zap.SugaredLogger, templatesClient templatesv1.Interface, initImage, jobTemplate, serviceAccountName,
-	registry, clusterID, apiURI string, execution testkube.Execution, options ExecuteOptions) (jobOptions JobOptions, err error) {
->>>>>>> 28a808ab
 	jsn, err := json.Marshal(execution)
 	if err != nil {
 		return jobOptions, err
