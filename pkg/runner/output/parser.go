package output

import (
	"bufio"
	"bytes"
	"encoding/json"
	"fmt"

	"github.com/kubeshop/testkube/pkg/api/v1/testkube"
)

func GetLogEntry(b []byte) (out Output, err error) {
	err = json.Unmarshal(b, &out)
	return out, err
}

// GetExecutionResult tries to unmarshal execution result
func GetExecutionResult(b []byte) (is bool, result testkube.ExecutionResult) {
	err := json.Unmarshal(b, &result)
	return err == nil, result
}

// ParseRunnerOutput try to parse possible runner output which is some bunch
// of json stream like
// {"type": "line", "message": "runner execution started  ------------"}
// {"type": "line", "message": "GET /results"}
// {"type": "result", "result": {"id": "2323", "output": "-----"}}
func ParseRunnerOutput(b []byte) (result testkube.ExecutionResult, logs []string, err error) {
	scanner := bufio.NewScanner(bytes.NewReader(b))

	// set default bufio scanner buffer (to limit bufio.Scanner: token too long errors on very long lines)
	buf := make([]byte, 0, 64*1024)
	scanner.Buffer(buf, 1024*1024)

	// try to locate execution result should be the last one
	// but there could be some buffers or go routines used so go through whole
	// array too
	result.Status = testkube.ExecutionStatusError
	for scanner.Scan() {
		b := scanner.Bytes()

		if len(b) < 2 || b[0] != byte('{') {
			// empty or non json line
			continue
		}
		log, err := GetLogEntry(scanner.Bytes())
		if err != nil {
			// try to read in case of some lines which we couldn't parse
			// sometimes we're not able to control all stdout messages from libs
			logs = append(logs, fmt.Sprintf("ERROR can't get log entry: %s, (((%s)))", err, scanner.Text()))
			continue
		}

		result.Status = testkube.ExecutionStatusSuccess
		switch log.Type_ {
		case TypeResult:
			if log.Result != nil {
				result = *log.Result
			}

		case TypeError:
<<<<<<< HEAD
			result = testkube.ExecutionResult{ErrorMessage: log.Content, Status: testkube.ExecutionStatusError}
=======
			result = testkube.NewErrorExecutionResult(fmt.Errorf(log.Content))
>>>>>>> 0fd321a2

		case TypeLogEvent, TypeLogLine:
			logs = append(logs, log.Content)
		}

	}

	return result, logs, scanner.Err()
}<|MERGE_RESOLUTION|>--- conflicted
+++ resolved
@@ -59,11 +59,7 @@
 			}
 
 		case TypeError:
-<<<<<<< HEAD
-			result = testkube.ExecutionResult{ErrorMessage: log.Content, Status: testkube.ExecutionStatusError}
-=======
 			result = testkube.NewErrorExecutionResult(fmt.Errorf(log.Content))
->>>>>>> 0fd321a2
 
 		case TypeLogEvent, TypeLogLine:
 			logs = append(logs, log.Content)
