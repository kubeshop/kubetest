--- conflicted
+++ resolved
@@ -8,11 +8,6 @@
 	"fmt"
 	"io"
 	"os"
-<<<<<<< HEAD
-	"strconv"
-	"strings"
-=======
->>>>>>> 068d0443
 	"sync"
 	"time"
 
@@ -547,84 +542,8 @@
 	}
 	execution.Tags = testworkflowresolver.MergeTags(execution.Tags, request.Tags)
 
-<<<<<<< HEAD
-	labelMap, err := json.Marshal(labels)
-	if err != nil {
-		return execution, errors.Wrap(err, "marsalling labels error")
-	}
-
-	machine := expressions.NewMachine().
-		RegisterStringMap("internal", map[string]string{
-			"storage.url":        os.Getenv("STORAGE_ENDPOINT"),
-			"storage.accessKey":  os.Getenv("STORAGE_ACCESSKEYID"),
-			"storage.secretKey":  os.Getenv("STORAGE_SECRETACCESSKEY"),
-			"storage.region":     os.Getenv("STORAGE_REGION"),
-			"storage.bucket":     os.Getenv("STORAGE_BUCKET"),
-			"storage.token":      os.Getenv("STORAGE_TOKEN"),
-			"storage.ssl":        common.GetOr(os.Getenv("STORAGE_SSL"), "false"),
-			"storage.skipVerify": common.GetOr(os.Getenv("STORAGE_SKIP_VERIFY"), "false"),
-			"storage.certFile":   os.Getenv("STORAGE_CERT_FILE"),
-			"storage.keyFile":    os.Getenv("STORAGE_KEY_FILE"),
-			"storage.caFile":     os.Getenv("STORAGE_CA_FILE"),
-
-			"cloud.enabled":         strconv.FormatBool(os.Getenv("TESTKUBE_PRO_API_KEY") != "" || os.Getenv("TESTKUBE_CLOUD_API_KEY") != ""),
-			"cloud.api.key":         cloudApiKey,
-			"cloud.api.tlsInsecure": common.GetOr(os.Getenv("TESTKUBE_PRO_TLS_INSECURE"), os.Getenv("TESTKUBE_CLOUD_TLS_INSECURE"), "false"),
-			"cloud.api.skipVerify":  common.GetOr(os.Getenv("TESTKUBE_PRO_SKIP_VERIFY"), os.Getenv("TESTKUBE_CLOUD_SKIP_VERIFY"), "false"),
-			"cloud.api.url":         common.GetOr(os.Getenv("TESTKUBE_PRO_URL"), os.Getenv("TESTKUBE_CLOUD_URL")),
-			"cloud.ui.url":          cloudUiUrl,
-			"cloud.api.orgId":       cloudOrgId,
-			"cloud.api.envId":       cloudEnvId,
-
-			"serviceaccount.default": e.serviceAccountNames[namespace],
-
-			"dashboard.url":   os.Getenv("TESTKUBE_DASHBOARD_URI"),
-			"api.url":         e.apiUrl,
-			"namespace":       namespace,
-			"defaultRegistry": e.defaultRegistry,
-			"clusterId":       e.clusterID,
-			"cdeventsTarget":  os.Getenv("CDEVENTS_TARGET"),
-
-			"images.defaultRegistry":     e.defaultRegistry,
-			"images.init":                constants.DefaultInitImage,
-			"images.toolkit":             constants.DefaultToolkitImage,
-			"images.persistence.enabled": strconv.FormatBool(e.enableImageDataPersistentCache),
-			"images.persistence.key":     e.imageDataPersistentCacheKey,
-			"images.cache.ttl":           common.GetOr(os.Getenv("TESTKUBE_IMAGE_CREDENTIALS_CACHE_TTL"), "30m"),
-		}).
-		Register("workflow", map[string]string{
-			"name":   workflow.Name,
-			"labels": string(labelMap),
-		}).
-		Register("resource", map[string]string{
-			"id":       id,
-			"root":     id,
-			"fsPrefix": "",
-		}).
-		Register("dashboard", map[string]string{
-			"url": dashboardUrl,
-		}).
-		Register("organization", map[string]string{
-			"id": cloudOrgId,
-		}).
-		Register("environment", map[string]string{
-			"id": cloudEnvId,
-		}).
-		RegisterStringMap("labels", labels)
-
-	mockExecutionMachine := expressions.NewMachine().Register("execution", map[string]interface{}{
-		"id":              id,
-		"name":            "<mock_name>",
-		"number":          "1",
-		"scheduledAt":     now.UTC().Format(constants.RFC3339Millis),
-		"disableWebhooks": request.DisableWebhooks,
-		"tags":            "",
-		"parentIds":       strings.Join(request.ParentExecutionIds, "/"),
-	})
-=======
 	return execution, secretsBatch.Get(), nil
 }
->>>>>>> 068d0443
 
 func (e *executor) notifyResult(execution *testkube.TestWorkflowExecution) {
 	if !execution.Result.IsFinished() {
@@ -753,18 +672,6 @@
 		return *execution, nil
 	}
 
-<<<<<<< HEAD
-	// Build machine with actual execution data
-	executionMachine := expressions.NewMachine().Register("execution", map[string]interface{}{
-		"id":              id,
-		"name":            executionName,
-		"number":          number,
-		"scheduledAt":     now.UTC().Format(constants.RFC3339Millis),
-		"disableWebhooks": request.DisableWebhooks,
-		"tags":            tagsData,
-		"parentIds":       strings.Join(request.ParentExecutionIds, "/"),
-	})
-=======
 	// Determine the organization/environment
 	cloudApiKey := common.GetOr(os.Getenv("TESTKUBE_PRO_API_KEY"), os.Getenv("TESTKUBE_CLOUD_API_KEY"))
 	environmentId := common.GetOr(os.Getenv("TESTKUBE_PRO_ENV_ID"), os.Getenv("TESTKUBE_CLOUD_ENV_ID"))
@@ -773,7 +680,6 @@
 		organizationId = ""
 		environmentId = ""
 	}
->>>>>>> 068d0443
 
 	// Apply default service account
 	if workflow.Spec.Pod == nil {
@@ -783,38 +689,10 @@
 		workflow.Spec.Pod.ServiceAccountName = "{{internal.serviceaccount.default}}"
 	}
 
-<<<<<<< HEAD
-	// Build Execution entity
-	// TODO: Consider storing "config" as well
-	execution = testkube.TestWorkflowExecution{
-		Id:          id,
-		Name:        executionName,
-		Namespace:   namespace,
-		Number:      number,
-		ScheduledAt: now,
-		StatusAt:    now,
-		Signature:   stage.MapSignatureListToInternal(bundle.Signature),
-		Result: &testkube.TestWorkflowResult{
-			Status:          common.Ptr(testkube.QUEUED_TestWorkflowStatus),
-			PredictedStatus: common.Ptr(testkube.PASSED_TestWorkflowStatus),
-			Initialization: &testkube.TestWorkflowStepResult{
-				Status: common.Ptr(testkube.QUEUED_TestWorkflowStepStatus),
-			},
-			Steps: stage.MapSignatureListToStepResults(bundle.Signature),
-		},
-		Output:                    []testkube.TestWorkflowOutput{},
-		Workflow:                  testworkflowmappers.MapKubeToAPI(initialWorkflow),
-		ResolvedWorkflow:          testworkflowmappers.MapKubeToAPI(resolvedWorkflow),
-		TestWorkflowExecutionName: testWorkflowExecutionName,
-		DisableWebhooks:           request.DisableWebhooks,
-		Tags:                      tags,
-		RunningContext:            request.RunningContext,
-=======
 	// Map secrets
 	secretsMap := map[string]map[string]string{}
 	for _, secret := range secrets {
 		secretsMap[secret.Name] = secret.StringData
->>>>>>> 068d0443
 	}
 
 	// Schedule the execution by the Execution Worker
