package reconciler

import (
	"context"
	"errors"
	"time"

	"go.mongodb.org/mongo-driver/mongo"
	"go.uber.org/zap"
	corev1 "k8s.io/api/core/v1"
	"k8s.io/client-go/kubernetes"

	executorv1 "github.com/kubeshop/testkube-operator/api/executor/v1"
	executorsclientv1 "github.com/kubeshop/testkube-operator/pkg/client/executors/v1"
	"github.com/kubeshop/testkube/pkg/api/v1/testkube"
	"github.com/kubeshop/testkube/pkg/executor"
	cexecutor "github.com/kubeshop/testkube/pkg/executor/containerexecutor"
	"github.com/kubeshop/testkube/pkg/mapper/tests"
	"github.com/kubeshop/testkube/pkg/repository/result"
	"github.com/kubeshop/testkube/pkg/repository/testresult"
)

const (
	reconciliationInterval = 5 * time.Minute
	delayTimeout           = time.Minute
)

var (
	errTestAbnoramallyTerminated = errors.New("test execution was abnormally terminated")
)

type Client struct {
	k8sclient            kubernetes.Interface
	resultRepository     result.Repository
	testResultRepository testresult.Repository
	executorsClient      *executorsclientv1.ExecutorsClient
	logger               *zap.SugaredLogger
}

func NewClient(k8sclient kubernetes.Interface, resultRepository result.Repository, testResultRepository testresult.Repository,
	executorsClient *executorsclientv1.ExecutorsClient, logger *zap.SugaredLogger) *Client {
	return &Client{
		k8sclient:            k8sclient,
		resultRepository:     resultRepository,
		testResultRepository: testResultRepository,
		executorsClient:      executorsClient,
		logger:               logger,
	}
}

func (client *Client) Run(ctx context.Context) error {
	client.logger.Debugw("reconciliation started")

	ticker := time.NewTicker(reconciliationInterval)

	defer func() {
		ticker.Stop()
	}()

	for {
		select {
		case <-ticker.C:
			if err := client.ProcessTests(ctx); err != nil {
				client.logger.Errorw("error processing tests statuses", "error", err)
			}

			if err := client.ProcessTestSuites(ctx); err != nil {
				client.logger.Errorw("error processing test suites statuses", "error", err)
			}
		case <-ctx.Done():
			client.logger.Debugw("reconciliation finished")
			return ctx.Err()
		}
	}
}

func (client *Client) ProcessTests(ctx context.Context) error {
	executions, err := client.resultRepository.GetExecutions(ctx,
		result.NewExecutionsFilter().WithStatus(string(*testkube.ExecutionStatusRunning)))
	if err != nil {
		return err
	}

OuterLoop:
	for _, execution := range executions {
		select {
		case <-ctx.Done():
			return ctx.Err()
		default:
			exec, err := client.executorsClient.GetByType(execution.TestType)
			if err != nil {
				client.logger.Errorw("error getting executor by test type", "error", err)
			}

			errMessage := errTestAbnoramallyTerminated.Error()
			id := execution.Id
			pods, err := executor.GetJobPods(ctx, client.k8sclient.CoreV1().Pods(execution.TestNamespace), id, 1, 10)
			if err == nil {
			ExecutorLoop:
				for _, pod := range pods.Items {
					if pod.Labels["job-name"] == id {
						switch pod.Status.Phase {
						case corev1.PodFailed:
							errMessage = pod.Status.Message
							break ExecutorLoop
						default:
							continue OuterLoop
						}
					}
				}
			} else if exec != nil && exec.Spec.ExecutorType == executorv1.ExecutorTypeContainer {
				supportArtifacts := false
				for _, feature := range exec.Spec.Features {
					if feature == executorv1.FeatureArtifacts {
						supportArtifacts = true
						break
					}
				}

<<<<<<< HEAD
				if supportArtifacts && execution.ArtifactRequest != nil &&
					(execution.ArtifactRequest.StorageClassName != "" || execution.ArtifactRequest.UseDefaultStorageClassName) {
					id = execution.Id + "-scraper"
=======
				if supportArtifacts && execution.ArtifactRequest != nil && execution.ArtifactRequest.StorageClassName != "" {
					id = execution.Id + cexecutor.ScraperPodSuffix
>>>>>>> cc87868f
					pods, err = executor.GetJobPods(ctx, client.k8sclient.CoreV1().Pods(execution.TestNamespace), id, 1, 10)
					if err == nil {
					ScraperLoop:
						for _, pod := range pods.Items {
							if pod.Labels["job-name"] == id {
								switch pod.Status.Phase {
								case corev1.PodFailed:
									errMessage = pod.Status.Message
									break ScraperLoop
								default:
									continue OuterLoop
								}
							}
						}
					}
				}
			}

			execution.ExecutionResult = &testkube.ExecutionResult{
				Status:       testkube.ExecutionStatusFailed,
				ErrorMessage: errMessage,
			}
			if err = client.resultRepository.Update(ctx, execution); err != nil {
				return err
			}
		}
	}

	return nil
}

func (client *Client) ProcessTestSuites(ctx context.Context) error {
	executions, err := client.testResultRepository.GetExecutions(ctx,
		testresult.NewExecutionsFilter().WithStatus(string(*testkube.TestSuiteExecutionStatusRunning)))
	if err != nil {
		return err
	}

OuterLoop:
	for _, execution := range executions {
		select {
		case <-ctx.Done():
			return ctx.Err()
		default:
			status := testkube.TestSuiteExecutionStatusPassed
		InnerLoop:
			for _, step := range execution.ExecuteStepResults {
				if step.StartTime.IsZero() {
					continue
				}

				var stepDuration time.Duration
				for _, execute := range step.Execute {
					if execute.Step != nil {
						if execute.Step.Type() == testkube.TestSuiteStepTypeExecuteTest && execute.Execution != nil {
							exec, err := client.resultRepository.Get(ctx, execute.Execution.Id)
							if err != nil && err != mongo.ErrNoDocuments {
								return err
							}

							if exec.ExecutionResult == nil {
								continue
							}

							if exec.ExecutionResult.IsRunning() || exec.ExecutionResult.IsQueued() {
								continue OuterLoop
							}

							if exec.ExecutionResult.IsFailed() {
								status = testkube.TestSuiteExecutionStatusFailed
							}

							if exec.ExecutionResult.IsAborted() {
								status = testkube.TestSuiteExecutionStatusAborted
								break InnerLoop
							}

							if exec.ExecutionResult.IsTimeout() {
								status = testkube.TestSuiteExecutionStatusTimeout
								break InnerLoop
							}
						}

						if execute.Step.Type() == testkube.TestSuiteStepTypeDelay {
							duration, err := time.ParseDuration(execute.Step.Delay)
							if err != nil {
								return err
							}

							if duration > stepDuration {
								stepDuration = duration
							}
						}
					}
				}

				if step.EndTime.IsZero() && stepDuration != 0 {
					if time.Since(step.StartTime) < stepDuration+delayTimeout {
						continue OuterLoop
					}

					status = testkube.TestSuiteExecutionStatusFailed
				}
			}

			execution.Status = status
			for i := range execution.ExecuteStepResults {
				for j := range execution.ExecuteStepResults[i].Execute {
					if execution.ExecuteStepResults[i].Execute[j].Execution != nil &&
						execution.ExecuteStepResults[i].Execute[j].Execution.IsRunning() {
						execution.ExecuteStepResults[i].Execute[j].Execution.ExecutionResult = &testkube.ExecutionResult{
							Status:       tests.MapTestSuiteExecutionStatusToExecutionStatus(status),
							ErrorMessage: errTestAbnoramallyTerminated.Error(),
						}
					}
				}
			}
			if err = client.testResultRepository.Update(ctx, execution); err != nil {
				return err
			}
		}
	}

	return nil
}<|MERGE_RESOLUTION|>--- conflicted
+++ resolved
@@ -117,14 +117,9 @@
 					}
 				}
 
-<<<<<<< HEAD
 				if supportArtifacts && execution.ArtifactRequest != nil &&
 					(execution.ArtifactRequest.StorageClassName != "" || execution.ArtifactRequest.UseDefaultStorageClassName) {
-					id = execution.Id + "-scraper"
-=======
-				if supportArtifacts && execution.ArtifactRequest != nil && execution.ArtifactRequest.StorageClassName != "" {
 					id = execution.Id + cexecutor.ScraperPodSuffix
->>>>>>> cc87868f
 					pods, err = executor.GetJobPods(ctx, client.k8sclient.CoreV1().Pods(execution.TestNamespace), id, 1, 10)
 					if err == nil {
 					ScraperLoop:
