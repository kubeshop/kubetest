package jobs

import (
	"bufio"
	"bytes"
	"context"
	"encoding/json"
	"fmt"
	"io"
	"os"
	"time"

	"github.com/kubeshop/testkube/internal/pkg/api/repository/result"
	"github.com/kubeshop/testkube/pkg/api/v1/testkube"
	"github.com/kubeshop/testkube/pkg/k8sclient"
	"github.com/kubeshop/testkube/pkg/log"
	"github.com/kubeshop/testkube/pkg/runner/output"
	"github.com/kubeshop/testkube/pkg/secret"
	"go.uber.org/zap"
	batchv1 "k8s.io/api/batch/v1"
	corev1 "k8s.io/api/core/v1"
	"k8s.io/apimachinery/pkg/api/resource"
	metav1 "k8s.io/apimachinery/pkg/apis/meta/v1"
	"k8s.io/apimachinery/pkg/util/wait"
	"k8s.io/client-go/kubernetes"
	tcorev1 "k8s.io/client-go/kubernetes/typed/core/v1"
)

const (
	// GitUsernameSecretName is git username secret name
	GitUsernameSecretName = "git-username"
	// GitUsernameEnvVarName is git username environment var name
	GitUsernameEnvVarName = "RUNNER_GITUSERNAME"
	// GitTokenSecretName is git token secret name
	GitTokenSecretName = "git-token"
	// GitTokenEnvVarName is git token environment var name
	GitTokenEnvVarName = "RUNNER_GITTOKEN"

	pollTimeout  = 24 * time.Hour
	pollInterval = 200 * time.Millisecond
)

type JobClient struct {
	ClientSet  *kubernetes.Clientset
	Repository result.Repository
	Namespace  string
	Cmd        string
	Log        *zap.SugaredLogger
}

func NewJobClient() (*JobClient, error) {
	clientSet, err := k8sclient.ConnectToK8s()
	if err != nil {
		return nil, err
	}

	return &JobClient{
		ClientSet: clientSet,
		Namespace: "testkube",
		Log:       log.DefaultLogger,
	}, nil
}

// LaunchK8sJobSync launches new job and run executor of given type
// TODO Consider moving launch of K8s job as always sync
// TODO Consider moving storage calls level up (remove dependency from here)
func (c *JobClient) LaunchK8sJobSync(image string, repo result.Repository, execution testkube.Execution,
	hasSecrets bool) (result testkube.ExecutionResult, err error) {
	result = testkube.NewPendingExecutionResult()

	jobs := c.ClientSet.BatchV1().Jobs(c.Namespace)
	podsClient := c.ClientSet.CoreV1().Pods(c.Namespace)
	ctx := context.Background()

	jsn, err := json.Marshal(execution)
	if err != nil {
		return result.Err(err), err
	}

	jobSpec := NewJobSpec(execution.Id, c.Namespace, image, string(jsn), execution.ScriptName, hasSecrets)

	_, err = jobs.Create(ctx, jobSpec, metav1.CreateOptions{})
	if err != nil {
		return result.Err(err), err
	}

	pods, err := c.GetJobPods(podsClient, execution.Id, 1, 10)
	if err != nil {
		return result.Err(err), err
	}

	// get job pod and
	for _, pod := range pods.Items {
		if pod.Status.Phase != corev1.PodRunning && pod.Labels["job-name"] == execution.Id {
			l := c.Log.With("pod", pod.Name, "namespace", pod.Namespace, "func", "LaunchK8sJobSync")

			// save stop time
			defer func() {
				execution.Stop()
				repo.EndExecution(ctx, execution.Id, execution.EndTime, execution.CalculateDuration())
			}()

			// wait for complete
			l.Debug("poll immediate waiting for pod to succeed")
			if err := wait.PollImmediate(pollInterval, pollTimeout, IsPodReady(c.ClientSet, pod.Name, c.Namespace)); err != nil {
				// continue on poll err and try to get logs later
				l.Errorw("waiting for pod complete error", "error", err)
<<<<<<< HEAD
				repo.UpdateResult(ctx, execution.Id, result.Err(err))
=======
>>>>>>> 0fd321a2
			}
			l.Debug("poll immediate end")

			var logs []byte
			logs, err = c.GetPodLogs(pod.Name)
			if err != nil {
				l.Errorw("get pod logs error", "error", err)
				repo.UpdateResult(ctx, execution.Id, result.Err(err))
				return result, err
			}

			// parse job ouput log (JSON stream)
			result, _, err := output.ParseRunnerOutput(logs)
			if err != nil {
				l.Errorw("parse ouput error", "error", err)
				repo.UpdateResult(ctx, execution.Id, result.Err(err))
				return result, err
			}

			l.Infow("execution completed saving result", "executionId", execution.Id, "status", result.Status)
			repo.UpdateResult(ctx, execution.Id, result)
			return result, nil
		}
	}

	return
}

// LaunchK8sJob launches new job and run executor of given type
// TODO consider moving storage based operation up in hierarchy
// TODO Consider moving launch of K8s job as always sync
func (c *JobClient) LaunchK8sJob(image string, repo result.Repository, execution testkube.Execution, hasSecrets bool) (
	result testkube.ExecutionResult, err error) {

	jobs := c.ClientSet.BatchV1().Jobs(c.Namespace)
	podsClient := c.ClientSet.CoreV1().Pods(c.Namespace)
	ctx := context.Background()

	// init result
	result = testkube.NewPendingExecutionResult()

	jsn, err := json.Marshal(execution)
	if err != nil {
		return result.Err(err), err
	}

	jobSpec := NewJobSpec(execution.Id, c.Namespace, image, string(jsn), execution.ScriptName, hasSecrets)

	_, err = jobs.Create(ctx, jobSpec, metav1.CreateOptions{})
	if err != nil {
		return result.Err(err), err
	}

	pods, err := c.GetJobPods(podsClient, execution.Id, 1, 10)
	if err != nil {
		return result.Err(err), err
	}

	// get job pod and
	for _, pod := range pods.Items {
		if pod.Status.Phase != corev1.PodRunning && pod.Labels["job-name"] == execution.Id {
			// async wait for complete status or error
			go func() {
				l := c.Log.With("executionID", execution.Id, "func", "LaunchK8sJob")
				// save stop time
				defer func() {
					l.Debug("stopping execution")
					execution.Stop()
					repo.EndExecution(ctx, execution.Id, execution.EndTime, execution.CalculateDuration())
				}()

				// wait for complete
				l.Debug("poll immediate waiting for pod to succeed")
				if err := wait.PollImmediate(pollInterval, pollTimeout, IsPodReady(c.ClientSet, pod.Name, c.Namespace)); err != nil {
					// continue on poll err and try to get logs later
					l.Errorw("poll immediate error", "error", err)
				}
				l.Debug("poll immediate end")

				var logs []byte
				logs, err = c.GetPodLogs(pod.Name)
				if err != nil {
					l.Errorw("get pod logs error", "error", err)
					repo.UpdateResult(ctx, execution.Id, result.Err(err))
					return
				}

				// parse job ouput log (JSON stream)
				result, _, err := output.ParseRunnerOutput(logs)
				if err != nil {
					l.Errorw("parse ouput error", "error", err)
					repo.UpdateResult(ctx, execution.Id, result.Err(err))
					return
				}

				l.Infow("execution completed saving result", "status", result.Status)
				repo.UpdateResult(ctx, execution.Id, result)
			}()
		}
	}

	return testkube.NewPendingExecutionResult(), nil
}

func (c *JobClient) GetJobPods(podsClient tcorev1.PodInterface, jobName string, retryNr, retryCount int) (*corev1.PodList, error) {
	pods, err := podsClient.List(context.TODO(), metav1.ListOptions{LabelSelector: "job-name=" + jobName})
	if err != nil {
		return nil, err
	}
	if retryNr == retryCount {
		return nil, fmt.Errorf("retry count exceeeded, there are no active pods with given id=%s", jobName)
	}
	if len(pods.Items) == 0 {
		time.Sleep(time.Duration(retryNr * 500 * int(time.Millisecond))) // increase backoff timeout
		return c.GetJobPods(podsClient, jobName, retryNr+1, retryCount)
	}
	return pods, nil
}

// TailJobLogs - locates logs for job pod(s)
func (c *JobClient) TailJobLogs(id string, logs chan []byte) (err error) {

	podsClient := c.ClientSet.CoreV1().Pods(c.Namespace)
	ctx := context.Background()

	pods, err := c.GetJobPods(podsClient, id, 1, 10)
	if err != nil {
		close(logs)
		return err
	}

	for _, pod := range pods.Items {
		if pod.Labels["job-name"] == id {

			l := c.Log.With("podNamespace", pod.Namespace, "podName", pod.Name, "podStatus", pod.Status)

			switch pod.Status.Phase {

			case corev1.PodRunning:
				l.Debug("tailing pod logs: immediately")
				return c.TailPodLogs(ctx, pod.Name, logs)

			case corev1.PodFailed:
				err := fmt.Errorf("can't get pod logs, pod failed: %s/%s", pod.Namespace, pod.Name)
				l.Errorw(err.Error())
				return c.GetLastLogLineError(ctx, pod.Namespace, pod.Name)

			default:
				l.Debugw("tailing job logs: waiting for pod to be ready")
				if err = wait.PollImmediate(pollInterval, pollTimeout, IsPodReady(c.ClientSet, pod.Name, c.Namespace)); err != nil {
					l.Errorw("poll immediate error when tailing logs", "error", err)
					return c.GetLastLogLineError(ctx, pod.Namespace, pod.Name)
				}

				l.Debug("tailing pod logs")
				return c.TailPodLogs(ctx, pod.Name, logs)
			}
		}
	}

	return
}

func (c *JobClient) GetLastLogLineError(ctx context.Context, podNamespace, podName string) error {
	l := c.Log.With("pod", podName, "namespace", podNamespace)
	log, err := c.GetPodLogError(ctx, podName)
	if err != nil {
		return fmt.Errorf("getPodLogs error: %w", err)
	}

	l.Debugw("log", "got last log bytes", string(log)) // in case distorted log bytes
	entry, err := output.GetLogEntry(log)
	if err != nil {
		return fmt.Errorf("GetLogEntry error: %w", err)
	}

	c.Log.Errorw("got last log entry", "log", entry.String())
	return fmt.Errorf("error from last log entry: %s", entry.String())
}

func (c *JobClient) GetPodLogs(podName string, logLinesCount ...int64) (logs []byte, err error) {
	count := int64(100)
	if len(logLinesCount) > 0 {
		count = logLinesCount[0]
	}

	podLogOptions := corev1.PodLogOptions{
		Follow:    false,
		TailLines: &count,
	}

	podLogRequest := c.ClientSet.CoreV1().
		Pods(c.Namespace).
		GetLogs(podName, &podLogOptions)

	stream, err := podLogRequest.Stream(context.TODO())
	if err != nil {
		return logs, err
	}

	defer stream.Close()

	buf := new(bytes.Buffer)
	_, err = io.Copy(buf, stream)
	if err != nil {
		return logs, err
	}

	return buf.Bytes(), nil
}

func (c *JobClient) GetPodLogError(ctx context.Context, podName string) (logsBytes []byte, err error) {
	// error line should be last one
	return c.GetPodLogs(podName, 1)
}

func (c *JobClient) TailPodLogs(ctx context.Context, podName string, logs chan []byte) (err error) {
	count := int64(1)

	podLogOptions := corev1.PodLogOptions{
		Follow:    true,
		TailLines: &count,
	}

	podLogRequest := c.ClientSet.CoreV1().
		Pods(c.Namespace).
		GetLogs(podName, &podLogOptions)

	stream, err := podLogRequest.Stream(ctx)
	if err != nil {
		return err
	}

	go func() {
		defer close(logs)

		scanner := bufio.NewScanner(stream)

		// set default bufio scanner buffer (to limit bufio.Scanner: token too long errors on very long lines)
		buf := make([]byte, 0, 64*1024)
		scanner.Buffer(buf, 1024*1024)

		for scanner.Scan() {
			c.Log.Debug("TailPodLogs stream scan", "out", scanner.Text(), "pod", podName)
			logs <- scanner.Bytes()
		}

		if scanner.Err() != nil {
			c.Log.Errorw("scanner error", "error", scanner.Err())
		}
	}()
	return
}

func (c *JobClient) AbortK8sJob(jobName string) *testkube.ExecutionResult {
	var zero int64 = 0
	bg := metav1.DeletePropagationBackground
	jobs := c.ClientSet.BatchV1().Jobs(c.Namespace)
	err := jobs.Delete(context.TODO(), jobName, metav1.DeleteOptions{
		GracePeriodSeconds: &zero,
		PropagationPolicy:  &bg,
	})
	if err != nil {
		return &testkube.ExecutionResult{
			Status: testkube.ExecutionStatusError,
			Output: err.Error(),
		}
	}
	return &testkube.ExecutionResult{
		Status: testkube.ExecutionStatusSuccess,
	}
}

func (c *JobClient) CreatePersistentVolume(name string) error {
	quantity, err := resource.ParseQuantity("10Gi")
	if err != nil {
		return err
	}
	pv := &corev1.PersistentVolume{
		ObjectMeta: metav1.ObjectMeta{
			Name:   name,
			Labels: map[string]string{"type": "local"},
		},
		Spec: corev1.PersistentVolumeSpec{
			Capacity:    corev1.ResourceList{"storage": quantity},
			AccessModes: []corev1.PersistentVolumeAccessMode{corev1.ReadWriteMany},
			PersistentVolumeSource: corev1.PersistentVolumeSource{
				HostPath: &corev1.HostPathVolumeSource{
					Path: fmt.Sprintf("/mnt/data/%s", name),
				},
			},
			StorageClassName: "manual",
		},
	}

	if _, err = c.ClientSet.CoreV1().PersistentVolumes().Create(context.TODO(), pv, metav1.CreateOptions{}); err != nil {
		return err
	}

	return nil
}

func (c *JobClient) CreatePersistentVolumeClaim(name string) error {
	storageClassName := "manual"
	quantity, err := resource.ParseQuantity("10Gi")
	if err != nil {
		return err
	}

	pvc := &corev1.PersistentVolumeClaim{
		ObjectMeta: metav1.ObjectMeta{
			Name: name,
		},
		Spec: corev1.PersistentVolumeClaimSpec{
			StorageClassName: &storageClassName,
			AccessModes:      []corev1.PersistentVolumeAccessMode{corev1.ReadWriteMany},
			Resources: corev1.ResourceRequirements{
				Requests: corev1.ResourceList{"storage": quantity},
			},
		},
	}

	if _, err := c.ClientSet.CoreV1().PersistentVolumeClaims(c.Namespace).Create(context.TODO(), pvc, metav1.CreateOptions{}); err != nil {
		return err
	}
	return nil
}

// NewJobSpec is a method to create new job spec
func NewJobSpec(id, namespace, image, jsn, scriptName string, hasSecrets bool) *batchv1.Job {
	var TTLSecondsAfterFinished int32 = 180
	// TODO backOff need to be handled correctly by Logs and by Running job spec - currently we can get unexpected results
	var backOffLimit int32 = 0

	var secretEnvVars []corev1.EnvVar
	if hasSecrets {
		secretEnvVars = []corev1.EnvVar{
			{
				Name: GitUsernameEnvVarName,
				ValueFrom: &corev1.EnvVarSource{
					SecretKeyRef: &corev1.SecretKeySelector{
						LocalObjectReference: corev1.LocalObjectReference{
							Name: secret.GetMetadataName(scriptName),
						},
						Key: GitUsernameSecretName,
					},
				},
			},
			{
				Name: GitTokenEnvVarName,
				ValueFrom: &corev1.EnvVarSource{
					SecretKeyRef: &corev1.SecretKeySelector{
						LocalObjectReference: corev1.LocalObjectReference{
							Name: secret.GetMetadataName(scriptName),
						},
						Key: GitTokenSecretName,
					},
				},
			},
		}
	}

	return &batchv1.Job{
		ObjectMeta: metav1.ObjectMeta{
			Name:      id,
			Namespace: namespace,
		},
		Spec: batchv1.JobSpec{
			TTLSecondsAfterFinished: &TTLSecondsAfterFinished,
			Template: corev1.PodTemplateSpec{
				Spec: corev1.PodSpec{
					Containers: []corev1.Container{
						{
							Name:            id,
							Image:           image,
							Command:         []string{"/bin/runner", jsn},
							ImagePullPolicy: corev1.PullAlways,
							Env:             append(envVars, secretEnvVars...),
						},
					},
					RestartPolicy: corev1.RestartPolicyNever,
				},
			},
			BackoffLimit: &backOffLimit,
		},
	}
}

var envVars = []corev1.EnvVar{
	{
		Name:  "RUNNER_ENDPOINT",
		Value: os.Getenv("STORAGE_ENDPOINT"),
	},
	{
		Name:  "RUNNER_ACCESSKEYID",
		Value: os.Getenv("STORAGE_ACCESSKEYID"),
	},
	{
		Name:  "RUNNER_SECRETACCESSKEY",
		Value: os.Getenv("STORAGE_SECRETACCESSKEY"),
	},
	{
		Name:  "RUNNER_LOCATION",
		Value: os.Getenv("STORAGE_LOCATION"),
	},
	{
		Name:  "RUNNER_TOKEN",
		Value: os.Getenv("STORAGE_TOKEN"),
	},
	{
		Name:  "RUNNER_SSL",
		Value: os.Getenv("STORAGE_SSL"),
	},
	{
		Name:  "RUNNER_SCRAPPERENABLED",
		Value: os.Getenv("SCRAPPERENABLED"),
	},
}

// IsPodReady defines if pod is ready or failed for logs scrapping
func IsPodReady(c *kubernetes.Clientset, podName, namespace string) wait.ConditionFunc {
	return func() (bool, error) {
		pod, err := c.CoreV1().Pods(namespace).Get(context.Background(), podName, metav1.GetOptions{})
		if err != nil {
			return false, err
		}

		switch pod.Status.Phase {
		case corev1.PodSucceeded:
			return true, nil
		case corev1.PodFailed:
			return true, fmt.Errorf("pod %s/%s failed", pod.Namespace, pod.Name)
		}
		return false, nil
	}
}<|MERGE_RESOLUTION|>--- conflicted
+++ resolved
@@ -105,10 +105,6 @@
 			if err := wait.PollImmediate(pollInterval, pollTimeout, IsPodReady(c.ClientSet, pod.Name, c.Namespace)); err != nil {
 				// continue on poll err and try to get logs later
 				l.Errorw("waiting for pod complete error", "error", err)
-<<<<<<< HEAD
-				repo.UpdateResult(ctx, execution.Id, result.Err(err))
-=======
->>>>>>> 0fd321a2
 			}
 			l.Debug("poll immediate end")
 
