package envs

import (
	"github.com/pkg/errors"

	"github.com/kelseyhightower/envconfig"

	"github.com/kubeshop/testkube/pkg/executor/output"
	"github.com/kubeshop/testkube/pkg/ui"
)

// Params are the environment variables provided by the Testkube api-server
type Params struct {
<<<<<<< HEAD
	Endpoint            string // RUNNER_ENDPOINT
	AccessKeyID         string // RUNNER_ACCESSKEYID
	SecretAccessKey     string // RUNNER_SECRETACCESSKEY
	Region              string // RUNNER_REGION
	Token               string // RUNNER_TOKEN
	Bucket              string // RUNNER_BUCKET
	Ssl                 bool   // RUNNER_SSL
	ScrapperEnabled     bool   // RUNNER_SCRAPPERENABLED
	DataDir             string // RUNNER_DATADIR
	GitUsername         string // RUNNER_GITUSERNAME
	GitToken            string // RUNNER_GITTOKEN
	ClusterID           string `envconfig:"RUNNER_CLUSTERID"`              // RUNNER_CLUSTERID
	CDEventsTarget      string `envconfig:"RUNNER_CDEVENTS_TARGET"`        // RUNNER_CDEVENTS_TARGET
	DashboardURI        string `envconfig:"RUNNER_DASHBOARD_URI"`          // RUNNER_DASHBOARD_URI
	CloudMode           bool   `envconfig:"RUNNER_CLOUD_MODE"`             // RUNNER_CLOUD_MODE
	CloudAPIKey         string `envconfig:"RUNNER_CLOUD_API_KEY"`          // RUNNER_CLOUD_API_KEY
	CloudAPITLSInsecure bool   `envconfig:"RUNNER_CLOUD_API_TLS_INSECURE"` // RUNNER_CLOUD_API_TLS_INSECURE
	CloudAPIURL         string `envconfig:"RUNNER_CLOUD_API_URL"`          // RUNNER_CLOUD_API_URL
=======
	Endpoint                  string // RUNNER_ENDPOINT
	AccessKeyID               string // RUNNER_ACCESSKEYID
	SecretAccessKey           string // RUNNER_SECRETACCESSKEY
	Region                    string // RUNNER_REGION
	Token                     string // RUNNER_TOKEN
	Bucket                    string // RUNNER_BUCKET
	Ssl                       bool   // RUNNER_SSL
	ScrapperEnabled           bool   // RUNNER_SCRAPPERENABLED
	DataDir                   string // RUNNER_DATADIR
	GitUsername               string // RUNNER_GITUSERNAME
	GitToken                  string // RUNNER_GITTOKEN
	ClusterID                 string `envconfig:"RUNNER_CLUSTERID"`                             // RUNNER_CLUSTERID
	CDEventsTarget            string `envconfig:"RUNNER_CDEVENTS_TARGET"`                       // RUNNER_CDEVENTS_TARGET
	DashboardURI              string `envconfig:"RUNNER_DASHBOARD_URI"`                         // RUNNER_DASHBOARD_URI
	CloudMode                 bool   `envconfig:"RUNNER_CLOUD_MODE"`                            // RUNNER_CLOUD_MODE
	CloudAPIKey               string `envconfig:"RUNNER_CLOUD_API_KEY"`                         // RUNNER_CLOUD_API_KEY
	CloudAPITLSInsecure       bool   `envconfig:"RUNNER_CLOUD_API_TLS_INSECURE"`                // RUNNER_CLOUD_API_TLS_INSECURE
	CloudAPIURL               string `envconfig:"RUNNER_CLOUD_API_URL"`                         // RUNNER_CLOUD_API_URL
	CloudConnectionTimeoutSec int    `envconfig:"RUNNER_CLOUD_CONNECTION_TIMEOUT" default:"10"` // RUNNER_CLOUD_CONNECTION_TIMEOUT
>>>>>>> cde23f25
}

// LoadTestkubeVariables loads the parameters provided as environment variables in the Test CRD
func LoadTestkubeVariables() (Params, error) {
	var params Params
	output.PrintLogf("%s Reading environment variables...", ui.IconWorld)
	err := envconfig.Process("runner", &params)
	if err != nil {
		output.PrintLogf("%s Failed to read environment variables: %s", ui.IconCross, err.Error())
		return params, errors.Errorf("failed to read environment variables: %v", err)
	}
	output.PrintLogf("%s Environment variables read successfully", ui.IconCheckMark)
	printParams(params)

	return params, nil
}

// printParams shows the read parameters in logs
func printParams(params Params) {
	output.PrintLogf("RUNNER_ENDPOINT=\"%s\"", params.Endpoint)
	printSensitiveParam("RUNNER_ACCESSKEYID", params.AccessKeyID)
	printSensitiveParam("RUNNER_SECRETACCESSKEY", params.SecretAccessKey)
	output.PrintLogf("RUNNER_REGION=\"%s\"", params.Region)
	printSensitiveParam("RUNNER_TOKEN", params.Token)
	output.PrintLogf("RUNNER_BUCKET=\"%s\"", params.Bucket)
	output.PrintLogf("RUNNER_SSL=%t", params.Ssl)
	output.PrintLogf("RUNNER_SCRAPPERENABLED=\"%t\"", params.ScrapperEnabled)
	output.PrintLogf("RUNNER_GITUSERNAME=\"%s\"", params.GitUsername)
	printSensitiveParam("RUNNER_GITTOKEN", params.GitToken)
	output.PrintLogf("RUNNER_DATADIR=\"%s\"", params.DataDir)
	output.PrintLogf("RUNNER_CLUSTERID=\"%s\"", params.ClusterID)
	output.PrintLogf("RUNNER_CDEVENTS_TARGET=\"%s\"", params.CDEventsTarget)
	output.PrintLogf("RUNNER_DASHBOARD_URI=\"%s\"", params.DashboardURI)
	output.PrintLogf("RUNNER_CLOUD_MODE=\"%t\"", params.CloudMode)
	output.PrintLogf("RUNNER_CLOUD_API_TLS_INSECURE=\"%t\"", params.CloudAPITLSInsecure)
	output.PrintLogf("RUNNER_CLOUD_API_URL=\"%s\"", params.CloudAPIURL)
	printSensitiveParam("RUNNER_CLOUD_API_KEY", params.CloudAPIKey)
	output.PrintLogf("RUNNER_CLOUD_CONNECTION_TIMEOUT=%d", params.CloudConnectionTimeoutSec)
}

// printSensitiveParam shows in logs if a parameter is set or not
func printSensitiveParam(name string, value string) {
	if len(value) == 0 {
		output.PrintLogf("%s=\"\"", name)
	} else {
		output.PrintLogf("%s=\"********\"", name)
	}
}<|MERGE_RESOLUTION|>--- conflicted
+++ resolved
@@ -11,26 +11,6 @@
 
 // Params are the environment variables provided by the Testkube api-server
 type Params struct {
-<<<<<<< HEAD
-	Endpoint            string // RUNNER_ENDPOINT
-	AccessKeyID         string // RUNNER_ACCESSKEYID
-	SecretAccessKey     string // RUNNER_SECRETACCESSKEY
-	Region              string // RUNNER_REGION
-	Token               string // RUNNER_TOKEN
-	Bucket              string // RUNNER_BUCKET
-	Ssl                 bool   // RUNNER_SSL
-	ScrapperEnabled     bool   // RUNNER_SCRAPPERENABLED
-	DataDir             string // RUNNER_DATADIR
-	GitUsername         string // RUNNER_GITUSERNAME
-	GitToken            string // RUNNER_GITTOKEN
-	ClusterID           string `envconfig:"RUNNER_CLUSTERID"`              // RUNNER_CLUSTERID
-	CDEventsTarget      string `envconfig:"RUNNER_CDEVENTS_TARGET"`        // RUNNER_CDEVENTS_TARGET
-	DashboardURI        string `envconfig:"RUNNER_DASHBOARD_URI"`          // RUNNER_DASHBOARD_URI
-	CloudMode           bool   `envconfig:"RUNNER_CLOUD_MODE"`             // RUNNER_CLOUD_MODE
-	CloudAPIKey         string `envconfig:"RUNNER_CLOUD_API_KEY"`          // RUNNER_CLOUD_API_KEY
-	CloudAPITLSInsecure bool   `envconfig:"RUNNER_CLOUD_API_TLS_INSECURE"` // RUNNER_CLOUD_API_TLS_INSECURE
-	CloudAPIURL         string `envconfig:"RUNNER_CLOUD_API_URL"`          // RUNNER_CLOUD_API_URL
-=======
 	Endpoint                  string // RUNNER_ENDPOINT
 	AccessKeyID               string // RUNNER_ACCESSKEYID
 	SecretAccessKey           string // RUNNER_SECRETACCESSKEY
@@ -50,7 +30,6 @@
 	CloudAPITLSInsecure       bool   `envconfig:"RUNNER_CLOUD_API_TLS_INSECURE"`                // RUNNER_CLOUD_API_TLS_INSECURE
 	CloudAPIURL               string `envconfig:"RUNNER_CLOUD_API_URL"`                         // RUNNER_CLOUD_API_URL
 	CloudConnectionTimeoutSec int    `envconfig:"RUNNER_CLOUD_CONNECTION_TIMEOUT" default:"10"` // RUNNER_CLOUD_CONNECTION_TIMEOUT
->>>>>>> cde23f25
 }
 
 // LoadTestkubeVariables loads the parameters provided as environment variables in the Test CRD
