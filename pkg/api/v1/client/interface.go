package client

import (
	"io"
	"net/http"

	"github.com/kubeshop/testkube/pkg/api/v1/testkube"
	"github.com/kubeshop/testkube/pkg/executor/output"
)

// HTTPClient abstracts http client methods
type HTTPClient interface {
	Post(url, contentType string, body io.Reader) (resp *http.Response, err error)
	Get(url string) (resp *http.Response, err error)
	Do(req *http.Request) (resp *http.Response, err error)
}

// Client is the Testkube API client abstraction
type Client interface {
	GetExecution(executionID string) (execution testkube.Execution, err error)
	ListExecutions(id string, limit int, selector string) (executions testkube.ExecutionsResult, err error)
	AbortExecution(test string, id string) error

	GetTest(id string) (test testkube.Test, err error)
	GetTestWithExecution(id string) (test testkube.TestWithExecution, err error)
	CreateTest(options UpsertTestOptions) (test testkube.Test, err error)
	UpdateTest(options UpsertTestOptions) (test testkube.Test, err error)
	DeleteTest(name string) error
	DeleteTests(selector string) error
	ListTests(selector string) (tests testkube.Tests, err error)
	ListTestWithExecutions(selector string) (tests testkube.TestWithExecutions, err error)
	ExecuteTest(id, executionName string, options ExecuteTestOptions) (executions testkube.Execution, err error)
	ExecuteTests(selector string, concurrencyLevel int, options ExecuteTestOptions) (executions []testkube.Execution, err error)
	Logs(id string) (logs chan output.Output, err error)

	CreateExecutor(options CreateExecutorOptions) (executor testkube.ExecutorDetails, err error)
	GetExecutor(name string) (executor testkube.ExecutorDetails, err error)
	ListExecutors(selector string) (executors testkube.ExecutorsDetails, err error)
	DeleteExecutor(name string) (err error)
	DeleteExecutors(selector string) (err error)

	CreateWebhook(options CreateWebhookOptions) (webhook testkube.Webhook, err error)
	GetWebhook(name string) (webhook testkube.Webhook, err error)
	ListWebhooks(selector string) (executors testkube.Webhooks, err error)
	DeleteWebhook(name string) (err error)
	DeleteWebhooks(selector string) (err error)

	GetExecutionArtifacts(executionID string) (artifacts testkube.Artifacts, err error)
	DownloadFile(executionID, fileName, destination string) (artifact string, err error)

	CreateTestSuite(options UpsertTestSuiteOptions) (testSuite testkube.TestSuite, err error)
	UpdateTestSuite(options UpsertTestSuiteOptions) (testSuite testkube.TestSuite, err error)
	GetTestSuite(id string) (testSuite testkube.TestSuite, err error)
	GetTestSuiteWithExecution(id string) (testSuite testkube.TestSuiteWithExecution, err error)
	ListTestSuites(selector string) (testSuites testkube.TestSuites, err error)
	ListTestSuiteWithExecutions(selector string) (testSuitesWithExecutions testkube.TestSuiteWithExecutions, err error)
	DeleteTestSuite(name string) error
	DeleteTestSuites(selector string) error
<<<<<<< HEAD
	ExecuteTestSuite(id, executionName string, executionParams map[string]testkube.Variable) (executions testkube.TestSuiteExecution, err error)
	ExecuteTestSuites(selector string, concurrencyLevel int, executionParams map[string]testkube.Variable) (executions []testkube.TestSuiteExecution, err error)
=======
	ExecuteTestSuite(id, executionName string, options ExecuteTestSuiteOptions) (executions testkube.TestSuiteExecution, err error)
	ExecuteTestSuites(selector string, concurrencyLevel int, options ExecuteTestSuiteOptions) (executions []testkube.TestSuiteExecution, err error)
>>>>>>> c536522e

	GetTestSuiteExecution(executionID string) (execution testkube.TestSuiteExecution, err error)
	ListTestSuiteExecutions(test string, limit int, selector string) (executions testkube.TestSuiteExecutionsResult, err error)
	WatchTestSuiteExecution(executionID string) (execution chan testkube.TestSuiteExecution, err error)

	GetServerInfo() (info testkube.ServerInfo, err error)
}

// UpsertTestSuiteOptions - mapping to OpenAPI schema for creating/changing testsuite
type UpsertTestSuiteOptions testkube.TestSuiteUpsertRequest

// UpsertTestOptions - is mapping for now to OpenAPI schema for creating/changing test
// if needed can beextended to custom struct
type UpsertTestOptions testkube.TestUpsertRequest

// CreateExecutorOptions - is mapping for now to OpenAPI schema for creating executor request
type CreateExecutorOptions testkube.ExecutorCreateRequest

// CreateWebhookOptions - is mapping for now to OpenAPI schema for creating/changing webhook
type CreateWebhookOptions testkube.WebhookCreateRequest

// ExecuteTestOptions contains test run options
type ExecuteTestOptions struct {
<<<<<<< HEAD
	ExecutionVariables            map[string]testkube.Variable
	ExecutionVariablesFileContent string
	Args                          []string
	SecretEnvs                    map[string]string
=======
	ExecutionParams            map[string]string
	ExecutionParamsFileContent string
	Args                       []string
	SecretEnvs                 map[string]string
	HTTPProxy                  string
	HTTPSProxy                 string
}

// ExecuteTestSuiteOptions contains test suite run options
type ExecuteTestSuiteOptions struct {
	ExecutionParams map[string]string
	HTTPProxy       string
	HTTPSProxy      string
>>>>>>> c536522e
}<|MERGE_RESOLUTION|>--- conflicted
+++ resolved
@@ -56,13 +56,8 @@
 	ListTestSuiteWithExecutions(selector string) (testSuitesWithExecutions testkube.TestSuiteWithExecutions, err error)
 	DeleteTestSuite(name string) error
 	DeleteTestSuites(selector string) error
-<<<<<<< HEAD
-	ExecuteTestSuite(id, executionName string, executionParams map[string]testkube.Variable) (executions testkube.TestSuiteExecution, err error)
-	ExecuteTestSuites(selector string, concurrencyLevel int, executionParams map[string]testkube.Variable) (executions []testkube.TestSuiteExecution, err error)
-=======
 	ExecuteTestSuite(id, executionName string, options ExecuteTestSuiteOptions) (executions testkube.TestSuiteExecution, err error)
 	ExecuteTestSuites(selector string, concurrencyLevel int, options ExecuteTestSuiteOptions) (executions []testkube.TestSuiteExecution, err error)
->>>>>>> c536522e
 
 	GetTestSuiteExecution(executionID string) (execution testkube.TestSuiteExecution, err error)
 	ListTestSuiteExecutions(test string, limit int, selector string) (executions testkube.TestSuiteExecutionsResult, err error)
@@ -86,24 +81,17 @@
 
 // ExecuteTestOptions contains test run options
 type ExecuteTestOptions struct {
-<<<<<<< HEAD
 	ExecutionVariables            map[string]testkube.Variable
 	ExecutionVariablesFileContent string
 	Args                          []string
 	SecretEnvs                    map[string]string
-=======
-	ExecutionParams            map[string]string
-	ExecutionParamsFileContent string
-	Args                       []string
-	SecretEnvs                 map[string]string
-	HTTPProxy                  string
-	HTTPSProxy                 string
+	HTTPProxy                     string
+	HTTPSProxy                    string
 }
 
 // ExecuteTestSuiteOptions contains test suite run options
 type ExecuteTestSuiteOptions struct {
-	ExecutionParams map[string]string
-	HTTPProxy       string
-	HTTPSProxy      string
->>>>>>> c536522e
+	ExecutionVariables map[string]testkube.Variable
+	HTTPProxy          string
+	HTTPSProxy         string
 }