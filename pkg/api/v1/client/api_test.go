--- conflicted
+++ resolved
@@ -66,11 +66,7 @@
 		defer srv.Close()
 
 		// when
-<<<<<<< HEAD
-		execution, err := client.ExecuteTest("test", "testkube", "some name", map[string]string{}, "", []string{}, map[string]string{})
-=======
-		execution, err := client.ExecuteTest("test", "some name", map[string]string{}, "", []string{})
->>>>>>> afe89747
+		execution, err := client.ExecuteTest("test", "some name", map[string]string{}, "", []string{}, map[string]string{})
 
 		// then
 		assert.Equal(t, "1", execution.Id)
