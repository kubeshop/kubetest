package client

import (
	"context"
	"encoding/json"
	"fmt"
	"net/http"
	"net/url"
	"os"
	"path/filepath"
	"time"

	"k8s.io/client-go/kubernetes"
	_ "k8s.io/client-go/plugin/pkg/client/auth"
	"k8s.io/client-go/rest"
	"k8s.io/client-go/tools/clientcmd"

	"github.com/kubeshop/testkube/pkg/api/v1/testkube"
	"github.com/kubeshop/testkube/pkg/executor/output"
	"github.com/kubeshop/testkube/pkg/problem"
)

// check in compile time if interface is implemented
var _ Client = (*APIClient)(nil)

func GetClientSet(overrideHost string) (clientset kubernetes.Interface, err error) {
	clcfg, err := clientcmd.NewDefaultClientConfigLoadingRules().Load()
	if err != nil {
		return clientset, err
	}

	restcfg, err := clientcmd.NewNonInteractiveClientConfig(
		*clcfg, "", &clientcmd.ConfigOverrides{}, nil).ClientConfig()
	if err != nil {
		return clientset, err
	}

	// override host is needed to override kubeconfig kubernetes proxy host name
	// to local proxy passed to API server run local proxy first by `make api-proxy`
	if overrideHost != "" {
		restcfg.Host = overrideHost
	}

	return kubernetes.NewForConfig(restcfg)
}

func NewProxyAPIClient(client kubernetes.Interface, config ProxyConfig) APIClient {
	return APIClient{
		client: client,
		config: config,
	}
}

func NewProxyConfig(namespace string) ProxyConfig {
	return ProxyConfig{
		Namespace:   namespace,
		ServiceName: "testkube-api-server",
		ServicePort: 8088,
	}
}

type ProxyConfig struct {
	// Namespace where testkube is installed
	Namespace string
	// API Server service name
	ServiceName string
	// API Server service port
	ServicePort int
}

type APIClient struct {
	client kubernetes.Interface
	config ProxyConfig
}

// tests and executions -----------------------------------------------------------------------------

func (c APIClient) GetTest(id, namespace string) (test testkube.Test, err error) {
	uri := c.getURI("/tests/%s", id)
	req := c.GetProxy("GET").
		Suffix(uri).
		Param("namespace", namespace)

	resp := req.Do(context.Background())

	if err := c.responseError(resp); err != nil {
		return test, fmt.Errorf("api/get-test returned error: %w", err)
	}

	return c.getTestFromResponse(resp)
}

func (c APIClient) GetExecution(executionID string) (execution testkube.Execution, err error) {

	uri := c.getURI("/executions/%s", executionID)

	req := c.GetProxy("GET").Suffix(uri)
	resp := req.Do(context.Background())

	if err := c.responseError(resp); err != nil {
		return execution, fmt.Errorf("api/get-execution returned error: %w", err)
	}

	return c.getExecutionFromResponse(resp)
}

// ListExecutions list all executions for given test name
<<<<<<< HEAD
func (c ProxyAPIClient) ListExecutions(id string, limit int, selector string) (executions testkube.ExecutionsResult, err error) {
=======
func (c APIClient) ListExecutions(id string, limit int, tags []string) (executions testkube.ExecutionsResult, err error) {
>>>>>>> ceec1980

	uri := c.getURI("/executions/")

	if id != "" {
		uri = fmt.Sprintf("/tests/%s/executions", id)
	}

	req := c.GetProxy("GET").
		Suffix(uri).
		Param("pageSize", fmt.Sprintf("%d", limit))

	if selector != "" {
		req.Param("selector", selector)
	}

	resp := req.Do(context.Background())

	if err := c.responseError(resp); err != nil {
		return executions, fmt.Errorf("api/get-executions returned error: %w", err)
	}

	return c.getExecutionsFromResponse(resp)
}

func (c APIClient) DeleteTests(namespace string) error {
	uri := c.getURI("/tests")
	return c.makeDeleteRequest(uri, namespace, true)
}

func (c APIClient) DeleteTest(name string, namespace string) error {
	if name == "" {
		return fmt.Errorf("test name '%s' is not valid", name)
	}
	uri := c.getURI("/tests/%s", name)
	return c.makeDeleteRequest(uri, namespace, true)
}

// CreateTest creates new Test Custom Resource
func (c APIClient) CreateTest(options UpsertTestOptions) (test testkube.Test, err error) {
	uri := c.getURI("/tests")

	request := testkube.TestUpsertRequest(options)

	body, err := json.Marshal(request)
	if err != nil {
		return test, err
	}

	req := c.GetProxy("POST").Suffix(uri).Body(body)
	resp := req.Do(context.Background())

	if err := c.responseError(resp); err != nil {
		return test, fmt.Errorf("api/create-test returned error: %w", err)
	}

	return c.getTestFromResponse(resp)
}

// UpdateTest Test Custom Resource
func (c APIClient) UpdateTest(options UpsertTestOptions) (test testkube.Test, err error) {
	uri := c.getURI("/tests/%s", options.Name)

	request := testkube.TestUpsertRequest(options)

	body, err := json.Marshal(request)
	if err != nil {
		return test, err
	}

	req := c.GetProxy("PATCH").Suffix(uri).Body(body)
	resp := req.Do(context.Background())

	if err := c.responseError(resp); err != nil {
		return test, fmt.Errorf("api/udpate-test returned error: %w", err)
	}

	return c.getTestFromResponse(resp)
}

// ExecuteTest starts test execution, reads data and returns ID
// Execution is started asynchronously client can check later for results
func (c APIClient) ExecuteTest(id, namespace, executionName string, executionParams map[string]string, executionParamsFileContent string, args []string) (execution testkube.Execution, err error) {
	uri := c.getURI("/tests/%s/executions", id)

	// get test to get test labels
	test, err := c.GetTest(id, namespace)
	if err != nil {
		return execution, nil
	}

	request := testkube.ExecutionRequest{
		Name:       executionName,
		Namespace:  namespace,
		ParamsFile: executionParamsFileContent,
		Params:     executionParams,
		Labels:     test.Labels,
		Args:       args,
	}

	body, err := json.Marshal(request)
	if err != nil {
		return execution, err
	}

	req := c.GetProxy("POST").Suffix(uri).Body(body)
	resp := req.Do(context.Background())

	if err := c.responseError(resp); err != nil {
		return execution, fmt.Errorf("api/execute-test returned error: %w", err)
	}

	return c.getExecutionFromResponse(resp)
}

func (c APIClient) Logs(id string) (logs chan output.Output, err error) {
	logs = make(chan output.Output)
	uri := c.getURI("/executions/%s/logs", id)

	resp, err := c.GetProxy("GET").
		Suffix(uri).
		SetHeader("Accept", "text/event-stream").
		Stream(context.Background())

	go func() {
		defer close(logs)
		defer resp.Close()

		StreamToLogsChannel(resp, logs)
	}()

	return
}

// GetExecutions list all executions in given test
<<<<<<< HEAD
func (c ProxyAPIClient) ListTests(namespace string, selector string) (tests testkube.Tests, err error) {
=======
func (c APIClient) ListTests(namespace string, tags []string) (tests testkube.Tests, err error) {
>>>>>>> ceec1980
	uri := c.getURI("/tests")
	req := c.GetProxy("GET").
		Suffix(uri).
		Param("namespace", namespace)

	if selector != "" {
		req.Param("selector", selector)
	}

	resp := req.Do(context.Background())

	if err := c.responseError(resp); err != nil {
		return tests, fmt.Errorf("api/list-tests returned error: %w", err)
	}

	return c.getTestsFromResponse(resp)
}

// GetExecutions list all executions in given test
func (c APIClient) AbortExecution(testID, id string) error {
	uri := c.getURI("/tests/%s/executions/%s", testID, id)
	return c.makeDeleteRequest(uri, "testkube", false)
}

// executor --------------------------------------------------------------------------------

func (c APIClient) CreateExecutor(options CreateExecutorOptions) (executor testkube.ExecutorDetails, err error) {
	uri := c.getURI("/executors")

	request := testkube.ExecutorCreateRequest(options)

	body, err := json.Marshal(request)
	if err != nil {
		return executor, err
	}

	req := c.GetProxy("POST").Suffix(uri).Body(body)
	resp := req.Do(context.Background())

	if err := c.responseError(resp); err != nil {
		return executor, fmt.Errorf("api/create-test returned error: %w", err)
	}

	return c.getExecutorDetailsFromResponse(resp)
}

func (c APIClient) GetExecutor(name string) (executor testkube.ExecutorDetails, err error) {
	uri := c.getURI("/executors/%s", name)
	req := c.GetProxy("GET").Suffix(uri)
	resp := req.Do(context.Background())

	if err := c.responseError(resp); err != nil {
		return executor, fmt.Errorf("api/get-executor returned error: %w", err)
	}

	return c.getExecutorDetailsFromResponse(resp)
}

func (c APIClient) ListExecutors() (executors testkube.ExecutorsDetails, err error) {
	uri := c.getURI("/executors")
	req := c.GetProxy("GET").
		Suffix(uri).
		Param("namespace", "testkube")

	resp := req.Do(context.Background())

	if err := c.responseError(resp); err != nil {
		return executors, fmt.Errorf("api/list-executors returned error: %w", err)
	}

	return c.getExecutorsDetailsFromResponse(resp)
}

func (c APIClient) DeleteExecutor(name string) (err error) {
	uri := c.getURI("/executors/%s", name)
	return c.makeDeleteRequest(uri, "testkube", false)
}

// webhooks --------------------------------------------------------------------------------

func (c APIClient) CreateWebhook(options CreateWebhookOptions) (executor testkube.Webhook, err error) {
	uri := c.getURI("/webhooks")

	request := testkube.WebhookCreateRequest(options)

	body, err := json.Marshal(request)
	if err != nil {
		return executor, err
	}

	req := c.GetProxy("POST").Suffix(uri).Body(body)
	resp := req.Do(context.Background())

	if err := c.responseError(resp); err != nil {
		return executor, fmt.Errorf("api/create-webhook returned error: %w", err)
	}

	return c.getWebhookFromResponse(resp)
}

func (c APIClient) GetWebhook(namespace, name string) (webhook testkube.Webhook, err error) {
	uri := c.getURI("/webhooks/%s", name)
	req := c.GetProxy("GET").
		Suffix(uri).
		Param("namespace", namespace)

	resp := req.Do(context.Background())

	if err := c.responseError(resp); err != nil {
		return webhook, fmt.Errorf("api/get-webhook returned error: %w", err)
	}

	return c.getWebhookFromResponse(resp)
}

func (c APIClient) ListWebhooks(namespace string) (webhooks testkube.Webhooks, err error) {
	uri := c.getURI("/webhooks")
	req := c.GetProxy("GET").
		Suffix(uri).
		Param("namespace", namespace)

	resp := req.Do(context.Background())

	if err := c.responseError(resp); err != nil {
		return webhooks, fmt.Errorf("api/list-webhooks returned error: %w", err)
	}

	return c.getWebhooksFromResponse(resp)
}

func (c APIClient) DeleteWebhook(namespace, name string) (err error) {
	uri := c.getURI("/webhooks/%s", name)
	return c.makeDeleteRequest(uri, namespace, false)
}

// maintenance --------------------------------------------------------------------------------

func (c APIClient) GetServerInfo() (info testkube.ServerInfo, err error) {
	uri := c.getURI("/info")
	req := c.GetProxy("GET").Suffix(uri)
	resp := req.Do(context.Background())
	if resp.Error() != nil {
		return info, resp.Error()
	}

	bytes, err := resp.Raw()
	if err != nil {
		return info, err
	}

	err = json.Unmarshal(bytes, &info)

	return

}

func (c APIClient) GetProxy(requestType string) *rest.Request {
	return c.client.CoreV1().RESTClient().Verb(requestType).
		Namespace(c.config.Namespace).
		Resource("services").
		SetHeader("Content-Type", "application/json").
		Name(fmt.Sprintf("%s:%d", c.config.ServiceName, c.config.ServicePort)).
		SubResource("proxy")
}

func (c APIClient) getExecutionFromResponse(resp rest.Result) (execution testkube.Execution, err error) {
	bytes, err := resp.Raw()
	if err != nil {
		return execution, err
	}

	err = json.Unmarshal(bytes, &execution)

	return execution, err
}

func (c APIClient) getExecutionsFromResponse(resp rest.Result) (executions testkube.ExecutionsResult, err error) {
	bytes, err := resp.Raw()
	if err != nil {
		return executions, err
	}

	err = json.Unmarshal(bytes, &executions)

	return executions, err
}

func (c APIClient) getTestsFromResponse(resp rest.Result) (tests testkube.Tests, err error) {
	bytes, err := resp.Raw()
	if err != nil {
		return tests, err
	}

	err = json.Unmarshal(bytes, &tests)

	return tests, err
}

func (c APIClient) getExecutorsDetailsFromResponse(resp rest.Result) (executors testkube.ExecutorsDetails, err error) {
	bytes, err := resp.Raw()
	if err != nil {
		return executors, err
	}

	err = json.Unmarshal(bytes, &executors)

	return executors, err
}

func (c APIClient) getTestFromResponse(resp rest.Result) (test testkube.Test, err error) {
	bytes, err := resp.Raw()
	if err != nil {
		return test, err
	}

	err = json.Unmarshal(bytes, &test)

	return test, err
}

func (c APIClient) getWebhookFromResponse(resp rest.Result) (webhook testkube.Webhook, err error) {
	bytes, err := resp.Raw()
	if err != nil {
		return webhook, err
	}

	err = json.Unmarshal(bytes, &webhook)

	return webhook, err
}

func (c APIClient) getWebhooksFromResponse(resp rest.Result) (webhooks testkube.Webhooks, err error) {
	bytes, err := resp.Raw()
	if err != nil {
		return webhooks, err
	}

	err = json.Unmarshal(bytes, &webhooks)

	return webhooks, err
}

func (c APIClient) getExecutorDetailsFromResponse(resp rest.Result) (executor testkube.ExecutorDetails, err error) {
	bytes, err := resp.Raw()
	if err != nil {
		return executor, err
	}

	err = json.Unmarshal(bytes, &executor)

	return executor, err
}

func (c APIClient) getProblemFromResponse(resp rest.Result) (problem.Problem, error) {
	bytes, respErr := resp.Raw()

	problemResponse := problem.Problem{}
	err := json.Unmarshal(bytes, &problemResponse)

	// add kubeAPI client error to details
	if respErr != nil {
		problemResponse.Detail += ";\nresp error:" + respErr.Error()
	}

	return problemResponse, err
}

// responseError tries to lookup if response is of Problem type
func (c APIClient) responseError(resp rest.Result) error {
	if resp.Error() != nil {
		pr, err := c.getProblemFromResponse(resp)

		// if can't process response return content from response
		if err != nil {
			content, _ := resp.Raw()
			return fmt.Errorf("api server response: '%s'\nerror: %w", content, resp.Error())
		}

		return fmt.Errorf("api server problem: %s", pr.Detail)
	}

	return nil
}

func (c APIClient) getURI(pathTemplate string, params ...interface{}) string {
	path := fmt.Sprintf(pathTemplate, params...)
	return fmt.Sprintf("%s%s", Version, path)
}

func (c APIClient) makeDeleteRequest(uri string, namespace string, isContentExpected bool) error {

	req := c.GetProxy("DELETE").
		Suffix(uri).
		Param("namespace", namespace)
	resp := req.Do(context.Background())

	if resp.Error() != nil {
		return resp.Error()
	}

	if err := c.responseError(resp); err != nil {
		return err
	}

	if isContentExpected {
		var code int
		resp.StatusCode(&code)
		if code != http.StatusNoContent {
			respBody, err := resp.Raw()
			if err != nil {
				return err
			}
			return fmt.Errorf("request returned error: %s", respBody)
		}
	}

	return nil
}

func (c APIClient) GetExecutionArtifacts(executionID string) (artifacts testkube.Artifacts, err error) {
	uri := c.getURI("/executions/%s/artifacts", executionID)
	req := c.GetProxy("GET").
		Suffix(uri)
	resp := req.Do(context.Background())

	if err := c.responseError(resp); err != nil {
		return artifacts, fmt.Errorf("api/list-artifacts returned error: %w", err)
	}

	return c.getArtifactsFromResponse(resp)

}

func (c APIClient) DownloadFile(executionID, fileName, destination string) (artifact string, err error) {
	uri := c.getURI("/executions/%s/artifacts/%s", executionID, url.QueryEscape(fileName))
	req, err := c.GetProxy("GET").
		Suffix(uri).
		SetHeader("Accept", "text/event-stream").
		Stream(context.Background())
	if err != nil {
		return "", err
	}

	defer req.Close()

	f, err := os.Create(filepath.Join(destination, filepath.Base(fileName)))
	if err != nil {
		return "", err
	}

	if _, err := f.ReadFrom(req); err != nil {
		return "", err
	}

	defer f.Close()
	return f.Name(), err
}

func (c APIClient) getArtifactsFromResponse(resp rest.Result) (artifacts []testkube.Artifact, err error) {
	bytes, err := resp.Raw()
	if err != nil {
		return artifacts, err
	}

	err = json.Unmarshal(bytes, &artifacts)

	return artifacts, err
}

// --------------- test suites --------------------------

func (c APIClient) GetTestSuite(id, namespace string) (test testkube.TestSuite, err error) {
	uri := c.getURI("/test-suites/%s", id)
	req := c.GetProxy("GET").
		Suffix(uri).
		Param("namespace", namespace)

	resp := req.Do(context.Background())

	if err := c.responseError(resp); err != nil {
		return test, fmt.Errorf("api/get-test returned error: %w", err)
	}

	return c.getTestSuiteFromResponse(resp)
}

func (c APIClient) DeleteTestSuite(name string, namespace string) error {
	if name == "" {
		return fmt.Errorf("testsuite name '%s' is not valid", name)
	}
	uri := c.getURI("/test-suites/%s", name)
	return c.makeDeleteRequest(uri, namespace, true)
}

func (c APIClient) DeleteTestSuites(namespace string) error {
	uri := c.getURI("/test-suites")
	return c.makeDeleteRequest(uri, namespace, true)
}

<<<<<<< HEAD
func (c ProxyAPIClient) ListTestSuites(namespace string, selector string) (testSuites testkube.TestSuites, err error) {
=======
func (c APIClient) ListTestSuites(namespace string, tags []string) (testSuites testkube.TestSuites, err error) {
>>>>>>> ceec1980
	uri := c.getURI("/test-suites")
	req := c.GetProxy("GET").
		Suffix(uri).
		Param("namespace", namespace)

	if selector != "" {
		req.Param("selector", selector)
	}

	resp := req.Do(context.Background())

	if err := c.responseError(resp); err != nil {
		return testSuites, fmt.Errorf("api/list-test-suites returned error: %w", err)
	}

	return c.getTestSuitesFromResponse(resp)
}

// CreateTestSuite creates new TestSuite Custom Resource
func (c APIClient) CreateTestSuite(options UpsertTestSuiteOptions) (testSuite testkube.TestSuite, err error) {
	uri := c.getURI("/test-suites")

	request := testkube.TestSuiteUpsertRequest(options)

	body, err := json.Marshal(request)
	if err != nil {
		return testSuite, err
	}

	req := c.GetProxy("POST").Suffix(uri).Body(body)
	resp := req.Do(context.Background())

	if err := c.responseError(resp); err != nil {
		return testSuite, fmt.Errorf("api/create-test-suite returned error: %w", err)
	}

	return c.getTestSuiteFromResponse(resp)
}

// UpdateTestSuite creates new TestSuite Custom Resource
func (c APIClient) UpdateTestSuite(options UpsertTestSuiteOptions) (testSuite testkube.TestSuite, err error) {
	uri := c.getURI("/test-suites/%s", options.Name)

	request := testkube.TestSuiteUpsertRequest(options)

	body, err := json.Marshal(request)
	if err != nil {
		return testSuite, err
	}

	req := c.GetProxy("PATCH").Suffix(uri).Body(body)
	resp := req.Do(context.Background())

	if err := c.responseError(resp); err != nil {
		return testSuite, fmt.Errorf("api/udpate-test-suite returned error: %w", err)
	}

	return c.getTestSuiteFromResponse(resp)
}

func (c APIClient) getTestSuiteFromResponse(resp rest.Result) (testSuite testkube.TestSuite, err error) {
	bytes, err := resp.Raw()
	if err != nil {
		return testSuite, err
	}

	err = json.Unmarshal(bytes, &testSuite)

	return testSuite, err
}

// ExecuteTestSuite starts new external test suite execution, reads data and returns ID
// Execution is started asynchronously client can check later for results
func (c APIClient) ExecuteTestSuite(id, namespace, executionName string, executionParams map[string]string) (execution testkube.TestSuiteExecution, err error) {
	uri := c.getURI("/test-suites/%s/executions", id)

	request := testkube.ExecutionRequest{
		Name:      executionName,
		Namespace: namespace,
		Params:    executionParams,
	}

	body, err := json.Marshal(request)
	if err != nil {
		return execution, err
	}

	req := c.GetProxy("POST").Suffix(uri).Body(body)
	resp := req.Do(context.Background())

	if err := c.responseError(resp); err != nil {
		return execution, fmt.Errorf("api/execute-test-suite returned error: %w", err)
	}

	return c.getTestExecutionFromResponse(resp)
}

func (c APIClient) GetTestSuiteExecution(executionID string) (execution testkube.TestSuiteExecution, err error) {
	uri := c.getURI("/test-suite-executions/%s", executionID)
	req := c.GetProxy("GET").Suffix(uri)
	resp := req.Do(context.Background())

	if err := c.responseError(resp); err != nil {
		return execution, fmt.Errorf("api/get-test-suite-execution returned error: %w", err)
	}

	return c.getTestExecutionFromResponse(resp)
}

// WatchTestSuiteExecution watches for changes in channels of test suite executions steps
func (c APIClient) WatchTestSuiteExecution(executionID string) (executionCh chan testkube.TestSuiteExecution, err error) {
	executionCh = make(chan testkube.TestSuiteExecution)

	go func() {
		execution, err := c.GetTestSuiteExecution(executionID)
		if err != nil {
			close(executionCh)
			return
		}
		executionCh <- execution
		for range time.NewTicker(time.Second).C {
			execution, err = c.GetTestSuiteExecution(executionID)
			if err != nil {
				close(executionCh)
				return
			}

			if execution.IsCompleted() {
				close(executionCh)
				return
			}

			executionCh <- execution
		}
	}()
	return
}

// ListExecutions list all executions for given test suite
<<<<<<< HEAD
func (c ProxyAPIClient) ListTestSuiteExecutions(testID string, limit int, selector string) (executions testkube.TestSuiteExecutionsResult, err error) {
=======
func (c APIClient) ListTestSuiteExecutions(testID string, limit int, tags []string) (executions testkube.TestSuiteExecutionsResult, err error) {
>>>>>>> ceec1980
	uri := c.getURI("/test-suite-executions")
	req := c.GetProxy("GET").
		Suffix(uri).
		Param("pageSize", fmt.Sprintf("%d", limit))

	if selector != "" {
		req.Param("selector", selector)
	}

	if testID != "" {
		req.Param("id", testID)
	}

	resp := req.Do(context.Background())

	if err := c.responseError(resp); err != nil {
		return executions, fmt.Errorf("api/list-test-suite-executions returned error: %w", err)
	}

	return c.getTestExecutionsFromResponse(resp)
}

func (c APIClient) getTestSuitesFromResponse(resp rest.Result) (testSuites testkube.TestSuites, err error) {
	bytes, err := resp.Raw()
	if err != nil {
		return testSuites, err
	}

	err = json.Unmarshal(bytes, &testSuites)

	return testSuites, err
}

func (c APIClient) getTestExecutionFromResponse(resp rest.Result) (execution testkube.TestSuiteExecution, err error) {
	bytes, err := resp.Raw()
	if err != nil {
		return execution, err
	}

	err = json.Unmarshal(bytes, &execution)

	return execution, err
}

func (c APIClient) getTestExecutionsFromResponse(resp rest.Result) (executions testkube.TestSuiteExecutionsResult, err error) {
	bytes, err := resp.Raw()
	if err != nil {
		return executions, err
	}

	err = json.Unmarshal(bytes, &executions)

	return executions, err
}<|MERGE_RESOLUTION|>--- conflicted
+++ resolved
@@ -105,11 +105,7 @@
 }
 
 // ListExecutions list all executions for given test name
-<<<<<<< HEAD
-func (c ProxyAPIClient) ListExecutions(id string, limit int, selector string) (executions testkube.ExecutionsResult, err error) {
-=======
-func (c APIClient) ListExecutions(id string, limit int, tags []string) (executions testkube.ExecutionsResult, err error) {
->>>>>>> ceec1980
+func (c APIClient) ListExecutions(id string, limit int, selector string) (executions testkube.ExecutionsResult, err error) {
 
 	uri := c.getURI("/executions/")
 
@@ -244,11 +240,7 @@
 }
 
 // GetExecutions list all executions in given test
-<<<<<<< HEAD
-func (c ProxyAPIClient) ListTests(namespace string, selector string) (tests testkube.Tests, err error) {
-=======
-func (c APIClient) ListTests(namespace string, tags []string) (tests testkube.Tests, err error) {
->>>>>>> ceec1980
+func (c APIClient) ListTests(namespace string, selector string) (tests testkube.Tests, err error) {
 	uri := c.getURI("/tests")
 	req := c.GetProxy("GET").
 		Suffix(uri).
@@ -648,11 +640,7 @@
 	return c.makeDeleteRequest(uri, namespace, true)
 }
 
-<<<<<<< HEAD
-func (c ProxyAPIClient) ListTestSuites(namespace string, selector string) (testSuites testkube.TestSuites, err error) {
-=======
-func (c APIClient) ListTestSuites(namespace string, tags []string) (testSuites testkube.TestSuites, err error) {
->>>>>>> ceec1980
+func (c APIClient) ListTestSuites(namespace string, selector string) (testSuites testkube.TestSuites, err error) {
 	uri := c.getURI("/test-suites")
 	req := c.GetProxy("GET").
 		Suffix(uri).
@@ -792,11 +780,7 @@
 }
 
 // ListExecutions list all executions for given test suite
-<<<<<<< HEAD
-func (c ProxyAPIClient) ListTestSuiteExecutions(testID string, limit int, selector string) (executions testkube.TestSuiteExecutionsResult, err error) {
-=======
-func (c APIClient) ListTestSuiteExecutions(testID string, limit int, tags []string) (executions testkube.TestSuiteExecutionsResult, err error) {
->>>>>>> ceec1980
+func (c APIClient) ListTestSuiteExecutions(testID string, limit int, selector string) (executions testkube.TestSuiteExecutionsResult, err error) {
 	uri := c.getURI("/test-suite-executions")
 	req := c.GetProxy("GET").
 		Suffix(uri).
