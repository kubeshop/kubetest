package client

import (
	"context"
	"encoding/json"
	"fmt"
	"net/http"
	"net/url"
	"os"
	"path/filepath"
	"time"

	"k8s.io/client-go/kubernetes"
	_ "k8s.io/client-go/plugin/pkg/client/auth"
	"k8s.io/client-go/rest"
	"k8s.io/client-go/tools/clientcmd"

	"github.com/kubeshop/testkube/pkg/api/v1/testkube"
	"github.com/kubeshop/testkube/pkg/executor/output"
	"github.com/kubeshop/testkube/pkg/problem"
)

// check in compile time if interface is implemented
var _ Client = (*APIClient)(nil)

// GetClientSet configures Kube client set, can override host with local proxy
func GetClientSet(overrideHost string) (clientset kubernetes.Interface, err error) {
	clcfg, err := clientcmd.NewDefaultClientConfigLoadingRules().Load()
	if err != nil {
		return clientset, err
	}

	restcfg, err := clientcmd.NewNonInteractiveClientConfig(
		*clcfg, "", &clientcmd.ConfigOverrides{}, nil).ClientConfig()
	if err != nil {
		return clientset, err
	}

	// override host is needed to override kubeconfig kubernetes proxy host name
	// to local proxy passed to API server run local proxy first by `make api-proxy`
	if overrideHost != "" {
		restcfg.Host = overrideHost
	}

	return kubernetes.NewForConfig(restcfg)
}

// NewAPIClient returns
func NewAPIClient(client kubernetes.Interface, config APIConfig) APIClient {
	return APIClient{
		client: client,
		config: config,
	}
}

// APIClient struct managing API Client dependencies
type APIClient struct {
	client kubernetes.Interface
	config APIConfig
}

// tests and executions -----------------------------------------------------------------------------

// GetTest returns single test by id
func (c APIClient) GetTest(id string) (test testkube.Test, err error) {
	uri := c.getURI("/tests/%s", id)
	req := c.GetProxy("GET").
		Suffix(uri)

	resp := req.Do(context.Background())

	if err := c.responseError(resp); err != nil {
		return test, fmt.Errorf("api/get-test returned error: %w", err)
	}

	return c.getTestFromResponse(resp)
}

// GetTestWithExecution returns single test by id with execution
func (c APIClient) GetTestWithExecution(id string) (test testkube.TestWithExecution, err error) {
	uri := c.getURI("/test-with-executions/%s", id)
	req := c.GetProxy("GET").
		Suffix(uri)

	resp := req.Do(context.Background())

	if err := c.responseError(resp); err != nil {
		return test, fmt.Errorf("api/get-test returned error: %w", err)
	}

	return c.getTestWithExecutionFromResponse(resp)
}

// GetExecution returns test execution by excution id
func (c APIClient) GetExecution(executionID string) (execution testkube.Execution, err error) {

	uri := c.getURI("/executions/%s", executionID)

	req := c.GetProxy("GET").Suffix(uri)
	resp := req.Do(context.Background())

	if err := c.responseError(resp); err != nil {
		return execution, fmt.Errorf("api/get-execution returned error: %w", err)
	}

	return c.getExecutionFromResponse(resp)
}

// ListExecutions list all executions for given test name
func (c APIClient) ListExecutions(id string, limit int, selector string) (executions testkube.ExecutionsResult, err error) {

	uri := c.getURI("/executions/")

	if id != "" {
		uri = fmt.Sprintf("/tests/%s/executions", id)
	}

	req := c.GetProxy("GET").
		Suffix(uri).
		Param("pageSize", fmt.Sprintf("%d", limit))

	if selector != "" {
		req.Param("selector", selector)
	}

	resp := req.Do(context.Background())

	if err := c.responseError(resp); err != nil {
		return executions, fmt.Errorf("api/get-executions returned error: %w", err)
	}

	return c.getExecutionsFromResponse(resp)
}

// DeleteTests deletes all tests
func (c APIClient) DeleteTests() error {
	uri := c.getURI("/tests")
	return c.makeDeleteRequest(uri, true)
}

// DeleteTest deletes single test by name
func (c APIClient) DeleteTest(name string) error {
	if name == "" {
		return fmt.Errorf("test name '%s' is not valid", name)
	}
	uri := c.getURI("/tests/%s", name)
	return c.makeDeleteRequest(uri, true)
}

// CreateTest creates new Test Custom Resource
func (c APIClient) CreateTest(options UpsertTestOptions) (test testkube.Test, err error) {
	uri := c.getURI("/tests")

	request := testkube.TestUpsertRequest(options)

	body, err := json.Marshal(request)
	if err != nil {
		return test, err
	}

	req := c.GetProxy("POST").Suffix(uri).Body(body)
	resp := req.Do(context.Background())

	if err := c.responseError(resp); err != nil {
		return test, fmt.Errorf("api/create-test returned error: %w", err)
	}

	return c.getTestFromResponse(resp)
}

// UpdateTest updates Test Custom Resource
func (c APIClient) UpdateTest(options UpsertTestOptions) (test testkube.Test, err error) {
	uri := c.getURI("/tests/%s", options.Name)

	request := testkube.TestUpsertRequest(options)

	body, err := json.Marshal(request)
	if err != nil {
		return test, err
	}

	req := c.GetProxy("PATCH").Suffix(uri).Body(body)
	resp := req.Do(context.Background())

	if err := c.responseError(resp); err != nil {
		return test, fmt.Errorf("api/udpate-test returned error: %w", err)
	}

	return c.getTestFromResponse(resp)
}

// ExecuteTest starts test execution, reads data and returns ID
// execution is started asynchronously client can check later for results
func (c APIClient) ExecuteTest(id, executionName string, executionParams map[string]string, executionParamsFileContent string, args []string) (execution testkube.Execution, err error) {
	uri := c.getURI("/tests/%s/executions", id)

	// get test to get test labels
	test, err := c.GetTest(id)
	if err != nil {
		return execution, nil
	}

	request := testkube.ExecutionRequest{
		Name:       executionName,
		ParamsFile: executionParamsFileContent,
		Params:     executionParams,
		Labels:     test.Labels,
		Args:       args,
	}

	body, err := json.Marshal(request)
	if err != nil {
		return execution, err
	}

	req := c.GetProxy("POST").
		Suffix(uri).
		Body(body)

	resp := req.Do(context.Background())

	if err := c.responseError(resp); err != nil {
		return execution, fmt.Errorf("api/execute-test returned error: %w", err)
	}

	return c.getExecutionFromResponse(resp)
}

// Logs returns logs stream from job pods, based on job pods logs
func (c APIClient) Logs(id string) (logs chan output.Output, err error) {
	logs = make(chan output.Output)
	uri := c.getURI("/executions/%s/logs", id)

	resp, err := c.GetProxy("GET").
		Suffix(uri).
		SetHeader("Accept", "text/event-stream").
		Stream(context.Background())

	go func() {
		defer close(logs)
		defer resp.Close()

		StreamToLogsChannel(resp, logs)
	}()

	return
}

<<<<<<< HEAD
// GetExecutions list all executions in given test
func (c APIClient) ListTests(selector string) (tests testkube.Tests, err error) {
=======
// ListTests list all tests
func (c APIClient) ListTests(namespace string, selector string) (tests testkube.Tests, err error) {
>>>>>>> d2e13c6a
	uri := c.getURI("/tests")
	req := c.GetProxy("GET").
		Suffix(uri)

	if selector != "" {
		req.Param("selector", selector)
	}

	resp := req.Do(context.Background())

	if err := c.responseError(resp); err != nil {
		return tests, fmt.Errorf("api/list-tests returned error: %w", err)
	}

	return c.getTestsFromResponse(resp)
}

// ListTestWithExecutions list all test with executions
func (c APIClient) ListTestWithExecutions(namespace string, selector string) (testWithExecutions testkube.TestWithExecutions, err error) {
	uri := c.getURI("/test-with-executions")
	req := c.GetProxy("GET").
		Suffix(uri).
		Param("namespace", namespace)

	if selector != "" {
		req.Param("selector", selector)
	}

	resp := req.Do(context.Background())

	if err := c.responseError(resp); err != nil {
		return testWithExecutions, fmt.Errorf("api/list-tests returned error: %w", err)
	}

	return c.getTestWithExecutionsFromResponse(resp)
}

// AbortExecution aborts execution by testId and id
func (c APIClient) AbortExecution(testID, id string) error {
	uri := c.getURI("/tests/%s/executions/%s", testID, id)
	return c.makeDeleteRequest(uri, false)
}

// executor --------------------------------------------------------------------------------

// CreateExecutor creates new Executor Custom Resource
func (c APIClient) CreateExecutor(options CreateExecutorOptions) (executor testkube.ExecutorDetails, err error) {
	uri := c.getURI("/executors")

	request := testkube.ExecutorCreateRequest(options)

	body, err := json.Marshal(request)
	if err != nil {
		return executor, err
	}

	req := c.GetProxy("POST").Suffix(uri).Body(body)
	resp := req.Do(context.Background())

	if err := c.responseError(resp); err != nil {
		return executor, fmt.Errorf("api/create-test returned error: %w", err)
	}

	return c.getExecutorDetailsFromResponse(resp)
}

// GetExecutor by name
func (c APIClient) GetExecutor(name string) (executor testkube.ExecutorDetails, err error) {
	uri := c.getURI("/executors/%s", name)
	req := c.GetProxy("GET").
		Suffix(uri)

	resp := req.Do(context.Background())

	if err := c.responseError(resp); err != nil {
		return executor, fmt.Errorf("api/get-executor returned error: %w", err)
	}

	return c.getExecutorDetailsFromResponse(resp)
}

func (c APIClient) ListExecutors() (executors testkube.ExecutorsDetails, err error) {
	uri := c.getURI("/executors")
	req := c.GetProxy("GET").
		Suffix(uri)

	resp := req.Do(context.Background())

	if err := c.responseError(resp); err != nil {
		return executors, fmt.Errorf("api/list-executors returned error: %w", err)
	}

	return c.getExecutorsDetailsFromResponse(resp)
}

func (c APIClient) DeleteExecutor(name string) (err error) {
	uri := c.getURI("/executors/%s", name)
	return c.makeDeleteRequest(uri, false)
}

// webhooks --------------------------------------------------------------------------------

func (c APIClient) CreateWebhook(options CreateWebhookOptions) (executor testkube.Webhook, err error) {
	uri := c.getURI("/webhooks")

	request := testkube.WebhookCreateRequest(options)

	body, err := json.Marshal(request)
	if err != nil {
		return executor, err
	}

	req := c.GetProxy("POST").Suffix(uri).Body(body)
	resp := req.Do(context.Background())

	if err := c.responseError(resp); err != nil {
		return executor, fmt.Errorf("api/create-webhook returned error: %w", err)
	}

	return c.getWebhookFromResponse(resp)
}

func (c APIClient) GetWebhook(name string) (webhook testkube.Webhook, err error) {
	uri := c.getURI("/webhooks/%s", name)
	req := c.GetProxy("GET").
		Suffix(uri)

	resp := req.Do(context.Background())

	if err := c.responseError(resp); err != nil {
		return webhook, fmt.Errorf("api/get-webhook returned error: %w", err)
	}

	return c.getWebhookFromResponse(resp)
}

func (c APIClient) ListWebhooks() (webhooks testkube.Webhooks, err error) {
	uri := c.getURI("/webhooks")
	req := c.GetProxy("GET").
		Suffix(uri)

	resp := req.Do(context.Background())

	if err := c.responseError(resp); err != nil {
		return webhooks, fmt.Errorf("api/list-webhooks returned error: %w", err)
	}

	return c.getWebhooksFromResponse(resp)
}

func (c APIClient) DeleteWebhook(name string) (err error) {
	uri := c.getURI("/webhooks/%s", name)
	return c.makeDeleteRequest(uri, false)
}

// maintenance --------------------------------------------------------------------------------

func (c APIClient) GetServerInfo() (info testkube.ServerInfo, err error) {
	uri := c.getURI("/info")
	req := c.GetProxy("GET").Suffix(uri)
	resp := req.Do(context.Background())
	if resp.Error() != nil {
		return info, resp.Error()
	}

	bytes, err := resp.Raw()
	if err != nil {
		return info, err
	}

	err = json.Unmarshal(bytes, &info)

	return

}

func (c APIClient) GetProxy(requestType string) *rest.Request {
	return c.client.CoreV1().RESTClient().Verb(requestType).
		Namespace(c.config.Namespace).
		Resource("services").
		SetHeader("Content-Type", "application/json").
		Name(fmt.Sprintf("%s:%d", c.config.ServiceName, c.config.ServicePort)).
		SubResource("proxy")
}

func (c APIClient) getExecutionFromResponse(resp rest.Result) (execution testkube.Execution, err error) {
	bytes, err := resp.Raw()
	if err != nil {
		return execution, err
	}

	err = json.Unmarshal(bytes, &execution)

	return execution, err
}

func (c APIClient) getExecutionsFromResponse(resp rest.Result) (executions testkube.ExecutionsResult, err error) {
	bytes, err := resp.Raw()
	if err != nil {
		return executions, err
	}

	err = json.Unmarshal(bytes, &executions)

	return executions, err
}

func (c APIClient) getTestsFromResponse(resp rest.Result) (tests testkube.Tests, err error) {
	bytes, err := resp.Raw()
	if err != nil {
		return tests, err
	}

	err = json.Unmarshal(bytes, &tests)

	return tests, err
}

func (c APIClient) getTestWithExecutionsFromResponse(resp rest.Result) (tests testkube.TestWithExecutions, err error) {
	bytes, err := resp.Raw()
	if err != nil {
		return tests, err
	}

	err = json.Unmarshal(bytes, &tests)

	return tests, err
}

func (c APIClient) getExecutorsDetailsFromResponse(resp rest.Result) (executors testkube.ExecutorsDetails, err error) {
	bytes, err := resp.Raw()
	if err != nil {
		return executors, err
	}

	err = json.Unmarshal(bytes, &executors)

	return executors, err
}

func (c APIClient) getTestFromResponse(resp rest.Result) (test testkube.Test, err error) {
	bytes, err := resp.Raw()
	if err != nil {
		return test, err
	}

	err = json.Unmarshal(bytes, &test)

	return test, err
}

func (c APIClient) getTestWithExecutionFromResponse(resp rest.Result) (test testkube.TestWithExecution, err error) {
	bytes, err := resp.Raw()
	if err != nil {
		return test, err
	}

	err = json.Unmarshal(bytes, &test)

	return test, err
}

func (c APIClient) getWebhookFromResponse(resp rest.Result) (webhook testkube.Webhook, err error) {
	bytes, err := resp.Raw()
	if err != nil {
		return webhook, err
	}

	err = json.Unmarshal(bytes, &webhook)

	return webhook, err
}

func (c APIClient) getWebhooksFromResponse(resp rest.Result) (webhooks testkube.Webhooks, err error) {
	bytes, err := resp.Raw()
	if err != nil {
		return webhooks, err
	}

	err = json.Unmarshal(bytes, &webhooks)

	return webhooks, err
}

func (c APIClient) getExecutorDetailsFromResponse(resp rest.Result) (executor testkube.ExecutorDetails, err error) {
	bytes, err := resp.Raw()
	if err != nil {
		return executor, err
	}

	err = json.Unmarshal(bytes, &executor)

	return executor, err
}

func (c APIClient) getProblemFromResponse(resp rest.Result) (problem.Problem, error) {
	bytes, respErr := resp.Raw()

	problemResponse := problem.Problem{}
	err := json.Unmarshal(bytes, &problemResponse)

	// add kubeAPI client error to details
	if respErr != nil {
		problemResponse.Detail += ";\nresp error:" + respErr.Error()
	}

	return problemResponse, err
}

// responseError tries to lookup if response is of Problem type
func (c APIClient) responseError(resp rest.Result) error {
	if resp.Error() != nil {
		pr, err := c.getProblemFromResponse(resp)

		// if can't process response return content from response
		if err != nil {
			content, _ := resp.Raw()
			return fmt.Errorf("api server response: '%s'\nerror: %w", content, resp.Error())
		}

		return fmt.Errorf("api server problem: %s", pr.Detail)
	}

	return nil
}

func (c APIClient) getURI(pathTemplate string, params ...interface{}) string {
	path := fmt.Sprintf(pathTemplate, params...)
	return fmt.Sprintf("%s%s", Version, path)
}

func (c APIClient) makeDeleteRequest(uri string, isContentExpected bool) error {

	req := c.GetProxy("DELETE").
		Suffix(uri)
	resp := req.Do(context.Background())

	if resp.Error() != nil {
		return resp.Error()
	}

	if err := c.responseError(resp); err != nil {
		return err
	}

	if isContentExpected {
		var code int
		resp.StatusCode(&code)
		if code != http.StatusNoContent {
			respBody, err := resp.Raw()
			if err != nil {
				return err
			}
			return fmt.Errorf("request returned error: %s", respBody)
		}
	}

	return nil
}

func (c APIClient) GetExecutionArtifacts(executionID string) (artifacts testkube.Artifacts, err error) {
	uri := c.getURI("/executions/%s/artifacts", executionID)
	req := c.GetProxy("GET").
		Suffix(uri)
	resp := req.Do(context.Background())

	if err := c.responseError(resp); err != nil {
		return artifacts, fmt.Errorf("api/list-artifacts returned error: %w", err)
	}

	return c.getArtifactsFromResponse(resp)

}

func (c APIClient) DownloadFile(executionID, fileName, destination string) (artifact string, err error) {
	uri := c.getURI("/executions/%s/artifacts/%s", executionID, url.QueryEscape(fileName))
	req, err := c.GetProxy("GET").
		Suffix(uri).
		SetHeader("Accept", "text/event-stream").
		Stream(context.Background())
	if err != nil {
		return "", err
	}

	defer req.Close()

	f, err := os.Create(filepath.Join(destination, filepath.Base(fileName)))
	if err != nil {
		return "", err
	}

	if _, err := f.ReadFrom(req); err != nil {
		return "", err
	}

	defer f.Close()
	return f.Name(), err
}

func (c APIClient) getArtifactsFromResponse(resp rest.Result) (artifacts []testkube.Artifact, err error) {
	bytes, err := resp.Raw()
	if err != nil {
		return artifacts, err
	}

	err = json.Unmarshal(bytes, &artifacts)

	return artifacts, err
}

// --------------- test suites --------------------------

func (c APIClient) GetTestSuite(id string) (test testkube.TestSuite, err error) {
	uri := c.getURI("/test-suites/%s", id)
	req := c.GetProxy("GET").
		Suffix(uri)

	resp := req.Do(context.Background())

	if err := c.responseError(resp); err != nil {
		return test, fmt.Errorf("api/get-test returned error: %w", err)
	}

	return c.getTestSuiteFromResponse(resp)
}

func (c APIClient) GetTestSuiteWithExecution(id string) (test testkube.TestSuiteWithExecution, err error) {
	uri := c.getURI("/test-suite-with-executions/%s", id)
	req := c.GetProxy("GET").
		Suffix(uri)

	resp := req.Do(context.Background())

	if err := c.responseError(resp); err != nil {
		return test, fmt.Errorf("api/get-test returned error: %w", err)
	}

	return c.getTestSuiteWithExecutionFromResponse(resp)
}

func (c APIClient) DeleteTestSuite(name string) error {
	if name == "" {
		return fmt.Errorf("testsuite name '%s' is not valid", name)
	}
	uri := c.getURI("/test-suites/%s", name)
	return c.makeDeleteRequest(uri, true)
}

func (c APIClient) DeleteTestSuites() error {
	uri := c.getURI("/test-suites")
	return c.makeDeleteRequest(uri, true)
}

func (c APIClient) ListTestSuites(selector string) (testSuites testkube.TestSuites, err error) {
	uri := c.getURI("/test-suites")
	req := c.GetProxy("GET").
		Suffix(uri)

	if selector != "" {
		req.Param("selector", selector)
	}

	resp := req.Do(context.Background())

	if err := c.responseError(resp); err != nil {
		return testSuites, fmt.Errorf("api/list-test-suites returned error: %w", err)
	}

	return c.getTestSuitesFromResponse(resp)
}

func (c APIClient) ListTestSuiteWithExecutions(namespace string, selector string) (
	testSuiteWithExecutions testkube.TestSuiteWithExecutions, err error) {
	uri := c.getURI("/test-suite-with-executions")
	req := c.GetProxy("GET").
		Suffix(uri).
		Param("namespace", namespace)

	if selector != "" {
		req.Param("selector", selector)
	}

	resp := req.Do(context.Background())

	if err := c.responseError(resp); err != nil {
		return testSuiteWithExecutions, fmt.Errorf("api/list-test-suite-with-executions returned error: %w", err)
	}

	return c.getTestSuiteWithExecutionsFromResponse(resp)
}

// CreateTestSuite creates new TestSuite Custom Resource
func (c APIClient) CreateTestSuite(options UpsertTestSuiteOptions) (testSuite testkube.TestSuite, err error) {
	uri := c.getURI("/test-suites")

	request := testkube.TestSuiteUpsertRequest(options)

	body, err := json.Marshal(request)
	if err != nil {
		return testSuite, err
	}

	req := c.GetProxy("POST").Suffix(uri).Body(body)
	resp := req.Do(context.Background())

	if err := c.responseError(resp); err != nil {
		return testSuite, fmt.Errorf("api/create-test-suite returned error: %w", err)
	}

	return c.getTestSuiteFromResponse(resp)
}

// UpdateTestSuite creates new TestSuite Custom Resource
func (c APIClient) UpdateTestSuite(options UpsertTestSuiteOptions) (testSuite testkube.TestSuite, err error) {
	uri := c.getURI("/test-suites/%s", options.Name)

	request := testkube.TestSuiteUpsertRequest(options)

	body, err := json.Marshal(request)
	if err != nil {
		return testSuite, err
	}

	req := c.GetProxy("PATCH").Suffix(uri).Body(body)
	resp := req.Do(context.Background())

	if err := c.responseError(resp); err != nil {
		return testSuite, fmt.Errorf("api/udpate-test-suite returned error: %w", err)
	}

	return c.getTestSuiteFromResponse(resp)
}

func (c APIClient) getTestSuiteFromResponse(resp rest.Result) (testSuite testkube.TestSuite, err error) {
	bytes, err := resp.Raw()
	if err != nil {
		return testSuite, err
	}

	err = json.Unmarshal(bytes, &testSuite)

	return testSuite, err
}

func (c APIClient) getTestSuiteWithExecutionFromResponse(resp rest.Result) (testSuite testkube.TestSuiteWithExecution, err error) {
	bytes, err := resp.Raw()
	if err != nil {
		return testSuite, err
	}

	err = json.Unmarshal(bytes, &testSuite)

	return testSuite, err
}

// ExecuteTestSuite starts new external test suite execution, reads data and returns ID
// Execution is started asynchronously client can check later for results
func (c APIClient) ExecuteTestSuite(id, executionName string, executionParams map[string]string) (execution testkube.TestSuiteExecution, err error) {
	uri := c.getURI("/test-suites/%s/executions", id)

	// get testsuite to get testsuite labels
	testsuite, err := c.GetTestSuite(id)
	if err != nil {
		return execution, nil
	}

	executionRequest := testkube.ExecutionRequest{
		Name:   executionName,
		Params: executionParams,
		Labels: testsuite.Labels,
	}

	body, err := json.Marshal(executionRequest)
	if err != nil {
		return execution, err
	}

	req := c.GetProxy("POST").
		Suffix(uri).
		Body(body)

	resp := req.Do(context.Background())

	if err := c.responseError(resp); err != nil {
		return execution, fmt.Errorf("api/execute-test-suite returned error: %w", err)
	}

	return c.getTestExecutionFromResponse(resp)
}

func (c APIClient) GetTestSuiteExecution(executionID string) (execution testkube.TestSuiteExecution, err error) {
	uri := c.getURI("/test-suite-executions/%s", executionID)
	req := c.GetProxy("GET").Suffix(uri)
	resp := req.Do(context.Background())

	if err := c.responseError(resp); err != nil {
		return execution, fmt.Errorf("api/get-test-suite-execution returned error: %w", err)
	}

	return c.getTestExecutionFromResponse(resp)
}

// WatchTestSuiteExecution watches for changes in channels of test suite executions steps
func (c APIClient) WatchTestSuiteExecution(executionID string) (executionCh chan testkube.TestSuiteExecution, err error) {
	executionCh = make(chan testkube.TestSuiteExecution)

	go func() {
		execution, err := c.GetTestSuiteExecution(executionID)
		if err != nil {
			close(executionCh)
			return
		}
		executionCh <- execution
		for range time.NewTicker(time.Second).C {
			execution, err = c.GetTestSuiteExecution(executionID)
			if err != nil {
				close(executionCh)
				return
			}

			if execution.IsCompleted() {
				close(executionCh)
				return
			}

			executionCh <- execution
		}
	}()
	return
}

// ListExecutions list all executions for given test suite
func (c APIClient) ListTestSuiteExecutions(testID string, limit int, selector string) (executions testkube.TestSuiteExecutionsResult, err error) {
	uri := c.getURI("/test-suite-executions")
	req := c.GetProxy("GET").
		Suffix(uri).
		Param("pageSize", fmt.Sprintf("%d", limit))

	if selector != "" {
		req.Param("selector", selector)
	}

	if testID != "" {
		req.Param("id", testID)
	}

	resp := req.Do(context.Background())

	if err := c.responseError(resp); err != nil {
		return executions, fmt.Errorf("api/list-test-suite-executions returned error: %w", err)
	}

	return c.getTestExecutionsFromResponse(resp)
}

func (c APIClient) getTestSuitesFromResponse(resp rest.Result) (testSuites testkube.TestSuites, err error) {
	bytes, err := resp.Raw()
	if err != nil {
		return testSuites, err
	}

	err = json.Unmarshal(bytes, &testSuites)

	return testSuites, err
}

func (c APIClient) getTestSuiteWithExecutionsFromResponse(resp rest.Result) (testSuiteWithExecutions testkube.TestSuiteWithExecutions, err error) {
	bytes, err := resp.Raw()
	if err != nil {
		return testSuiteWithExecutions, err
	}

	err = json.Unmarshal(bytes, &testSuiteWithExecutions)

	return testSuiteWithExecutions, err
}

func (c APIClient) getTestExecutionFromResponse(resp rest.Result) (execution testkube.TestSuiteExecution, err error) {
	bytes, err := resp.Raw()
	if err != nil {
		return execution, err
	}

	err = json.Unmarshal(bytes, &execution)

	return execution, err
}

func (c APIClient) getTestExecutionsFromResponse(resp rest.Result) (executions testkube.TestSuiteExecutionsResult, err error) {
	bytes, err := resp.Raw()
	if err != nil {
		return executions, err
	}

	err = json.Unmarshal(bytes, &executions)

	return executions, err
}<|MERGE_RESOLUTION|>--- conflicted
+++ resolved
@@ -246,13 +246,8 @@
 	return
 }
 
-<<<<<<< HEAD
-// GetExecutions list all executions in given test
+// ListTests list all tests
 func (c APIClient) ListTests(selector string) (tests testkube.Tests, err error) {
-=======
-// ListTests list all tests
-func (c APIClient) ListTests(namespace string, selector string) (tests testkube.Tests, err error) {
->>>>>>> d2e13c6a
 	uri := c.getURI("/tests")
 	req := c.GetProxy("GET").
 		Suffix(uri)
