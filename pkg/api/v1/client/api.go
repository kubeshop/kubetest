--- conflicted
+++ resolved
@@ -191,12 +191,7 @@
 
 // ExecuteTest starts test execution, reads data and returns ID
 // execution is started asynchronously client can check later for results
-<<<<<<< HEAD
-func (c APIClient) ExecuteTest(id, namespace, executionName string, executionParams map[string]string, executionParamsFileContent string,
-	args []string, secretEnvs map[string]string) (execution testkube.Execution, err error) {
-=======
-func (c APIClient) ExecuteTest(id, executionName string, executionParams map[string]string, executionParamsFileContent string, args []string) (execution testkube.Execution, err error) {
->>>>>>> afe89747
+func (c APIClient) ExecuteTest(id, executionName string, executionParams map[string]string, executionParamsFileContent string, args []string, secretEnvs map[string]string) (execution testkube.Execution, err error) {
 	uri := c.getURI("/tests/%s/executions", id)
 
 	// get test to get test labels
