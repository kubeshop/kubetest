package client

import (
	"bytes"
	"encoding/json"
	"fmt"
	"io"
	"io/ioutil"
	"net/http"
	"net/url"
	"os"
	"path/filepath"
	"strings"
	"time"

	"github.com/kelseyhightower/envconfig"

	"github.com/kubeshop/testkube/pkg/api/v1/testkube"
	"github.com/kubeshop/testkube/pkg/executor/output"
	"github.com/kubeshop/testkube/pkg/problem"
)

const (
	ClientHTTPTimeout = time.Minute
)

// check in compile time if interface is implemented
var _ Client = (*DirectAPIClient)(nil)

type Config struct {
	URI string `default:"http://localhost:8088"`
}

var config Config

func init() {
	envconfig.Process("TESTKUBE_API", &config)
}
func NewDirectAPIClient(uri string) DirectAPIClient {
	return DirectAPIClient{
		URI: uri,
		client: &http.Client{
			Timeout: ClientHTTPTimeout,
		},
	}
}

func NewDefaultDirectAPIClient() DirectAPIClient {
	return NewDirectAPIClient(config.URI)
}

type DirectAPIClient struct {
	URI    string
	client HTTPClient
}

// tests and executions -----------------------------------------------------------------------------

func (c DirectAPIClient) GetTest(id, namespace string) (test testkube.Test, err error) {
	uri := c.getURI("/tests/%s?namespace=%s", id, namespace)
	resp, err := c.client.Get(uri)
	if err != nil {
		return test, err
	}

	if err := c.responseError(resp); err != nil {
		return test, fmt.Errorf("api/get-test returned error: %w", err)
	}

	return c.getTestFromResponse(resp)
}

func (c DirectAPIClient) GetExecution(executionID string) (execution testkube.Execution, err error) {

	uri := c.getURI("/executions/%s", executionID)

	resp, err := c.client.Get(uri)
	if err != nil {
		return execution, err
	}

	if err := c.responseError(resp); err != nil {
		return execution, fmt.Errorf("api/get-execution returned error: %w", err)
	}

	return c.getExecutionFromResponse(resp)
}

// ListExecutions list all executions for given test name
func (c DirectAPIClient) ListExecutions(id string, limit int, tags []string) (executions testkube.ExecutionsResult, err error) {

	uri := "/executions"

	if id != "" {
		uri = fmt.Sprintf("/tests/%s/executions", id)
	}

	if len(tags) > 0 {
		uri = c.getURI("%s?pageSize=%d&tags=%s", uri, limit, strings.Join(tags, ","))
	} else {
		uri = c.getURI("%s?pageSize=%d", uri, limit)
	}

	resp, err := c.client.Get(uri)
	if err != nil {
		return executions, err
	}

	if err := c.responseError(resp); err != nil {
		return executions, fmt.Errorf("api/get-executions returned error: %w", err)
	}

	return c.getExecutionsFromResponse(resp)
}

func (c DirectAPIClient) DeleteTests(namespace string) error {
	uri := c.getURI("/tests?namespace=%s", namespace)
	return c.makeDeleteRequest(uri, true)
}

func (c DirectAPIClient) DeleteTest(name string, namespace string) error {
	if name == "" {
		return fmt.Errorf("test name '%s' is not valid", name)
	}
	uri := c.getURI("/tests/%s?namespace=%s", name, namespace)
	return c.makeDeleteRequest(uri, true)
}

// CreateTest creates new Test Custom Resource
func (c DirectAPIClient) CreateTest(options UpsertTestOptions) (test testkube.Test, err error) {
	uri := c.getURI("/tests")

	request := testkube.TestUpsertRequest(options)

	body, err := json.Marshal(request)
	if err != nil {
		return test, err
	}

	resp, err := c.client.Post(uri, "application/json", bytes.NewReader(body))
	if err != nil {
		return test, err
	}

	if err := c.responseError(resp); err != nil {
		return test, fmt.Errorf("api/create-test returned error: %w", err)
	}

	return c.getTestFromResponse(resp)
}

<<<<<<< HEAD
// UpdateTest creates new Test Custom Resource
=======
// UpdateTest updates Test Custom Resource
>>>>>>> b1d07765
func (c DirectAPIClient) UpdateTest(options UpsertTestOptions) (test testkube.Test, err error) {
	uri := c.getURI("/tests/%s", options.Name)
	request := testkube.TestUpsertRequest(options)

	body, err := json.Marshal(request)
	if err != nil {
		return test, err
	}

	req, err := http.NewRequest("PATCH", uri, bytes.NewReader(body))
	req.Header.Add("Content-type", "application/json")
	if err != nil {
		return test, fmt.Errorf("prepare request error: %w", err)
	}
	resp, err := c.client.Do(req)

	if err != nil {
		return test, err
	}

	if err := c.responseError(resp); err != nil {
		return test, fmt.Errorf("api/update-test returned error: %w", err)
	}

	return c.getTestFromResponse(resp)
}

// ExecuteTest starts new external test execution, reads data and returns ID
// Execution is started asynchronously client can check later for results
func (c DirectAPIClient) ExecuteTest(id, namespace, executionName string, executionParams map[string]string, executionParamsFileContent string) (execution testkube.Execution, err error) {
	uri := c.getURI("/tests/%s/executions", id)

	// get test to get test tags
	test, err := c.GetTest(id, namespace)
	if err != nil {
		return execution, nil
	}

	request := testkube.ExecutionRequest{
		Name:      executionName,
		Namespace: namespace,
		Params:    executionParams,
		Tags:      test.Tags,
	}

	body, err := json.Marshal(request)
	if err != nil {
		return execution, err
	}

	resp, err := c.client.Post(uri, "application/json", bytes.NewReader(body))
	if err != nil {
		return execution, err
	}

	if err := c.responseError(resp); err != nil {
		return execution, fmt.Errorf("api/execute-test returned error: %w", err)
	}

	return c.getExecutionFromResponse(resp)
}

// Logs reads logs from API SSE endpoint asynchronously
func (c DirectAPIClient) Logs(id string) (logs chan output.Output, err error) {
	logs = make(chan output.Output)
	uri := c.getURI("/executions/%s/logs", id)

	req, err := http.NewRequest("GET", uri, nil)
	if err != nil {
		return logs, err
	}
	req.Header.Set("Accept", "text/event-stream")

	resp, err := c.client.Do(req)
	if err != nil {
		return logs, err
	}

	go func() {
		defer close(logs)
		defer resp.Body.Close()

		StreamToLogsChannel(resp.Body, logs)
	}()

	return
}

// ListTests list all tests in given namespace
func (c DirectAPIClient) ListTests(namespace string, tags []string) (tests testkube.Tests, err error) {
	var uri string
	if len(tags) > 0 {
		uri = c.getURI("/tests?namespace=%s&tags=%s", namespace, strings.Join(tags, ","))
	} else {
		uri = c.getURI("/tests?namespace=%s", namespace)
	}

	resp, err := c.client.Get(uri)
	if err != nil {
		return tests, fmt.Errorf("client.Get error: %w", err)
	}
	defer resp.Body.Close()

	if err := c.responseError(resp); err != nil {
		return tests, fmt.Errorf("api/list-tests returned error: %w", err)
	}

	err = json.NewDecoder(resp.Body).Decode(&tests)
	return
}

func (c DirectAPIClient) AbortExecution(testID, id string) error {
	uri := c.getURI("/tests/%s/executions/%s", testID, id)
	err := c.makeDeleteRequest(uri, false)

	if err != nil {
		return fmt.Errorf("api/abort-test returned error: %w", err)
	}

	return nil
}

// executor --------------------------------------------------------------------------------

func (c DirectAPIClient) CreateExecutor(options CreateExecutorOptions) (executor testkube.ExecutorDetails, err error) {
	uri := c.getURI("/executors")

	request := testkube.ExecutorCreateRequest(options)

	body, err := json.Marshal(request)
	if err != nil {
		return executor, err
	}

	resp, err := c.client.Post(uri, "application/json", bytes.NewReader(body))
	if err != nil {
		return executor, err
	}

	if err := c.responseError(resp); err != nil {
		return executor, fmt.Errorf("api/create-executor returned error: %w", err)
	}

	return c.getExecutorDetailsFromResponse(resp)
}

func (c DirectAPIClient) GetExecutor(name string) (executor testkube.ExecutorDetails, err error) {
	uri := c.getURI("/executors/%s", name)
	resp, err := c.client.Get(uri)
	if err != nil {
		return executor, err
	}

	if err := c.responseError(resp); err != nil {
		return executor, fmt.Errorf("api/get-test returned error: %w", err)
	}

	return c.getExecutorDetailsFromResponse(resp)

}

func (c DirectAPIClient) ListExecutors() (executors testkube.ExecutorsDetails, err error) {
	uri := c.getURI("/executors?namespace=%s", "testkube")
	resp, err := c.client.Get(uri)
	if err != nil {
		return executors, fmt.Errorf("client.Get error: %w", err)
	}
	defer resp.Body.Close()

	if err := c.responseError(resp); err != nil {
		return executors, fmt.Errorf("api/list-exeutors returned error: %w", err)
	}

	err = json.NewDecoder(resp.Body).Decode(&executors)
	return

}

func (c DirectAPIClient) DeleteExecutor(name string) (err error) {
	uri := c.getURI("/executors/%s?namespace=%s", name, "testkube")
	req, err := http.NewRequest("DELETE", uri, bytes.NewReader([]byte("")))
	if err != nil {
		return fmt.Errorf("prepare request error: %w", err)
	}
	resp, err := c.client.Do(req)
	if err != nil {
		return fmt.Errorf("client.Do error: %w", err)
	}
	defer resp.Body.Close()

	if err := c.responseError(resp); err != nil {
		return fmt.Errorf("api/list-exeutors returned error: %w", err)
	}

	return
}

// maintenance --------------------------------------------------------------------------------------------

func (c DirectAPIClient) GetServerInfo() (info testkube.ServerInfo, err error) {
	uri := c.getURI("/info")
	resp, err := c.client.Get(uri)
	if err != nil {
		return info, err
	}

	err = json.NewDecoder(resp.Body).Decode(&info)

	return
}

// helper funcs --------------------------------------------------------------------------------

func (c DirectAPIClient) getExecutionFromResponse(resp *http.Response) (execution testkube.Execution, err error) {
	defer resp.Body.Close()

	err = json.NewDecoder(resp.Body).Decode(&execution)
	return
}

func (c DirectAPIClient) getExecutionsFromResponse(resp *http.Response) (executions testkube.ExecutionsResult, err error) {
	defer resp.Body.Close()

	err = json.NewDecoder(resp.Body).Decode(&executions)

	return
}

func (c DirectAPIClient) getTestFromResponse(resp *http.Response) (test testkube.Test, err error) {
	defer resp.Body.Close()

	err = json.NewDecoder(resp.Body).Decode(&test)
	return
}

func (c DirectAPIClient) getExecutorDetailsFromResponse(resp *http.Response) (executor testkube.ExecutorDetails, err error) {
	defer resp.Body.Close()

	err = json.NewDecoder(resp.Body).Decode(&executor)
	return
}

func (c DirectAPIClient) getArtifactsFromResponse(resp *http.Response) (artifacts []testkube.Artifact, err error) {
	defer resp.Body.Close()

	err = json.NewDecoder(resp.Body).Decode(&artifacts)

	return
}

func (c DirectAPIClient) responseError(resp *http.Response) error {
	if resp.StatusCode >= 400 {
		var pr problem.Problem

		bytes, err := ioutil.ReadAll(resp.Body)
		if err != nil {
			return fmt.Errorf("can't get problem from api response: can't read response body %w", err)
		}
		defer resp.Body.Close()

		err = json.Unmarshal(bytes, &pr)
		if err != nil {
			return fmt.Errorf("can't get problem from api response: %w, output: %s", err, string(bytes))
		}

		return fmt.Errorf("problem: %+v", pr.Detail)
	}

	return nil
}

func (c DirectAPIClient) getURI(pathTemplate string, params ...interface{}) string {
	path := fmt.Sprintf(pathTemplate, params...)
	return fmt.Sprintf("%s/%s%s", c.URI, Version, path)
}

func (c DirectAPIClient) makeDeleteRequest(uri string, isContentExpected bool) error {
	req, err := http.NewRequest("DELETE", uri, nil)
	if err != nil {
		return err
	}

	resp, err := c.client.Do(req)
	if err != nil {
		return err
	}
	defer resp.Body.Close()

	if err := c.responseError(resp); err != nil {
		return err
	}

	if isContentExpected && resp.StatusCode != http.StatusNoContent {
		respBody, err := ioutil.ReadAll(resp.Body)
		if err != nil {
			return err
		}

		return fmt.Errorf("request returned error: %s", respBody)
	}

	return nil
}

// GetExecutionArtifacts list all artifacts of the execution
func (c DirectAPIClient) GetExecutionArtifacts(executionID string) (artifacts testkube.Artifacts, err error) {
	uri := c.getURI("/executions/%s/artifacts", executionID)
	resp, err := c.client.Get(uri)
	if err != nil {
		return artifacts, err
	}

	if err := c.responseError(resp); err != nil {
		return artifacts, fmt.Errorf("api/list-artifacts returned error: %w", err)
	}

	return c.getArtifactsFromResponse(resp)
}

func (c DirectAPIClient) DownloadFile(executionID, fileName, destination string) (artifact string, err error) {
	uri := c.getURI("/executions/%s/artifacts/%s", executionID, url.QueryEscape(fileName))
	resp, err := c.client.Get(uri)
	if err != nil {
		return artifact, err
	}

	defer resp.Body.Close()
	if resp.StatusCode > 299 {
		return "", fmt.Errorf("error: %d", resp.StatusCode)
	}
	split := strings.Split(fileName, "/")
	f, err := os.Create(filepath.Join(destination, split[len(split)-1]))
	if err != nil {
		return artifact, err
	}

	if _, err := io.Copy(f, resp.Body); err != nil {
		return artifact, err
	}

	if err := c.responseError(resp); err != nil {
		return artifact, fmt.Errorf("api/download-file returned error: %w", err)
	}

	return f.Name(), nil
}

<<<<<<< HEAD
func (c DirectAPIClient) GetTestSuite(id, namespace string) (test testkube.TestSuite, err error) {
	uri := c.getURI("/test-suites/%s", id)
	resp, err := c.client.Get(uri)
	if err != nil {
		return test, err
	}

	if err := c.responseError(resp); err != nil {
		return test, fmt.Errorf("api/get-test returned error: %w", err)
=======
func (c DirectAPIClient) GetTestSuite(id, namespace string) (testSuite testkube.TestSuite, err error) {
	uri := c.getURI("/test-suites/%s", id)
	resp, err := c.client.Get(uri)
	if err != nil {
		return testSuite, err
	}

	if err := c.responseError(resp); err != nil {
		return testSuite, fmt.Errorf("api/get-test returned error: %w", err)
>>>>>>> b1d07765
	}

	return c.getTestSuiteFromResponse(resp)
}

<<<<<<< HEAD
// CreateTestSuite creates new Test Custom Resource
func (c DirectAPIClient) CreateTestSuite(options UpsertTestSuiteOptions) (test testkube.TestSuite, err error) {
=======
// CreateTestSuite creates new TestSuite Custom Resource
func (c DirectAPIClient) CreateTestSuite(options UpsertTestSuiteOptions) (testSuite testkube.TestSuite, err error) {
>>>>>>> b1d07765
	uri := c.getURI("/test-suites")

	request := testkube.TestSuiteUpsertRequest(options)

	body, err := json.Marshal(request)
	if err != nil {
<<<<<<< HEAD
		return test, err
=======
		return testSuite, err
>>>>>>> b1d07765
	}

	resp, err := c.client.Post(uri, "application/json", bytes.NewReader(body))
	if err != nil {
<<<<<<< HEAD
		return test, err
	}

	if err := c.responseError(resp); err != nil {
		return test, fmt.Errorf("api/create-test returned error: %w", err)
=======
		return testSuite, err
	}

	if err := c.responseError(resp); err != nil {
		return testSuite, fmt.Errorf("api/create-test returned error: %w", err)
>>>>>>> b1d07765
	}

	return c.getTestSuiteFromResponse(resp)
}

func (c DirectAPIClient) DeleteTestSuite(name, namespace string) (err error) {
	uri := c.getURI("/test-suites/%s?namespace=%s", name, namespace)
	req, err := http.NewRequest("DELETE", uri, bytes.NewReader([]byte("")))
	if err != nil {
		return fmt.Errorf("prepare request error: %w", err)
	}
	resp, err := c.client.Do(req)
	if err != nil {
		return fmt.Errorf("client.Do error: %w", err)
	}
	defer resp.Body.Close()

	if err := c.responseError(resp); err != nil {
		return fmt.Errorf("api/delete-test returned error: %w", err)
	}

	return
}

func (c DirectAPIClient) DeleteTestSuites(namespace string) (err error) {
	uri := c.getURI("/test-suites?namespace=%s", namespace)
	req, err := http.NewRequest("DELETE", uri, bytes.NewReader([]byte("")))
	if err != nil {
		return fmt.Errorf("prepare request error: %w", err)
	}
	resp, err := c.client.Do(req)
	if err != nil {
		return fmt.Errorf("client.Do error: %w", err)
	}
	defer resp.Body.Close()

	if err := c.responseError(resp); err != nil {
		return fmt.Errorf("api/delete-tests returned error: %w", err)
	}

	return
}

<<<<<<< HEAD
// UpdateTestSuite creates new Test Custom Resource
func (c DirectAPIClient) UpdateTestSuite(options UpsertTestSuiteOptions) (test testkube.TestSuite, err error) {
=======
// UpdateTestSuite updates TestSuite Custom Resource
func (c DirectAPIClient) UpdateTestSuite(options UpsertTestSuiteOptions) (testSuite testkube.TestSuite, err error) {
>>>>>>> b1d07765
	uri := c.getURI("/test-suites/%s", options.Name)

	request := testkube.TestSuiteUpsertRequest(options)

	body, err := json.Marshal(request)
	if err != nil {
		return testSuite, err
	}

	req, err := http.NewRequest("PATCH", uri, bytes.NewReader(body))
	req.Header.Add("Content-type", "application/json")
	if err != nil {
		return testSuite, fmt.Errorf("prepare request error: %w", err)
	}
	resp, err := c.client.Do(req)

	if err != nil {
		return testSuite, err
	}

	if err := c.responseError(resp); err != nil {
<<<<<<< HEAD
		return test, fmt.Errorf("api/update-test returned error: %w", err)
=======
		return testSuite, fmt.Errorf("api/update-test returned error: %w", err)
>>>>>>> b1d07765
	}

	return c.getTestSuiteFromResponse(resp)
}

// ListTestSuites list all tests suites in given namespace
<<<<<<< HEAD
func (c DirectAPIClient) ListTestSuites(namespace string, tags []string) (tests testkube.TestSuites, err error) {
=======
func (c DirectAPIClient) ListTestSuites(namespace string, tags []string) (testSuites testkube.TestSuites, err error) {
>>>>>>> b1d07765
	var uri string
	if len(tags) > 0 {
		uri = c.getURI("/test-suites?namespace=%s&tags=%s", namespace, strings.Join(tags, ","))
	} else {
		uri = c.getURI("/test-suites?namespace=%s", namespace)
	}

	resp, err := c.client.Get(uri)
	if err != nil {
		return testSuites, fmt.Errorf("client.Get error: %w", err)
	}
	defer resp.Body.Close()

	if err := c.responseError(resp); err != nil {
		return testSuites, fmt.Errorf("api/list-tests returned error: %w", err)
	}

	err = json.NewDecoder(resp.Body).Decode(&testSuites)

	return
}

<<<<<<< HEAD
// ExecuteTestSuite starts new external test execution, reads data and returns ID
=======
// ExecuteTestSuite starts test suite execution, reads data and returns ID
>>>>>>> b1d07765
func (c DirectAPIClient) ExecuteTestSuite(id, namespace, executionName string, executionParams map[string]string) (execution testkube.TestSuiteExecution, err error) {
	uri := c.getURI("/test-suites/%s/executions", id)

	request := testkube.TestSuiteExecutionRequest{
		Name:      executionName,
		Namespace: namespace,
		Params:    executionParams,
	}

	body, err := json.Marshal(request)
	if err != nil {
		return execution, err
	}

	resp, err := c.client.Post(uri, "application/json", bytes.NewReader(body))
	if err != nil {
		return execution, err
	}

	if err := c.responseError(resp); err != nil {
		return execution, fmt.Errorf("api/execute-test returned error: %w", err)
	}

	return c.getTestExecutionFromResponse(resp)
}

<<<<<<< HEAD
// WatchTestExecution watches for changes in test executions
func (c DirectAPIClient) WatchTestExecution(executionID string) (executionCh chan testkube.TestSuiteExecution, err error) {
=======
// WatchTestSuiteExecution watches for changes in test suite executions
func (c DirectAPIClient) WatchTestSuiteExecution(executionID string) (executionCh chan testkube.TestSuiteExecution, err error) {
>>>>>>> b1d07765
	executionCh = make(chan testkube.TestSuiteExecution)

	go func() {
		execution, err := c.GetTestSuiteExecution(executionID)
		if err != nil {
			close(executionCh)
			return
		}
		executionCh <- execution
		for range time.NewTicker(time.Second).C {
			execution, err = c.GetTestSuiteExecution(executionID)
			if err != nil {
				close(executionCh)
				return
			}

			if execution.IsCompleted() {
				close(executionCh)
				return
			}

			executionCh <- execution
		}
	}()

	return
}

func (c DirectAPIClient) GetTestSuiteExecution(executionID string) (execution testkube.TestSuiteExecution, err error) {
	uri := c.getURI("/test-suite-executions/%s", executionID)

	resp, err := c.client.Get(uri)
	if err != nil {
		return execution, err
	}

	if err := c.responseError(resp); err != nil {
		return execution, fmt.Errorf("api/get-test-execution returned error: %w", err)
	}

	return c.getTestExecutionFromResponse(resp)
}

<<<<<<< HEAD
// ListExecutions list all executions for given test name
func (c DirectAPIClient) ListTestExecutions(testSuiteName string, limit int, tags []string) (executions testkube.TestSuiteExecutionsResult, err error) {
=======
// ListExecutions list all executions for given test suite
func (c DirectAPIClient) ListTestSuiteExecutions(testSuiteName string, limit int, tags []string) (executions testkube.TestSuiteExecutionsResult, err error) {
>>>>>>> b1d07765
	var uri string
	if len(tags) > 0 {
		uri = c.getURI("/test-suite-executions?id=%s&pageSize=%d&tags=%s", testSuiteName, limit, strings.Join(tags, ","))
	} else {
		uri = c.getURI("/test-suite-executions?id=%s&pageSize=%d", testSuiteName, limit)
	}

	resp, err := c.client.Get(uri)

	if err != nil {
		return executions, err
	}

	if err := c.responseError(resp); err != nil {
		return executions, fmt.Errorf("api/list-test-executions returned error: %w", err)
	}

	return c.getTestExecutionsFromResponse(resp)
}

<<<<<<< HEAD
func (c DirectAPIClient) getTestSuiteFromResponse(resp *http.Response) (test testkube.TestSuite, err error) {
	defer resp.Body.Close()

	err = json.NewDecoder(resp.Body).Decode(&test)
=======
func (c DirectAPIClient) getTestSuiteFromResponse(resp *http.Response) (testSuite testkube.TestSuite, err error) {
	defer resp.Body.Close()

	err = json.NewDecoder(resp.Body).Decode(&testSuite)
>>>>>>> b1d07765
	return
}

func (c DirectAPIClient) getTestExecutionFromResponse(resp *http.Response) (execution testkube.TestSuiteExecution, err error) {
	defer resp.Body.Close()

	err = json.NewDecoder(resp.Body).Decode(&execution)
	return
}

func (c DirectAPIClient) getTestExecutionsFromResponse(resp *http.Response) (executions testkube.TestSuiteExecutionsResult, err error) {
	defer resp.Body.Close()

	err = json.NewDecoder(resp.Body).Decode(&executions)

	return
}<|MERGE_RESOLUTION|>--- conflicted
+++ resolved
@@ -149,11 +149,7 @@
 	return c.getTestFromResponse(resp)
 }
 
-<<<<<<< HEAD
-// UpdateTest creates new Test Custom Resource
-=======
 // UpdateTest updates Test Custom Resource
->>>>>>> b1d07765
 func (c DirectAPIClient) UpdateTest(options UpsertTestOptions) (test testkube.Test, err error) {
 	uri := c.getURI("/tests/%s", options.Name)
 	request := testkube.TestUpsertRequest(options)
@@ -501,17 +497,6 @@
 	return f.Name(), nil
 }
 
-<<<<<<< HEAD
-func (c DirectAPIClient) GetTestSuite(id, namespace string) (test testkube.TestSuite, err error) {
-	uri := c.getURI("/test-suites/%s", id)
-	resp, err := c.client.Get(uri)
-	if err != nil {
-		return test, err
-	}
-
-	if err := c.responseError(resp); err != nil {
-		return test, fmt.Errorf("api/get-test returned error: %w", err)
-=======
 func (c DirectAPIClient) GetTestSuite(id, namespace string) (testSuite testkube.TestSuite, err error) {
 	uri := c.getURI("/test-suites/%s", id)
 	resp, err := c.client.Get(uri)
@@ -521,47 +506,29 @@
 
 	if err := c.responseError(resp); err != nil {
 		return testSuite, fmt.Errorf("api/get-test returned error: %w", err)
->>>>>>> b1d07765
 	}
 
 	return c.getTestSuiteFromResponse(resp)
 }
 
-<<<<<<< HEAD
-// CreateTestSuite creates new Test Custom Resource
-func (c DirectAPIClient) CreateTestSuite(options UpsertTestSuiteOptions) (test testkube.TestSuite, err error) {
-=======
 // CreateTestSuite creates new TestSuite Custom Resource
 func (c DirectAPIClient) CreateTestSuite(options UpsertTestSuiteOptions) (testSuite testkube.TestSuite, err error) {
->>>>>>> b1d07765
 	uri := c.getURI("/test-suites")
 
 	request := testkube.TestSuiteUpsertRequest(options)
 
 	body, err := json.Marshal(request)
 	if err != nil {
-<<<<<<< HEAD
-		return test, err
-=======
 		return testSuite, err
->>>>>>> b1d07765
 	}
 
 	resp, err := c.client.Post(uri, "application/json", bytes.NewReader(body))
 	if err != nil {
-<<<<<<< HEAD
-		return test, err
-	}
-
-	if err := c.responseError(resp); err != nil {
-		return test, fmt.Errorf("api/create-test returned error: %w", err)
-=======
 		return testSuite, err
 	}
 
 	if err := c.responseError(resp); err != nil {
 		return testSuite, fmt.Errorf("api/create-test returned error: %w", err)
->>>>>>> b1d07765
 	}
 
 	return c.getTestSuiteFromResponse(resp)
@@ -605,13 +572,8 @@
 	return
 }
 
-<<<<<<< HEAD
-// UpdateTestSuite creates new Test Custom Resource
-func (c DirectAPIClient) UpdateTestSuite(options UpsertTestSuiteOptions) (test testkube.TestSuite, err error) {
-=======
 // UpdateTestSuite updates TestSuite Custom Resource
 func (c DirectAPIClient) UpdateTestSuite(options UpsertTestSuiteOptions) (testSuite testkube.TestSuite, err error) {
->>>>>>> b1d07765
 	uri := c.getURI("/test-suites/%s", options.Name)
 
 	request := testkube.TestSuiteUpsertRequest(options)
@@ -633,22 +595,14 @@
 	}
 
 	if err := c.responseError(resp); err != nil {
-<<<<<<< HEAD
-		return test, fmt.Errorf("api/update-test returned error: %w", err)
-=======
 		return testSuite, fmt.Errorf("api/update-test returned error: %w", err)
->>>>>>> b1d07765
 	}
 
 	return c.getTestSuiteFromResponse(resp)
 }
 
 // ListTestSuites list all tests suites in given namespace
-<<<<<<< HEAD
-func (c DirectAPIClient) ListTestSuites(namespace string, tags []string) (tests testkube.TestSuites, err error) {
-=======
 func (c DirectAPIClient) ListTestSuites(namespace string, tags []string) (testSuites testkube.TestSuites, err error) {
->>>>>>> b1d07765
 	var uri string
 	if len(tags) > 0 {
 		uri = c.getURI("/test-suites?namespace=%s&tags=%s", namespace, strings.Join(tags, ","))
@@ -671,11 +625,7 @@
 	return
 }
 
-<<<<<<< HEAD
-// ExecuteTestSuite starts new external test execution, reads data and returns ID
-=======
 // ExecuteTestSuite starts test suite execution, reads data and returns ID
->>>>>>> b1d07765
 func (c DirectAPIClient) ExecuteTestSuite(id, namespace, executionName string, executionParams map[string]string) (execution testkube.TestSuiteExecution, err error) {
 	uri := c.getURI("/test-suites/%s/executions", id)
 
@@ -702,13 +652,8 @@
 	return c.getTestExecutionFromResponse(resp)
 }
 
-<<<<<<< HEAD
-// WatchTestExecution watches for changes in test executions
-func (c DirectAPIClient) WatchTestExecution(executionID string) (executionCh chan testkube.TestSuiteExecution, err error) {
-=======
 // WatchTestSuiteExecution watches for changes in test suite executions
 func (c DirectAPIClient) WatchTestSuiteExecution(executionID string) (executionCh chan testkube.TestSuiteExecution, err error) {
->>>>>>> b1d07765
 	executionCh = make(chan testkube.TestSuiteExecution)
 
 	go func() {
@@ -752,13 +697,8 @@
 	return c.getTestExecutionFromResponse(resp)
 }
 
-<<<<<<< HEAD
-// ListExecutions list all executions for given test name
-func (c DirectAPIClient) ListTestExecutions(testSuiteName string, limit int, tags []string) (executions testkube.TestSuiteExecutionsResult, err error) {
-=======
 // ListExecutions list all executions for given test suite
 func (c DirectAPIClient) ListTestSuiteExecutions(testSuiteName string, limit int, tags []string) (executions testkube.TestSuiteExecutionsResult, err error) {
->>>>>>> b1d07765
 	var uri string
 	if len(tags) > 0 {
 		uri = c.getURI("/test-suite-executions?id=%s&pageSize=%d&tags=%s", testSuiteName, limit, strings.Join(tags, ","))
@@ -779,17 +719,10 @@
 	return c.getTestExecutionsFromResponse(resp)
 }
 
-<<<<<<< HEAD
-func (c DirectAPIClient) getTestSuiteFromResponse(resp *http.Response) (test testkube.TestSuite, err error) {
-	defer resp.Body.Close()
-
-	err = json.NewDecoder(resp.Body).Decode(&test)
-=======
 func (c DirectAPIClient) getTestSuiteFromResponse(resp *http.Response) (testSuite testkube.TestSuite, err error) {
 	defer resp.Body.Close()
 
 	err = json.NewDecoder(resp.Body).Decode(&testSuite)
->>>>>>> b1d07765
 	return
 }
 
