--- conflicted
+++ resolved
@@ -15,11 +15,7 @@
 	Description string `json:"description,omitempty"`
 	// Run this step before whole suite
 	Before []TestSuiteStep `json:"before,omitempty"`
-<<<<<<< HEAD
-	// test labels
-=======
 	// test suite labels
->>>>>>> f2a579cb
 	Labels map[string]string `json:"labels,omitempty"`
 	// Steps to run
 	Steps []TestSuiteStep `json:"steps"`
