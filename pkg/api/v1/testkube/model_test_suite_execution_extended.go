--- conflicted
+++ resolved
@@ -203,10 +203,7 @@
 }
 
 func (e *TestSuiteExecution) IsFailed() bool {
-<<<<<<< HEAD
 	return e.Status != nil && *e.Status == FAILED_TestSuiteExecutionStatus
-=======
-	return *e.Status == FAILED_TestSuiteExecutionStatus
 }
 
 func (e *TestSuiteExecution) IsAborted() bool {
@@ -215,5 +212,4 @@
 
 func (e *TestSuiteExecution) IsTimeout() bool {
 	return *e.Status == TIMEOUT_TestSuiteExecutionStatus
->>>>>>> 938da8ff
 }