--- conflicted
+++ resolved
@@ -203,11 +203,7 @@
 }
 
 func (e *TestSuiteExecution) IsFailed() bool {
-<<<<<<< HEAD
 	return e.Status != nil && *e.Status == FAILED_TestSuiteExecutionStatus
-=======
-	return *e.Status == FAILED_TestSuiteExecutionStatus
->>>>>>> cde23f25
 }
 
 func (e *TestSuiteExecution) IsAborted() bool {
@@ -216,8 +212,14 @@
 
 func (e *TestSuiteExecution) IsTimeout() bool {
 	return *e.Status == TIMEOUT_TestSuiteExecutionStatus
-<<<<<<< HEAD
-=======
+}
+
+func (e *TestSuiteExecution) IsAborted() bool {
+	return *e.Status == ABORTED_TestSuiteExecutionStatus
+}
+
+func (e *TestSuiteExecution) IsTimeout() bool {
+	return *e.Status == TIMEOUT_TestSuiteExecutionStatus
 }
 
 func (e *TestSuiteExecution) convertDots(fn func(string) string) *TestSuiteExecution {
@@ -247,5 +249,4 @@
 
 func (e *TestSuiteExecution) UnscapeDots() *TestSuiteExecution {
 	return e.convertDots(utils.UnescapeDots)
->>>>>>> cde23f25
 }