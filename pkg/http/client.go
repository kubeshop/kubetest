--- conflicted
+++ resolved
@@ -38,10 +38,7 @@
 // NewSSEClient is HTTP client with long timeout to be able to read SSE endpoints
 func NewSSEClient(insecure ...bool) *http.Client {
 	var netTransport *http.Transport
-<<<<<<< HEAD
-=======
 	netTransport = http.DefaultTransport.(*http.Transport)
->>>>>>> 6b04f38f
 	if len(insecure) == 1 && insecure[0] {
 		netTransport = &http.Transport{
 			TLSClientConfig: &tls.Config{
