package pb

import (
	timestamppb "google.golang.org/protobuf/types/known/timestamppb"

	"github.com/kubeshop/testkube/pkg/logs/events"
)

func MapResponseToPB(r events.LogResponse) *Log {
	log := r.Log
	if r.Error != nil {
		log.Content = r.Error.Error()
	}
	return MapToPB(log)
}

func MapToPB(r events.Log) *Log {
	return &Log{
<<<<<<< HEAD
		Time:     timestamppb.New(log.Time),
		Content:  content,
		Error:    isError,
		Type:     log.Type_,
		Source:   log.Source,
		Metadata: log.Metadata,
		Version:  string(log.Version),
=======
		Time:     timestamppb.New(r.Time),
		Content:  r.Content,
		Error:    r.Error,
		Type:     r.Type,
		Source:   r.Source,
		Metadata: r.Metadata,
		Version:  string(r.Version),
>>>>>>> 57ec5a46
	}
}

func MapFromPB(log *Log) events.Log {
	return events.Log{
		Time:     log.Time.AsTime(),
		Content:  log.Content,
		Error_:   log.Error,
		Type_:    log.Type,
		Source:   log.Source,
		Metadata: log.Metadata,
		Version:  log.Version,
	}
}<|MERGE_RESOLUTION|>--- conflicted
+++ resolved
@@ -16,23 +16,13 @@
 
 func MapToPB(r events.Log) *Log {
 	return &Log{
-<<<<<<< HEAD
-		Time:     timestamppb.New(log.Time),
-		Content:  content,
-		Error:    isError,
-		Type:     log.Type_,
-		Source:   log.Source,
-		Metadata: log.Metadata,
-		Version:  string(log.Version),
-=======
 		Time:     timestamppb.New(r.Time),
 		Content:  r.Content,
-		Error:    r.Error,
-		Type:     r.Type,
+		Error:    r.Error_,
+		Type:     r.Type_,
 		Source:   r.Source,
 		Metadata: r.Metadata,
-		Version:  string(r.Version),
->>>>>>> 57ec5a46
+		Version:  r.Version,
 	}
 }
 
