package config

import (
	"time"

	"github.com/kelseyhightower/envconfig"
)

type Config struct {
	NatsURI                string        `envconfig:"NATS_URI" default:"nats://localhost:4222"`
	NatsSecure             bool          `envconfig:"NATS_SECURE" default:"false"`
	NatsSkipVerify         bool          `envconfig:"NATS_SKIP_VERIFY" default:"false"`
	NatsCertFile           string        `envconfig:"NATS_CERT_FILE" default:""`
	NatsKeyFile            string        `envconfig:"NATS_KEY_FILE" default:""`
	NatsCAFile             string        `envconfig:"NATS_CA_FILE" default:""`
	NatsConnectTimeout     time.Duration `envconfig:"NATS_CONNECT_TIMEOUT" default:"5s"`
	Namespace              string        `envconfig:"NAMESPACE" default:"testkube"`
	ExecutionId            string        `envconfig:"ID" default:""`
	HttpAddress            string        `envconfig:"HTTP_ADDRESS" default:":8080"`
	GrpcAddress            string        `envconfig:"GRPC_ADDRESS" default:":9090"`
	KVBucketName           string        `envconfig:"KV_BUCKET_NAME" default:"logsState"`
<<<<<<< HEAD
	StorageEndpoint        string        `envconfig:"STORAGE_ENDPOINT" default:"localhost:9000"`
	StorageBucket          string        `envconfig:"STORAGE_BUCKET" default:"testkube-logs"`
	StorageExpiration      int           `envconfig:"STORAGE_EXPIRATION"`
	StorageAccessKeyID     string        `envconfig:"STORAGE_ACCESSKEYID" default:""`
	StorageSecretAccessKey string        `envconfig:"STORAGE_SECRETACCESSKEY" default:""`
=======
	StorageEndpoint        string        `envconfig:"STORAGE_ENDPOINT" default:"testkube-minio-service-testkube:9000"`
	StorageLogsBucket      string        `envconfig:"STORAGE_LOGS_BUCKET" default:"testkube-new-logs"`
	StorageAccessKeyID     string        `envconfig:"STORAGE_ACCESSKEYID" default:"minio"`
	StorageSecretAccessKey string        `envconfig:"STORAGE_SECRETACCESSKEY" default:"minio123"`
>>>>>>> 6f3643a2
	StorageRegion          string        `envconfig:"STORAGE_REGION" default:""`
	StorageToken           string        `envconfig:"STORAGE_TOKEN" default:""`
	StorageSSL             bool          `envconfig:"STORAGE_SSL" default:"false"`
	StorageSkipVerify      bool          `envconfig:"STORAGE_SKIP_VERIFY" default:"false"`
	StorageCertFile        string        `envconfig:"STORAGE_CERT_FILE" default:""`
	StorageKeyFile         string        `envconfig:"STORAGE_KEY_FILE" default:""`
	StorageCAFile          string        `envconfig:"STORAGE_CA_FILE" default:""`
}

func Get() (*Config, error) {
	var config = Config{}
	err := envconfig.Process("config", &config)

	return &config, err
}<|MERGE_RESOLUTION|>--- conflicted
+++ resolved
@@ -19,18 +19,11 @@
 	HttpAddress            string        `envconfig:"HTTP_ADDRESS" default:":8080"`
 	GrpcAddress            string        `envconfig:"GRPC_ADDRESS" default:":9090"`
 	KVBucketName           string        `envconfig:"KV_BUCKET_NAME" default:"logsState"`
-<<<<<<< HEAD
 	StorageEndpoint        string        `envconfig:"STORAGE_ENDPOINT" default:"localhost:9000"`
-	StorageBucket          string        `envconfig:"STORAGE_BUCKET" default:"testkube-logs"`
+	StorageBucket          string        `envconfig:"STORAGE_BUCKET" default:"testkube-new-logs"`
 	StorageExpiration      int           `envconfig:"STORAGE_EXPIRATION"`
 	StorageAccessKeyID     string        `envconfig:"STORAGE_ACCESSKEYID" default:""`
 	StorageSecretAccessKey string        `envconfig:"STORAGE_SECRETACCESSKEY" default:""`
-=======
-	StorageEndpoint        string        `envconfig:"STORAGE_ENDPOINT" default:"testkube-minio-service-testkube:9000"`
-	StorageLogsBucket      string        `envconfig:"STORAGE_LOGS_BUCKET" default:"testkube-new-logs"`
-	StorageAccessKeyID     string        `envconfig:"STORAGE_ACCESSKEYID" default:"minio"`
-	StorageSecretAccessKey string        `envconfig:"STORAGE_SECRETACCESSKEY" default:"minio123"`
->>>>>>> 6f3643a2
 	StorageRegion          string        `envconfig:"STORAGE_REGION" default:""`
 	StorageToken           string        `envconfig:"STORAGE_TOKEN" default:""`
 	StorageSSL             bool          `envconfig:"STORAGE_SSL" default:"false"`
