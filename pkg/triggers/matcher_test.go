--- conflicted
+++ resolved
@@ -409,7 +409,6 @@
 		triggerStatus: map[statusKey]*triggerStatus{statusKey1: triggerStatus1},
 		logger:        log.DefaultLogger,
 		httpClient:    http.DefaultClient,
-<<<<<<< HEAD
 	}
 
 	err = s.match(context.Background(), e)
@@ -460,8 +459,6 @@
 		triggerStatus: map[statusKey]*triggerStatus{statusKey1: triggerStatus1},
 		logger:        log.DefaultLogger,
 		httpClient:    http.DefaultClient,
-=======
->>>>>>> 2a9fac71
 	}
 
 	err = s.match(context.Background(), e)
