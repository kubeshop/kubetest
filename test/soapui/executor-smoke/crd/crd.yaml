--- conflicted
+++ resolved
@@ -15,10 +15,7 @@
       path: test/soapui/executor-smoke/soapui-smoke-test.xml
   executionRequest:
     jobTemplate: "apiVersion: batch/v1\nkind: Job\nspec:\n  template:\n    spec:\n      containers:\n        - name: \"{{ .Name }}\"\n          image: {{ .Image }}\n          resources:\n            requests:\n              memory: 256Mi\n              cpu: 512m\n"
-<<<<<<< HEAD
     activeDeadlineSeconds: 180
-=======
->>>>>>> fc924ab0
 ---
 apiVersion: tests.testkube.io/v3
 kind: Test
@@ -37,9 +34,5 @@
       path: test/soapui/executor-smoke/soapui-smoke-test-negative.xml
   executionRequest:
     negativeTest: true
-<<<<<<< HEAD
     jobTemplate: "apiVersion: batch/v1\nkind: Job\nspec:\n  template:\n    spec:\n      containers:\n        - name: \"{{ .Name }}\"\n          image: {{ .Image }}\n          resources:\n            requests:\n              memory: 256Mi\n              cpu: 512m\n"
-    activeDeadlineSeconds: 180
-=======
-    jobTemplate: "apiVersion: batch/v1\nkind: Job\nspec:\n  template:\n    spec:\n      containers:\n        - name: \"{{ .Name }}\"\n          image: {{ .Image }}\n          resources:\n            requests:\n              memory: 256Mi\n              cpu: 512m\n"
->>>>>>> fc924ab0
+    activeDeadlineSeconds: 180