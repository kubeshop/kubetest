apiVersion: tests.testkube.io/v3
kind: Test
metadata:
  name: container-executor-k6-smoke
  labels:
    core-tests: executors
spec:
  type: container-executor-k6-0.43.1/test
  content:
    type: git
    repository:
      type: git
      uri: https://github.com/kubeshop/testkube
      branch: main
      path: test/k6/executor-tests/k6-smoke-test-without-envs.js
      workingDir: test/k6/executor-tests
  executionRequest:
    args: ["run", "k6-smoke-test-without-envs.js"]
    jobTemplate: "apiVersion: batch/v1\nkind: Job\nspec:\n  template:\n    spec:\n      containers:\n        - name: \"{{ .Name }}\"\n          image: {{ .Image }}\n          resources:\n            requests:\n              memory: 64Mi\n              cpu: 128m\n"
<<<<<<< HEAD
    activeDeadlineSeconds: 180
=======
>>>>>>> fc924ab0
---
apiVersion: tests.testkube.io/v3
kind: Test
metadata:
  name: container-executor-k6-smoke-git-file
  labels:
    core-tests: executors
spec:
  type: container-executor-k6-0.43.1/test
  content:
    type: git-file
    repository:
      type: git
      uri: https://github.com/kubeshop/testkube
      branch: main
      path: test/k6/executor-tests/k6-smoke-test-without-envs.js
      workingDir: test/k6/executor-tests
  executionRequest:
    args: ["run", "k6-smoke-test-without-envs.js"]
<<<<<<< HEAD
    jobTemplate: "apiVersion: batch/v1\nkind: Job\nspec:\n  template:\n    spec:\n      containers:\n        - name: \"{{ .Name }}\"\n          image: {{ .Image }}\n          resources:\n            requests:\n              memory: 64Mi\n              cpu: 128m\n"
    activeDeadlineSeconds: 180
=======
    jobTemplate: "apiVersion: batch/v1\nkind: Job\nspec:\n  template:\n    spec:\n      containers:\n        - name: \"{{ .Name }}\"\n          image: {{ .Image }}\n          resources:\n            requests:\n              memory: 64Mi\n              cpu: 128m\n"
>>>>>>> fc924ab0
<|MERGE_RESOLUTION|>--- conflicted
+++ resolved
@@ -17,10 +17,7 @@
   executionRequest:
     args: ["run", "k6-smoke-test-without-envs.js"]
     jobTemplate: "apiVersion: batch/v1\nkind: Job\nspec:\n  template:\n    spec:\n      containers:\n        - name: \"{{ .Name }}\"\n          image: {{ .Image }}\n          resources:\n            requests:\n              memory: 64Mi\n              cpu: 128m\n"
-<<<<<<< HEAD
     activeDeadlineSeconds: 180
-=======
->>>>>>> fc924ab0
 ---
 apiVersion: tests.testkube.io/v3
 kind: Test
@@ -40,9 +37,5 @@
       workingDir: test/k6/executor-tests
   executionRequest:
     args: ["run", "k6-smoke-test-without-envs.js"]
-<<<<<<< HEAD
     jobTemplate: "apiVersion: batch/v1\nkind: Job\nspec:\n  template:\n    spec:\n      containers:\n        - name: \"{{ .Name }}\"\n          image: {{ .Image }}\n          resources:\n            requests:\n              memory: 64Mi\n              cpu: 128m\n"
-    activeDeadlineSeconds: 180
-=======
-    jobTemplate: "apiVersion: batch/v1\nkind: Job\nspec:\n  template:\n    spec:\n      containers:\n        - name: \"{{ .Name }}\"\n          image: {{ .Image }}\n          resources:\n            requests:\n              memory: 64Mi\n              cpu: 128m\n"
->>>>>>> fc924ab0
+    activeDeadlineSeconds: 180