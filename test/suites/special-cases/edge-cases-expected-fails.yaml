apiVersion: tests.testkube.io/v3
kind: TestSuite
metadata:
  name: expected-fail
  labels:
    core-tests: expected-fail
spec:
  description: "Edge cases - expected failures"
  steps:
  - stopOnFailure: false
    execute:
    - test: expected-fail-git-checkout-path
  - stopOnFailure: false
    execute:
    - test: expected-fail-git-checkout-branch
  - stopOnFailure: false
    execute:
    - test: expected-fail-git-checkout-uri
  - stopOnFailure: false
    execute:
    - test: expected-fail-artillery-executor-incorrect-uri
  - stopOnFailure: false
    execute:
    - test: expected-fail-container-executor-curl-incorrect-uri
  - stopOnFailure: false
    execute:
    - test: expected-fail-curl-executor-incorrect-uri
  - stopOnFailure: false
    execute:
    - test: expected-fail-ginkgo-executor
  - stopOnFailure: false
    execute:
    - test: expected-fail-gradle-executor-wrong-jdk-version
  - stopOnFailure: false
    execute:
    - test: expected-fail-gradle-executor-envs-not-set
  - stopOnFailure: false
    execute:
    - test: expected-fail-jmeter-executor-JSR223
  - stopOnFailure: false
    execute:
    - test: expected-fail-jmeterd-executor-JSR223
  - stopOnFailure: false
    execute:
    - test: expected-fail-kubepug-executor
  - stopOnFailure: false
    execute:
    - test: expected-fail-container-executor-k6-wrong-dir
  - stopOnFailure: false
    execute:
    - test: expected-fail-maven-executor-jdk18-incorrect-image
  - stopOnFailure: false
    execute:
    - test: expected-fail-jmeter-oomkilled
  - stopOnFailure: false
    execute:
    - test: expected-fail-jmeter-timeout
  - stopOnFailure: false
    execute:
    - test: expected-fail-cypress-oomkilled
  - stopOnFailure: false
    execute:
    - test: expected-fail-pre-run-script
  - stopOnFailure: false
    execute:
    - test: expected-fail-post-run-script
  - stopOnFailure: false
    execute:
    - test: expected-fail-container-pre-run-script
  - stopOnFailure: false
    execute:
    - test: expected-fail-container-post-run-script
  - stopOnFailure: false
    execute:
<<<<<<< HEAD
    - test: expected-fail-pre-post-run-script
=======
    - test: expected-fail-pre-post-run-script
  - stopOnFailure: false
    execute:
    - test: expected-fail-container-pre-post-run-script
>>>>>>> bf751e1a
<|MERGE_RESOLUTION|>--- conflicted
+++ resolved
@@ -72,11 +72,7 @@
     - test: expected-fail-container-post-run-script
   - stopOnFailure: false
     execute:
-<<<<<<< HEAD
-    - test: expected-fail-pre-post-run-script
-=======
     - test: expected-fail-pre-post-run-script
   - stopOnFailure: false
     execute:
-    - test: expected-fail-container-pre-post-run-script
->>>>>>> bf751e1a
+    - test: expected-fail-container-pre-post-run-script