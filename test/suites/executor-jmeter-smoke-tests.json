{
	"name": "executor-jmeter-smoke-tests",
	"description": "jmeter executor smoke tests",
	"steps": [
<<<<<<< HEAD
		{"batch": [{"execute": {"name": "jmeter-executor-smoke"}}]}
=======
		{"execute": {"name": "jmeter-executor-smoke"}},
		{"execute": {"name": "jmeter-executor-smoke-negative"}}
>>>>>>> 9e9553fd
	]
}<|MERGE_RESOLUTION|>--- conflicted
+++ resolved
@@ -2,11 +2,7 @@
 	"name": "executor-jmeter-smoke-tests",
 	"description": "jmeter executor smoke tests",
 	"steps": [
-<<<<<<< HEAD
-		{"batch": [{"execute": {"name": "jmeter-executor-smoke"}}]}
-=======
-		{"execute": {"name": "jmeter-executor-smoke"}},
-		{"execute": {"name": "jmeter-executor-smoke-negative"}}
->>>>>>> 9e9553fd
+		{"batch": [{"execute": {"name": "jmeter-executor-smoke"}}]},
+		{"batch": [{"execute": {"name": "jmeter-executor-smoke-negative"}}]}
 	]
 }