--- conflicted
+++ resolved
@@ -2,11 +2,7 @@
 	"name": "executor-k6-smoke-tests",
 	"description": "k6 executor smoke tests",
 	"steps": [
-<<<<<<< HEAD
-		{"batch": [{"execute": {"name": "k6-executor-smoke"}}]}
-=======
-		{"execute": {"name": "k6-executor-smoke"}},
-		{"execute": {"name": "k6-executor-smoke-negative"}}
->>>>>>> 9e9553fd
+		{"batch": [{"execute": {"name": "k6-executor-smoke"}}]},
+		{"batch": [{"execute": {"name": "k6-executor-smoke-negative"}}]}
 	]
 }