--- conflicted
+++ resolved
@@ -15,10 +15,7 @@
       path: test/artillery/executor-smoke/artillery-smoke-test.yaml
   executionRequest:
     jobTemplate: "apiVersion: batch/v1\nkind: Job\nspec:\n  template:\n    spec:\n      containers:\n        - name: \"{{ .Name }}\"\n          image: {{ .Image }}\n          resources:\n            requests:\n              memory: 256Mi\n              cpu: 128m\n"
-<<<<<<< HEAD
     activeDeadlineSeconds: 60
-=======
->>>>>>> fc924ab0
 ---
 apiVersion: tests.testkube.io/v3
 kind: Test
@@ -37,9 +34,5 @@
       path: test/artillery/executor-smoke/artillery-smoke-test-negative.yaml
   executionRequest:
     negativeTest: true
-<<<<<<< HEAD
     jobTemplate: "apiVersion: batch/v1\nkind: Job\nspec:\n  template:\n    spec:\n      containers:\n        - name: \"{{ .Name }}\"\n          image: {{ .Image }}\n          resources:\n            requests:\n              memory: 256Mi\n              cpu: 128m\n"
-    activeDeadlineSeconds: 180
-=======
-    jobTemplate: "apiVersion: batch/v1\nkind: Job\nspec:\n  template:\n    spec:\n      containers:\n        - name: \"{{ .Name }}\"\n          image: {{ .Image }}\n          resources:\n            requests:\n              memory: 256Mi\n              cpu: 128m\n"
->>>>>>> fc924ab0
+    activeDeadlineSeconds: 180