--- conflicted
+++ resolved
@@ -53,7 +53,6 @@
   fi
 }
 
-<<<<<<< HEAD
 create_update_testsuite() { # testsuite_name testsuite_path
     kubectl --namespace $namespace apply -f $2
 
@@ -61,10 +60,6 @@
       random_minute="$(($RANDOM % 59))"
       kubectl testkube --namespace $namespace update testsuite --name $1 --label app=testkube --schedule "$random_minute */4 * * *" 
     fi
-=======
-create_update_testsuite() { # testsuite_path
-    kubectl --namespace $namespace apply -f $1
->>>>>>> fc924ab0
 }
 
 run_follow_testsuite() { # testsuite_name
