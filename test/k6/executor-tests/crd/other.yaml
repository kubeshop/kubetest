--- conflicted
+++ resolved
@@ -24,9 +24,5 @@
       - -e
       - K6_ENV_FROM_PARAM=K6_ENV_FROM_PARAM_value
       - k6-smoke-test.js
-<<<<<<< HEAD
     jobTemplate: "apiVersion: batch/v1\nkind: Job\nspec:\n  template:\n    spec:\n      containers:\n        - name: \"{{ .Name }}\"\n          image: {{ .Image }}\n          resources:\n            requests:\n              memory: 128Mi\n              cpu: 128m\n"
-    activeDeadlineSeconds: 180
-=======
-    jobTemplate: "apiVersion: batch/v1\nkind: Job\nspec:\n  template:\n    spec:\n      containers:\n        - name: \"{{ .Name }}\"\n          image: {{ .Image }}\n          resources:\n            requests:\n              memory: 128Mi\n              cpu: 128m\n"
->>>>>>> fc924ab0
+    activeDeadlineSeconds: 180