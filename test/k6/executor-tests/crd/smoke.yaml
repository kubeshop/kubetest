--- conflicted
+++ resolved
@@ -23,10 +23,7 @@
       - -e
       - K6_ENV_FROM_PARAM=K6_ENV_FROM_PARAM_value
     jobTemplate: "apiVersion: batch/v1\nkind: Job\nspec:\n  template:\n    spec:\n      containers:\n        - name: \"{{ .Name }}\"\n          image: {{ .Image }}\n          resources:\n            requests:\n              memory: 128Mi\n              cpu: 128m\n"
-<<<<<<< HEAD
     activeDeadlineSeconds: 180
-=======
->>>>>>> fc924ab0
 ---
 apiVersion: tests.testkube.io/v3
 kind: Test
@@ -53,10 +50,7 @@
       - -e
       - K6_ENV_FROM_PARAM=K6_ENV_FROM_PARAM_value
     jobTemplate: "apiVersion: batch/v1\nkind: Job\nspec:\n  template:\n    spec:\n      containers:\n        - name: \"{{ .Name }}\"\n          image: {{ .Image }}\n          resources:\n            requests:\n              memory: 128Mi\n              cpu: 128m\n"
-<<<<<<< HEAD
     activeDeadlineSeconds: 180
-=======
->>>>>>> fc924ab0
 ---
 apiVersion: tests.testkube.io/v3
 kind: Test
@@ -75,9 +69,5 @@
       path: test/k6/executor-tests/k6-smoke-test-negative.js
   executionRequest:
     negativeTest: true
-<<<<<<< HEAD
     jobTemplate: "apiVersion: batch/v1\nkind: Job\nspec:\n  template:\n    spec:\n      containers:\n        - name: \"{{ .Name }}\"\n          image: {{ .Image }}\n          resources:\n            requests:\n              memory: 128Mi\n              cpu: 128m\n"
-    activeDeadlineSeconds: 180
-=======
-    jobTemplate: "apiVersion: batch/v1\nkind: Job\nspec:\n  template:\n    spec:\n      containers:\n        - name: \"{{ .Name }}\"\n          image: {{ .Image }}\n          resources:\n            requests:\n              memory: 128Mi\n              cpu: 128m\n"
->>>>>>> fc924ab0
+    activeDeadlineSeconds: 180